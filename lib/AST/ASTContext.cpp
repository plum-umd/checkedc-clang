//===--- ASTContext.cpp - Context to hold long-lived AST nodes ------------===//
//
//                     The LLVM Compiler Infrastructure
//
// This file is distributed under the University of Illinois Open Source
// License. See LICENSE.TXT for details.
//
//===----------------------------------------------------------------------===//
//
//  This file implements the ASTContext interface.
//
//===----------------------------------------------------------------------===//

#include "clang/AST/ASTContext.h"
#include "CXXABI.h"
#include "clang/AST/ASTMutationListener.h"
#include "clang/AST/Attr.h"
#include "clang/AST/CanonBounds.h"
#include "clang/AST/CharUnits.h"
#include "clang/AST/Comment.h"
#include "clang/AST/CommentCommandTraits.h"
#include "clang/AST/DeclCXX.h"
#include "clang/AST/DeclContextInternals.h"
#include "clang/AST/DeclObjC.h"
#include "clang/AST/DeclTemplate.h"
#include "clang/AST/Expr.h"
#include "clang/AST/ExprCXX.h"
#include "clang/AST/ExternalASTSource.h"
#include "clang/AST/Mangle.h"
#include "clang/AST/MangleNumberingContext.h"
#include "clang/AST/RecordLayout.h"
#include "clang/AST/RecursiveASTVisitor.h"
#include "clang/AST/TypeLoc.h"
#include "clang/AST/VTableBuilder.h"
#include "clang/Basic/Builtins.h"
#include "clang/Basic/SourceManager.h"
#include "clang/Basic/TargetInfo.h"
#include "llvm/ADT/StringExtras.h"
#include "llvm/ADT/Triple.h"
#include "llvm/Support/Capacity.h"
#include "llvm/Support/MathExtras.h"
#include "llvm/Support/raw_ostream.h"
#include <map>

using namespace clang;

unsigned ASTContext::NumImplicitDefaultConstructors;
unsigned ASTContext::NumImplicitDefaultConstructorsDeclared;
unsigned ASTContext::NumImplicitCopyConstructors;
unsigned ASTContext::NumImplicitCopyConstructorsDeclared;
unsigned ASTContext::NumImplicitMoveConstructors;
unsigned ASTContext::NumImplicitMoveConstructorsDeclared;
unsigned ASTContext::NumImplicitCopyAssignmentOperators;
unsigned ASTContext::NumImplicitCopyAssignmentOperatorsDeclared;
unsigned ASTContext::NumImplicitMoveAssignmentOperators;
unsigned ASTContext::NumImplicitMoveAssignmentOperatorsDeclared;
unsigned ASTContext::NumImplicitDestructors;
unsigned ASTContext::NumImplicitDestructorsDeclared;

enum FloatingRank {
  Float16Rank, HalfRank, FloatRank, DoubleRank, LongDoubleRank, Float128Rank
};

RawComment *ASTContext::getRawCommentForDeclNoCache(const Decl *D) const {
  if (!CommentsLoaded && ExternalSource) {
    ExternalSource->ReadComments();

#ifndef NDEBUG
    ArrayRef<RawComment *> RawComments = Comments.getComments();
    assert(std::is_sorted(RawComments.begin(), RawComments.end(),
                          BeforeThanCompare<RawComment>(SourceMgr)));
#endif

    CommentsLoaded = true;
  }

  assert(D);

  // User can not attach documentation to implicit declarations.
  if (D->isImplicit())
    return nullptr;

  // User can not attach documentation to implicit instantiations.
  if (const FunctionDecl *FD = dyn_cast<FunctionDecl>(D)) {
    if (FD->getTemplateSpecializationKind() == TSK_ImplicitInstantiation)
      return nullptr;
  }

  if (const VarDecl *VD = dyn_cast<VarDecl>(D)) {
    if (VD->isStaticDataMember() &&
        VD->getTemplateSpecializationKind() == TSK_ImplicitInstantiation)
      return nullptr;
  }

  if (const CXXRecordDecl *CRD = dyn_cast<CXXRecordDecl>(D)) {
    if (CRD->getTemplateSpecializationKind() == TSK_ImplicitInstantiation)
      return nullptr;
  }

  if (const ClassTemplateSpecializationDecl *CTSD =
          dyn_cast<ClassTemplateSpecializationDecl>(D)) {
    TemplateSpecializationKind TSK = CTSD->getSpecializationKind();
    if (TSK == TSK_ImplicitInstantiation ||
        TSK == TSK_Undeclared)
      return nullptr;
  }

  if (const EnumDecl *ED = dyn_cast<EnumDecl>(D)) {
    if (ED->getTemplateSpecializationKind() == TSK_ImplicitInstantiation)
      return nullptr;
  }
  if (const TagDecl *TD = dyn_cast<TagDecl>(D)) {
    // When tag declaration (but not definition!) is part of the
    // decl-specifier-seq of some other declaration, it doesn't get comment
    if (TD->isEmbeddedInDeclarator() && !TD->isCompleteDefinition())
      return nullptr;
  }
  // TODO: handle comments for function parameters properly.
  if (isa<ParmVarDecl>(D))
    return nullptr;

  // TODO: we could look up template parameter documentation in the template
  // documentation.
  if (isa<TemplateTypeParmDecl>(D) ||
      isa<NonTypeTemplateParmDecl>(D) ||
      isa<TemplateTemplateParmDecl>(D))
    return nullptr;

  ArrayRef<RawComment *> RawComments = Comments.getComments();

  // If there are no comments anywhere, we won't find anything.
  if (RawComments.empty())
    return nullptr;

  // Find declaration location.
  // For Objective-C declarations we generally don't expect to have multiple
  // declarators, thus use declaration starting location as the "declaration
  // location".
  // For all other declarations multiple declarators are used quite frequently,
  // so we use the location of the identifier as the "declaration location".
  SourceLocation DeclLoc;
  if (isa<ObjCMethodDecl>(D) || isa<ObjCContainerDecl>(D) ||
      isa<ObjCPropertyDecl>(D) ||
      isa<RedeclarableTemplateDecl>(D) ||
      isa<ClassTemplateSpecializationDecl>(D))
    DeclLoc = D->getLocStart();
  else {
    DeclLoc = D->getLocation();
    if (DeclLoc.isMacroID()) {
      if (isa<TypedefDecl>(D)) {
        // If location of the typedef name is in a macro, it is because being
        // declared via a macro. Try using declaration's starting location as
        // the "declaration location".
        DeclLoc = D->getLocStart();
      } else if (const TagDecl *TD = dyn_cast<TagDecl>(D)) {
        // If location of the tag decl is inside a macro, but the spelling of
        // the tag name comes from a macro argument, it looks like a special
        // macro like NS_ENUM is being used to define the tag decl.  In that
        // case, adjust the source location to the expansion loc so that we can
        // attach the comment to the tag decl.
        if (SourceMgr.isMacroArgExpansion(DeclLoc) &&
            TD->isCompleteDefinition())
          DeclLoc = SourceMgr.getExpansionLoc(DeclLoc);
      }
    }
  }

  // If the declaration doesn't map directly to a location in a file, we
  // can't find the comment.
  if (DeclLoc.isInvalid() || !DeclLoc.isFileID())
    return nullptr;

  // Find the comment that occurs just after this declaration.
  ArrayRef<RawComment *>::iterator Comment;
  {
    // When searching for comments during parsing, the comment we are looking
    // for is usually among the last two comments we parsed -- check them
    // first.
    RawComment CommentAtDeclLoc(
        SourceMgr, SourceRange(DeclLoc), false,
        LangOpts.CommentOpts.ParseAllComments);
    BeforeThanCompare<RawComment> Compare(SourceMgr);
    ArrayRef<RawComment *>::iterator MaybeBeforeDecl = RawComments.end() - 1;
    bool Found = Compare(*MaybeBeforeDecl, &CommentAtDeclLoc);
    if (!Found && RawComments.size() >= 2) {
      MaybeBeforeDecl--;
      Found = Compare(*MaybeBeforeDecl, &CommentAtDeclLoc);
    }

    if (Found) {
      Comment = MaybeBeforeDecl + 1;
      assert(Comment == std::lower_bound(RawComments.begin(), RawComments.end(),
                                         &CommentAtDeclLoc, Compare));
    } else {
      // Slow path.
      Comment = std::lower_bound(RawComments.begin(), RawComments.end(),
                                 &CommentAtDeclLoc, Compare);
    }
  }

  // Decompose the location for the declaration and find the beginning of the
  // file buffer.
  std::pair<FileID, unsigned> DeclLocDecomp = SourceMgr.getDecomposedLoc(DeclLoc);

  // First check whether we have a trailing comment.
  if (Comment != RawComments.end() &&
      (*Comment)->isDocumentation() && (*Comment)->isTrailingComment() &&
      (isa<FieldDecl>(D) || isa<EnumConstantDecl>(D) || isa<VarDecl>(D) ||
       isa<ObjCMethodDecl>(D) || isa<ObjCPropertyDecl>(D))) {
    std::pair<FileID, unsigned> CommentBeginDecomp
      = SourceMgr.getDecomposedLoc((*Comment)->getSourceRange().getBegin());
    // Check that Doxygen trailing comment comes after the declaration, starts
    // on the same line and in the same file as the declaration.
    if (DeclLocDecomp.first == CommentBeginDecomp.first &&
        SourceMgr.getLineNumber(DeclLocDecomp.first, DeclLocDecomp.second)
          == SourceMgr.getLineNumber(CommentBeginDecomp.first,
                                     CommentBeginDecomp.second)) {
      return *Comment;
    }
  }

  // The comment just after the declaration was not a trailing comment.
  // Let's look at the previous comment.
  if (Comment == RawComments.begin())
    return nullptr;
  --Comment;

  // Check that we actually have a non-member Doxygen comment.
  if (!(*Comment)->isDocumentation() || (*Comment)->isTrailingComment())
    return nullptr;

  // Decompose the end of the comment.
  std::pair<FileID, unsigned> CommentEndDecomp
    = SourceMgr.getDecomposedLoc((*Comment)->getSourceRange().getEnd());

  // If the comment and the declaration aren't in the same file, then they
  // aren't related.
  if (DeclLocDecomp.first != CommentEndDecomp.first)
    return nullptr;

  // Get the corresponding buffer.
  bool Invalid = false;
  const char *Buffer = SourceMgr.getBufferData(DeclLocDecomp.first,
                                               &Invalid).data();
  if (Invalid)
    return nullptr;

  // Extract text between the comment and declaration.
  StringRef Text(Buffer + CommentEndDecomp.second,
                 DeclLocDecomp.second - CommentEndDecomp.second);

  // There should be no other declarations or preprocessor directives between
  // comment and declaration.
  if (Text.find_first_of(";{}#@") != StringRef::npos)
    return nullptr;

  return *Comment;
}

namespace {
/// If we have a 'templated' declaration for a template, adjust 'D' to
/// refer to the actual template.
/// If we have an implicit instantiation, adjust 'D' to refer to template.
const Decl *adjustDeclToTemplate(const Decl *D) {
  if (const FunctionDecl *FD = dyn_cast<FunctionDecl>(D)) {
    // Is this function declaration part of a function template?
    if (const FunctionTemplateDecl *FTD = FD->getDescribedFunctionTemplate())
      return FTD;

    // Nothing to do if function is not an implicit instantiation.
    if (FD->getTemplateSpecializationKind() != TSK_ImplicitInstantiation)
      return D;

    // Function is an implicit instantiation of a function template?
    if (const FunctionTemplateDecl *FTD = FD->getPrimaryTemplate())
      return FTD;

    // Function is instantiated from a member definition of a class template?
    if (const FunctionDecl *MemberDecl =
            FD->getInstantiatedFromMemberFunction())
      return MemberDecl;

    return D;
  }
  if (const VarDecl *VD = dyn_cast<VarDecl>(D)) {
    // Static data member is instantiated from a member definition of a class
    // template?
    if (VD->isStaticDataMember())
      if (const VarDecl *MemberDecl = VD->getInstantiatedFromStaticDataMember())
        return MemberDecl;

    return D;
  }
  if (const CXXRecordDecl *CRD = dyn_cast<CXXRecordDecl>(D)) {
    // Is this class declaration part of a class template?
    if (const ClassTemplateDecl *CTD = CRD->getDescribedClassTemplate())
      return CTD;

    // Class is an implicit instantiation of a class template or partial
    // specialization?
    if (const ClassTemplateSpecializationDecl *CTSD =
            dyn_cast<ClassTemplateSpecializationDecl>(CRD)) {
      if (CTSD->getSpecializationKind() != TSK_ImplicitInstantiation)
        return D;
      llvm::PointerUnion<ClassTemplateDecl *,
                         ClassTemplatePartialSpecializationDecl *>
          PU = CTSD->getSpecializedTemplateOrPartial();
      return PU.is<ClassTemplateDecl*>() ?
          static_cast<const Decl*>(PU.get<ClassTemplateDecl *>()) :
          static_cast<const Decl*>(
              PU.get<ClassTemplatePartialSpecializationDecl *>());
    }

    // Class is instantiated from a member definition of a class template?
    if (const MemberSpecializationInfo *Info =
                   CRD->getMemberSpecializationInfo())
      return Info->getInstantiatedFrom();

    return D;
  }
  if (const EnumDecl *ED = dyn_cast<EnumDecl>(D)) {
    // Enum is instantiated from a member definition of a class template?
    if (const EnumDecl *MemberDecl = ED->getInstantiatedFromMemberEnum())
      return MemberDecl;

    return D;
  }
  // FIXME: Adjust alias templates?
  return D;
}
} // anonymous namespace

const RawComment *ASTContext::getRawCommentForAnyRedecl(
                                                const Decl *D,
                                                const Decl **OriginalDecl) const {
  D = adjustDeclToTemplate(D);

  // Check whether we have cached a comment for this declaration already.
  {
    llvm::DenseMap<const Decl *, RawCommentAndCacheFlags>::iterator Pos =
        RedeclComments.find(D);
    if (Pos != RedeclComments.end()) {
      const RawCommentAndCacheFlags &Raw = Pos->second;
      if (Raw.getKind() != RawCommentAndCacheFlags::NoCommentInDecl) {
        if (OriginalDecl)
          *OriginalDecl = Raw.getOriginalDecl();
        return Raw.getRaw();
      }
    }
  }

  // Search for comments attached to declarations in the redeclaration chain.
  const RawComment *RC = nullptr;
  const Decl *OriginalDeclForRC = nullptr;
  for (auto I : D->redecls()) {
    llvm::DenseMap<const Decl *, RawCommentAndCacheFlags>::iterator Pos =
        RedeclComments.find(I);
    if (Pos != RedeclComments.end()) {
      const RawCommentAndCacheFlags &Raw = Pos->second;
      if (Raw.getKind() != RawCommentAndCacheFlags::NoCommentInDecl) {
        RC = Raw.getRaw();
        OriginalDeclForRC = Raw.getOriginalDecl();
        break;
      }
    } else {
      RC = getRawCommentForDeclNoCache(I);
      OriginalDeclForRC = I;
      RawCommentAndCacheFlags Raw;
      if (RC) {
        // Call order swapped to work around ICE in VS2015 RTM (Release Win32)
        // https://connect.microsoft.com/VisualStudio/feedback/details/1741530
        Raw.setKind(RawCommentAndCacheFlags::FromDecl);
        Raw.setRaw(RC);
      } else
        Raw.setKind(RawCommentAndCacheFlags::NoCommentInDecl);
      Raw.setOriginalDecl(I);
      RedeclComments[I] = Raw;
      if (RC)
        break;
    }
  }

  // If we found a comment, it should be a documentation comment.
  assert(!RC || RC->isDocumentation());

  if (OriginalDecl)
    *OriginalDecl = OriginalDeclForRC;

  // Update cache for every declaration in the redeclaration chain.
  RawCommentAndCacheFlags Raw;
  Raw.setRaw(RC);
  Raw.setKind(RawCommentAndCacheFlags::FromRedecl);
  Raw.setOriginalDecl(OriginalDeclForRC);

  for (auto I : D->redecls()) {
    RawCommentAndCacheFlags &R = RedeclComments[I];
    if (R.getKind() == RawCommentAndCacheFlags::NoCommentInDecl)
      R = Raw;
  }

  return RC;
}

static void addRedeclaredMethods(const ObjCMethodDecl *ObjCMethod,
                   SmallVectorImpl<const NamedDecl *> &Redeclared) {
  const DeclContext *DC = ObjCMethod->getDeclContext();
  if (const ObjCImplDecl *IMD = dyn_cast<ObjCImplDecl>(DC)) {
    const ObjCInterfaceDecl *ID = IMD->getClassInterface();
    if (!ID)
      return;
    // Add redeclared method here.
    for (const auto *Ext : ID->known_extensions()) {
      if (ObjCMethodDecl *RedeclaredMethod =
            Ext->getMethod(ObjCMethod->getSelector(),
                                  ObjCMethod->isInstanceMethod()))
        Redeclared.push_back(RedeclaredMethod);
    }
  }
}

comments::FullComment *ASTContext::cloneFullComment(comments::FullComment *FC,
                                                    const Decl *D) const {
  comments::DeclInfo *ThisDeclInfo = new (*this) comments::DeclInfo;
  ThisDeclInfo->CommentDecl = D;
  ThisDeclInfo->IsFilled = false;
  ThisDeclInfo->fill();
  ThisDeclInfo->CommentDecl = FC->getDecl();
  if (!ThisDeclInfo->TemplateParameters)
    ThisDeclInfo->TemplateParameters = FC->getDeclInfo()->TemplateParameters;
  comments::FullComment *CFC =
    new (*this) comments::FullComment(FC->getBlocks(),
                                      ThisDeclInfo);
  return CFC;
}

comments::FullComment *ASTContext::getLocalCommentForDeclUncached(const Decl *D) const {
  const RawComment *RC = getRawCommentForDeclNoCache(D);
  return RC ? RC->parse(*this, nullptr, D) : nullptr;
}

comments::FullComment *ASTContext::getCommentForDecl(
                                              const Decl *D,
                                              const Preprocessor *PP) const {
  if (D->isInvalidDecl())
    return nullptr;
  D = adjustDeclToTemplate(D);
  
  const Decl *Canonical = D->getCanonicalDecl();
  llvm::DenseMap<const Decl *, comments::FullComment *>::iterator Pos =
      ParsedComments.find(Canonical);
  
  if (Pos != ParsedComments.end()) {
    if (Canonical != D) {
      comments::FullComment *FC = Pos->second;
      comments::FullComment *CFC = cloneFullComment(FC, D);
      return CFC;
    }
    return Pos->second;
  }
  
  const Decl *OriginalDecl;
  
  const RawComment *RC = getRawCommentForAnyRedecl(D, &OriginalDecl);
  if (!RC) {
    if (isa<ObjCMethodDecl>(D) || isa<FunctionDecl>(D)) {
      SmallVector<const NamedDecl*, 8> Overridden;
      const ObjCMethodDecl *OMD = dyn_cast<ObjCMethodDecl>(D);
      if (OMD && OMD->isPropertyAccessor())
        if (const ObjCPropertyDecl *PDecl = OMD->findPropertyDecl())
          if (comments::FullComment *FC = getCommentForDecl(PDecl, PP))
            return cloneFullComment(FC, D);
      if (OMD)
        addRedeclaredMethods(OMD, Overridden);
      getOverriddenMethods(dyn_cast<NamedDecl>(D), Overridden);
      for (unsigned i = 0, e = Overridden.size(); i < e; i++)
        if (comments::FullComment *FC = getCommentForDecl(Overridden[i], PP))
          return cloneFullComment(FC, D);
    }
    else if (const TypedefNameDecl *TD = dyn_cast<TypedefNameDecl>(D)) {
      // Attach any tag type's documentation to its typedef if latter
      // does not have one of its own.
      QualType QT = TD->getUnderlyingType();
      if (const TagType *TT = QT->getAs<TagType>())
        if (const Decl *TD = TT->getDecl())
          if (comments::FullComment *FC = getCommentForDecl(TD, PP))
            return cloneFullComment(FC, D);
    }
    else if (const ObjCInterfaceDecl *IC = dyn_cast<ObjCInterfaceDecl>(D)) {
      while (IC->getSuperClass()) {
        IC = IC->getSuperClass();
        if (comments::FullComment *FC = getCommentForDecl(IC, PP))
          return cloneFullComment(FC, D);
      }
    }
    else if (const ObjCCategoryDecl *CD = dyn_cast<ObjCCategoryDecl>(D)) {
      if (const ObjCInterfaceDecl *IC = CD->getClassInterface())
        if (comments::FullComment *FC = getCommentForDecl(IC, PP))
          return cloneFullComment(FC, D);
    }
    else if (const CXXRecordDecl *RD = dyn_cast<CXXRecordDecl>(D)) {
      if (!(RD = RD->getDefinition()))
        return nullptr;
      // Check non-virtual bases.
      for (const auto &I : RD->bases()) {
        if (I.isVirtual() || (I.getAccessSpecifier() != AS_public))
          continue;
        QualType Ty = I.getType();
        if (Ty.isNull())
          continue;
        if (const CXXRecordDecl *NonVirtualBase = Ty->getAsCXXRecordDecl()) {
          if (!(NonVirtualBase= NonVirtualBase->getDefinition()))
            continue;
        
          if (comments::FullComment *FC = getCommentForDecl((NonVirtualBase), PP))
            return cloneFullComment(FC, D);
        }
      }
      // Check virtual bases.
      for (const auto &I : RD->vbases()) {
        if (I.getAccessSpecifier() != AS_public)
          continue;
        QualType Ty = I.getType();
        if (Ty.isNull())
          continue;
        if (const CXXRecordDecl *VirtualBase = Ty->getAsCXXRecordDecl()) {
          if (!(VirtualBase= VirtualBase->getDefinition()))
            continue;
          if (comments::FullComment *FC = getCommentForDecl((VirtualBase), PP))
            return cloneFullComment(FC, D);
        }
      }
    }
    return nullptr;
  }
  
  // If the RawComment was attached to other redeclaration of this Decl, we
  // should parse the comment in context of that other Decl.  This is important
  // because comments can contain references to parameter names which can be
  // different across redeclarations.
  if (D != OriginalDecl)
    return getCommentForDecl(OriginalDecl, PP);

  comments::FullComment *FC = RC->parse(*this, PP, D);
  ParsedComments[Canonical] = FC;
  return FC;
}

void 
ASTContext::CanonicalTemplateTemplateParm::Profile(llvm::FoldingSetNodeID &ID, 
                                               TemplateTemplateParmDecl *Parm) {
  ID.AddInteger(Parm->getDepth());
  ID.AddInteger(Parm->getPosition());
  ID.AddBoolean(Parm->isParameterPack());

  TemplateParameterList *Params = Parm->getTemplateParameters();
  ID.AddInteger(Params->size());
  for (TemplateParameterList::const_iterator P = Params->begin(), 
                                          PEnd = Params->end();
       P != PEnd; ++P) {
    if (TemplateTypeParmDecl *TTP = dyn_cast<TemplateTypeParmDecl>(*P)) {
      ID.AddInteger(0);
      ID.AddBoolean(TTP->isParameterPack());
      continue;
    }
    
    if (NonTypeTemplateParmDecl *NTTP = dyn_cast<NonTypeTemplateParmDecl>(*P)) {
      ID.AddInteger(1);
      ID.AddBoolean(NTTP->isParameterPack());
      ID.AddPointer(NTTP->getType().getCanonicalType().getAsOpaquePtr());
      if (NTTP->isExpandedParameterPack()) {
        ID.AddBoolean(true);
        ID.AddInteger(NTTP->getNumExpansionTypes());
        for (unsigned I = 0, N = NTTP->getNumExpansionTypes(); I != N; ++I) {
          QualType T = NTTP->getExpansionType(I);
          ID.AddPointer(T.getCanonicalType().getAsOpaquePtr());
        }
      } else 
        ID.AddBoolean(false);
      continue;
    }
    
    TemplateTemplateParmDecl *TTP = cast<TemplateTemplateParmDecl>(*P);
    ID.AddInteger(2);
    Profile(ID, TTP);
  }
}

TemplateTemplateParmDecl *
ASTContext::getCanonicalTemplateTemplateParmDecl(
                                          TemplateTemplateParmDecl *TTP) const {
  // Check if we already have a canonical template template parameter.
  llvm::FoldingSetNodeID ID;
  CanonicalTemplateTemplateParm::Profile(ID, TTP);
  void *InsertPos = nullptr;
  CanonicalTemplateTemplateParm *Canonical
    = CanonTemplateTemplateParms.FindNodeOrInsertPos(ID, InsertPos);
  if (Canonical)
    return Canonical->getParam();
  
  // Build a canonical template parameter list.
  TemplateParameterList *Params = TTP->getTemplateParameters();
  SmallVector<NamedDecl *, 4> CanonParams;
  CanonParams.reserve(Params->size());
  for (TemplateParameterList::const_iterator P = Params->begin(), 
                                          PEnd = Params->end();
       P != PEnd; ++P) {
    if (TemplateTypeParmDecl *TTP = dyn_cast<TemplateTypeParmDecl>(*P))
      CanonParams.push_back(
                  TemplateTypeParmDecl::Create(*this, getTranslationUnitDecl(), 
                                               SourceLocation(),
                                               SourceLocation(),
                                               TTP->getDepth(),
                                               TTP->getIndex(), nullptr, false,
                                               TTP->isParameterPack()));
    else if (NonTypeTemplateParmDecl *NTTP
             = dyn_cast<NonTypeTemplateParmDecl>(*P)) {
      QualType T = getCanonicalType(NTTP->getType());
      TypeSourceInfo *TInfo = getTrivialTypeSourceInfo(T);
      NonTypeTemplateParmDecl *Param;
      if (NTTP->isExpandedParameterPack()) {
        SmallVector<QualType, 2> ExpandedTypes;
        SmallVector<TypeSourceInfo *, 2> ExpandedTInfos;
        for (unsigned I = 0, N = NTTP->getNumExpansionTypes(); I != N; ++I) {
          ExpandedTypes.push_back(getCanonicalType(NTTP->getExpansionType(I)));
          ExpandedTInfos.push_back(
                                getTrivialTypeSourceInfo(ExpandedTypes.back()));
        }
        
        Param = NonTypeTemplateParmDecl::Create(*this, getTranslationUnitDecl(),
                                                SourceLocation(),
                                                SourceLocation(),
                                                NTTP->getDepth(),
                                                NTTP->getPosition(), nullptr,
                                                T,
                                                TInfo,
                                                ExpandedTypes,
                                                ExpandedTInfos);
      } else {
        Param = NonTypeTemplateParmDecl::Create(*this, getTranslationUnitDecl(),
                                                SourceLocation(),
                                                SourceLocation(),
                                                NTTP->getDepth(),
                                                NTTP->getPosition(), nullptr,
                                                T,
                                                NTTP->isParameterPack(),
                                                TInfo);
      }
      CanonParams.push_back(Param);

    } else
      CanonParams.push_back(getCanonicalTemplateTemplateParmDecl(
                                           cast<TemplateTemplateParmDecl>(*P)));
  }

  assert(!TTP->getRequiresClause() &&
         "Unexpected requires-clause on template template-parameter");
  Expr *const CanonRequiresClause = nullptr;

  TemplateTemplateParmDecl *CanonTTP
    = TemplateTemplateParmDecl::Create(*this, getTranslationUnitDecl(), 
                                       SourceLocation(), TTP->getDepth(),
                                       TTP->getPosition(), 
                                       TTP->isParameterPack(),
                                       nullptr,
                         TemplateParameterList::Create(*this, SourceLocation(),
                                                       SourceLocation(),
                                                       CanonParams,
                                                       SourceLocation(),
                                                       CanonRequiresClause));

  // Get the new insert position for the node we care about.
  Canonical = CanonTemplateTemplateParms.FindNodeOrInsertPos(ID, InsertPos);
  assert(!Canonical && "Shouldn't be in the map!");
  (void)Canonical;

  // Create the canonical template template parameter entry.
  Canonical = new (*this) CanonicalTemplateTemplateParm(CanonTTP);
  CanonTemplateTemplateParms.InsertNode(Canonical, InsertPos);
  return CanonTTP;
}

CXXABI *ASTContext::createCXXABI(const TargetInfo &T) {
  if (!LangOpts.CPlusPlus) return nullptr;

  switch (T.getCXXABI().getKind()) {
  case TargetCXXABI::GenericARM: // Same as Itanium at this level
  case TargetCXXABI::iOS:
  case TargetCXXABI::iOS64:
  case TargetCXXABI::WatchOS:
  case TargetCXXABI::GenericAArch64:
  case TargetCXXABI::GenericMIPS:
  case TargetCXXABI::GenericItanium:
  case TargetCXXABI::WebAssembly:
    return CreateItaniumCXXABI(*this);
  case TargetCXXABI::Microsoft:
    return CreateMicrosoftCXXABI(*this);
  }
  llvm_unreachable("Invalid CXXABI type!");
}

static const LangASMap *getAddressSpaceMap(const TargetInfo &T,
                                           const LangOptions &LOpts) {
  if (LOpts.FakeAddressSpaceMap) {
    // The fake address space map must have a distinct entry for each
    // language-specific address space.
    static const unsigned FakeAddrSpaceMap[] = {
      0, // Default
      1, // opencl_global
      3, // opencl_local
      2, // opencl_constant
      0, // opencl_private
      4, // opencl_generic
      5, // cuda_device
      6, // cuda_constant
      7  // cuda_shared
    };
    return &FakeAddrSpaceMap;
  } else {
    return &T.getAddressSpaceMap();
  }
}

static bool isAddrSpaceMapManglingEnabled(const TargetInfo &TI,
                                          const LangOptions &LangOpts) {
  switch (LangOpts.getAddressSpaceMapMangling()) {
  case LangOptions::ASMM_Target:
    return TI.useAddressSpaceMapMangling();
  case LangOptions::ASMM_On:
    return true;
  case LangOptions::ASMM_Off:
    return false;
  }
  llvm_unreachable("getAddressSpaceMapMangling() doesn't cover anything.");
}

ASTContext::ASTContext(LangOptions &LOpts, SourceManager &SM,
                       IdentifierTable &idents, SelectorTable &sels,
                       Builtin::Context &builtins)
    : FunctionProtoTypes(this_()), TemplateSpecializationTypes(this_()),
      DependentTemplateSpecializationTypes(this_()),
      SubstTemplateTemplateParmPacks(this_()),
      GlobalNestedNameSpecifier(nullptr), Int128Decl(nullptr),
      UInt128Decl(nullptr), BuiltinVaListDecl(nullptr),
      BuiltinMSVaListDecl(nullptr), ObjCIdDecl(nullptr), ObjCSelDecl(nullptr),
      ObjCClassDecl(nullptr), ObjCProtocolClassDecl(nullptr), BOOLDecl(nullptr),
      CFConstantStringTagDecl(nullptr), CFConstantStringTypeDecl(nullptr),
      ObjCInstanceTypeDecl(nullptr), FILEDecl(nullptr), jmp_bufDecl(nullptr),
      sigjmp_bufDecl(nullptr), ucontext_tDecl(nullptr),
      BlockDescriptorType(nullptr), BlockDescriptorExtendedType(nullptr),
      cudaConfigureCallDecl(nullptr), FirstLocalImport(), LastLocalImport(),
      ExternCContext(nullptr), MakeIntegerSeqDecl(nullptr),
      TypePackElementDecl(nullptr), SourceMgr(SM), LangOpts(LOpts),
      SanitizerBL(new SanitizerBlacklist(LangOpts.SanitizerBlacklistFiles, SM)),
      XRayFilter(new XRayFunctionFilter(LangOpts.XRayAlwaysInstrumentFiles,
                                        LangOpts.XRayNeverInstrumentFiles, SM)),
      AddrSpaceMap(nullptr), Target(nullptr), AuxTarget(nullptr),
      PrintingPolicy(LOpts), Idents(idents), Selectors(sels),
      BuiltinInfo(builtins), DeclarationNames(*this), ExternalSource(nullptr),
      Listener(nullptr), Comments(SM), CommentsLoaded(false),
      CommentCommandTraits(BumpAlloc, LOpts.CommentOpts),
      PrebuiltByteCountOne(nullptr), PrebuiltCountZero(nullptr),
      PrebuiltCountOne(nullptr), PrebuiltBoundsUnknown(nullptr),
      LastSDM(nullptr, 0) {
  TUDecl = TranslationUnitDecl::Create(*this);
}

ASTContext::~ASTContext() {
  ReleaseParentMapEntries();

  // Release the DenseMaps associated with DeclContext objects.
  // FIXME: Is this the ideal solution?
  ReleaseDeclContextMaps();

  // Call all of the deallocation functions on all of their targets.
  for (auto &Pair : Deallocations)
    (Pair.first)(Pair.second);

  // ASTRecordLayout objects in ASTRecordLayouts must always be destroyed
  // because they can contain DenseMaps.
  for (llvm::DenseMap<const ObjCContainerDecl*,
       const ASTRecordLayout*>::iterator
       I = ObjCLayouts.begin(), E = ObjCLayouts.end(); I != E; )
    // Increment in loop to prevent using deallocated memory.
    if (ASTRecordLayout *R = const_cast<ASTRecordLayout*>((I++)->second))
      R->Destroy(*this);

  for (llvm::DenseMap<const RecordDecl*, const ASTRecordLayout*>::iterator
       I = ASTRecordLayouts.begin(), E = ASTRecordLayouts.end(); I != E; ) {
    // Increment in loop to prevent using deallocated memory.
    if (ASTRecordLayout *R = const_cast<ASTRecordLayout*>((I++)->second))
      R->Destroy(*this);
  }
  
  for (llvm::DenseMap<const Decl*, AttrVec*>::iterator A = DeclAttrs.begin(),
                                                    AEnd = DeclAttrs.end();
       A != AEnd; ++A)
    A->second->~AttrVec();

  for (std::pair<const MaterializeTemporaryExpr *, APValue *> &MTVPair :
       MaterializedTemporaryValues)
    MTVPair.second->~APValue();

  for (const auto &Value : ModuleInitializers)
    Value.second->~PerModuleInitializers();
}

void ASTContext::ReleaseParentMapEntries() {
  if (!PointerParents) return;
  for (const auto &Entry : *PointerParents) {
    if (Entry.second.is<ast_type_traits::DynTypedNode *>()) {
      delete Entry.second.get<ast_type_traits::DynTypedNode *>();
    } else if (Entry.second.is<ParentVector *>()) {
      delete Entry.second.get<ParentVector *>();
    }
  }
  for (const auto &Entry : *OtherParents) {
    if (Entry.second.is<ast_type_traits::DynTypedNode *>()) {
      delete Entry.second.get<ast_type_traits::DynTypedNode *>();
    } else if (Entry.second.is<ParentVector *>()) {
      delete Entry.second.get<ParentVector *>();
    }
  }
}

void ASTContext::AddDeallocation(void (*Callback)(void*), void *Data) {
  Deallocations.push_back({Callback, Data});
}

void
ASTContext::setExternalSource(IntrusiveRefCntPtr<ExternalASTSource> Source) {
  ExternalSource = std::move(Source);
}

void ASTContext::PrintStats() const {
  llvm::errs() << "\n*** AST Context Stats:\n";
  llvm::errs() << "  " << Types.size() << " types total.\n";

  unsigned counts[] = {
#define TYPE(Name, Parent) 0,
#define ABSTRACT_TYPE(Name, Parent)
#include "clang/AST/TypeNodes.def"
    0 // Extra
  };

  for (unsigned i = 0, e = Types.size(); i != e; ++i) {
    Type *T = Types[i];
    counts[(unsigned)T->getTypeClass()]++;
  }

  unsigned Idx = 0;
  unsigned TotalBytes = 0;
#define TYPE(Name, Parent)                                              \
  if (counts[Idx])                                                      \
    llvm::errs() << "    " << counts[Idx] << " " << #Name               \
                 << " types\n";                                         \
  TotalBytes += counts[Idx] * sizeof(Name##Type);                       \
  ++Idx;
#define ABSTRACT_TYPE(Name, Parent)
#include "clang/AST/TypeNodes.def"

  llvm::errs() << "Total bytes = " << TotalBytes << "\n";

  // Implicit special member functions.
  llvm::errs() << NumImplicitDefaultConstructorsDeclared << "/"
               << NumImplicitDefaultConstructors
               << " implicit default constructors created\n";
  llvm::errs() << NumImplicitCopyConstructorsDeclared << "/"
               << NumImplicitCopyConstructors
               << " implicit copy constructors created\n";
  if (getLangOpts().CPlusPlus)
    llvm::errs() << NumImplicitMoveConstructorsDeclared << "/"
                 << NumImplicitMoveConstructors
                 << " implicit move constructors created\n";
  llvm::errs() << NumImplicitCopyAssignmentOperatorsDeclared << "/"
               << NumImplicitCopyAssignmentOperators
               << " implicit copy assignment operators created\n";
  if (getLangOpts().CPlusPlus)
    llvm::errs() << NumImplicitMoveAssignmentOperatorsDeclared << "/"
                 << NumImplicitMoveAssignmentOperators
                 << " implicit move assignment operators created\n";
  llvm::errs() << NumImplicitDestructorsDeclared << "/"
               << NumImplicitDestructors
               << " implicit destructors created\n";

  if (ExternalSource) {
    llvm::errs() << "\n";
    ExternalSource->PrintStats();
  }

  BumpAlloc.PrintStats();
}

void ASTContext::mergeDefinitionIntoModule(NamedDecl *ND, Module *M,
                                           bool NotifyListeners) {
  if (NotifyListeners)
    if (auto *Listener = getASTMutationListener())
      Listener->RedefinedHiddenDefinition(ND, M);

  if (getLangOpts().ModulesLocalVisibility)
    MergedDefModules[ND].push_back(M);
  else
    ND->setVisibleDespiteOwningModule();
}

void ASTContext::deduplicateMergedDefinitonsFor(NamedDecl *ND) {
  auto It = MergedDefModules.find(ND);
  if (It == MergedDefModules.end())
    return;

  auto &Merged = It->second;
  llvm::DenseSet<Module*> Found;
  for (Module *&M : Merged)
    if (!Found.insert(M).second)
      M = nullptr;
  Merged.erase(std::remove(Merged.begin(), Merged.end(), nullptr), Merged.end());
}

void ASTContext::PerModuleInitializers::resolve(ASTContext &Ctx) {
  if (LazyInitializers.empty())
    return;

  auto *Source = Ctx.getExternalSource();
  assert(Source && "lazy initializers but no external source");

  auto LazyInits = std::move(LazyInitializers);
  LazyInitializers.clear();

  for (auto ID : LazyInits)
    Initializers.push_back(Source->GetExternalDecl(ID));

  assert(LazyInitializers.empty() &&
         "GetExternalDecl for lazy module initializer added more inits");
}

void ASTContext::addModuleInitializer(Module *M, Decl *D) {
  // One special case: if we add a module initializer that imports another
  // module, and that module's only initializer is an ImportDecl, simplify.
  if (auto *ID = dyn_cast<ImportDecl>(D)) {
    auto It = ModuleInitializers.find(ID->getImportedModule());

    // Maybe the ImportDecl does nothing at all. (Common case.)
    if (It == ModuleInitializers.end())
      return;

    // Maybe the ImportDecl only imports another ImportDecl.
    auto &Imported = *It->second;
    if (Imported.Initializers.size() + Imported.LazyInitializers.size() == 1) {
      Imported.resolve(*this);
      auto *OnlyDecl = Imported.Initializers.front();
      if (isa<ImportDecl>(OnlyDecl))
        D = OnlyDecl;
    }
  }

  auto *&Inits = ModuleInitializers[M];
  if (!Inits)
    Inits = new (*this) PerModuleInitializers;
  Inits->Initializers.push_back(D);
}

void ASTContext::addLazyModuleInitializers(Module *M, ArrayRef<uint32_t> IDs) {
  auto *&Inits = ModuleInitializers[M];
  if (!Inits)
    Inits = new (*this) PerModuleInitializers;
  Inits->LazyInitializers.insert(Inits->LazyInitializers.end(),
                                 IDs.begin(), IDs.end());
}

ArrayRef<Decl*> ASTContext::getModuleInitializers(Module *M) {
  auto It = ModuleInitializers.find(M);
  if (It == ModuleInitializers.end()) 
    return None;

  auto *Inits = It->second;
  Inits->resolve(*this);
  return Inits->Initializers;
}

ExternCContextDecl *ASTContext::getExternCContextDecl() const {
  if (!ExternCContext)
    ExternCContext = ExternCContextDecl::Create(*this, getTranslationUnitDecl());

  return ExternCContext;
}

BuiltinTemplateDecl *
ASTContext::buildBuiltinTemplateDecl(BuiltinTemplateKind BTK,
                                     const IdentifierInfo *II) const {
  auto *BuiltinTemplate = BuiltinTemplateDecl::Create(*this, TUDecl, II, BTK);
  BuiltinTemplate->setImplicit();
  TUDecl->addDecl(BuiltinTemplate);

  return BuiltinTemplate;
}

BuiltinTemplateDecl *
ASTContext::getMakeIntegerSeqDecl() const {
  if (!MakeIntegerSeqDecl)
    MakeIntegerSeqDecl = buildBuiltinTemplateDecl(BTK__make_integer_seq,
                                                  getMakeIntegerSeqName());
  return MakeIntegerSeqDecl;
}

BuiltinTemplateDecl *
ASTContext::getTypePackElementDecl() const {
  if (!TypePackElementDecl)
    TypePackElementDecl = buildBuiltinTemplateDecl(BTK__type_pack_element,
                                                   getTypePackElementName());
  return TypePackElementDecl;
}

RecordDecl *ASTContext::buildImplicitRecord(StringRef Name,
                                            RecordDecl::TagKind TK) const {
  SourceLocation Loc;
  RecordDecl *NewDecl;
  if (getLangOpts().CPlusPlus)
    NewDecl = CXXRecordDecl::Create(*this, TK, getTranslationUnitDecl(), Loc,
                                    Loc, &Idents.get(Name));
  else
    NewDecl = RecordDecl::Create(*this, TK, getTranslationUnitDecl(), Loc, Loc,
                                 &Idents.get(Name));
  NewDecl->setImplicit();
  NewDecl->addAttr(TypeVisibilityAttr::CreateImplicit(
      const_cast<ASTContext &>(*this), TypeVisibilityAttr::Default));
  return NewDecl;
}

TypedefDecl *ASTContext::buildImplicitTypedef(QualType T,
                                              StringRef Name) const {
  TypeSourceInfo *TInfo = getTrivialTypeSourceInfo(T);
  TypedefDecl *NewDecl = TypedefDecl::Create(
      const_cast<ASTContext &>(*this), getTranslationUnitDecl(),
      SourceLocation(), SourceLocation(), &Idents.get(Name), TInfo);
  NewDecl->setImplicit();
  return NewDecl;
}

TypedefDecl *ASTContext::getInt128Decl() const {
  if (!Int128Decl)
    Int128Decl = buildImplicitTypedef(Int128Ty, "__int128_t");
  return Int128Decl;
}

TypedefDecl *ASTContext::getUInt128Decl() const {
  if (!UInt128Decl)
    UInt128Decl = buildImplicitTypedef(UnsignedInt128Ty, "__uint128_t");
  return UInt128Decl;
}

void ASTContext::InitBuiltinType(CanQualType &R, BuiltinType::Kind K) {
  BuiltinType *Ty = new (*this, TypeAlignment) BuiltinType(K);
  R = CanQualType::CreateUnsafe(QualType(Ty, 0));
  Types.push_back(Ty);
}

void ASTContext::InitBuiltinTypes(const TargetInfo &Target,
                                  const TargetInfo *AuxTarget) {
  assert((!this->Target || this->Target == &Target) &&
         "Incorrect target reinitialization");
  assert(VoidTy.isNull() && "Context reinitialized?");

  this->Target = &Target;
  this->AuxTarget = AuxTarget;

  ABI.reset(createCXXABI(Target));
  AddrSpaceMap = getAddressSpaceMap(Target, LangOpts);
  AddrSpaceMapMangling = isAddrSpaceMapManglingEnabled(Target, LangOpts);
  
  // C99 6.2.5p19.
  InitBuiltinType(VoidTy,              BuiltinType::Void);

  // C99 6.2.5p2.
  InitBuiltinType(BoolTy,              BuiltinType::Bool);
  // C99 6.2.5p3.
  if (LangOpts.CharIsSigned)
    InitBuiltinType(CharTy,            BuiltinType::Char_S);
  else
    InitBuiltinType(CharTy,            BuiltinType::Char_U);
  // C99 6.2.5p4.
  InitBuiltinType(SignedCharTy,        BuiltinType::SChar);
  InitBuiltinType(ShortTy,             BuiltinType::Short);
  InitBuiltinType(IntTy,               BuiltinType::Int);
  InitBuiltinType(LongTy,              BuiltinType::Long);
  InitBuiltinType(LongLongTy,          BuiltinType::LongLong);

  // C99 6.2.5p6.
  InitBuiltinType(UnsignedCharTy,      BuiltinType::UChar);
  InitBuiltinType(UnsignedShortTy,     BuiltinType::UShort);
  InitBuiltinType(UnsignedIntTy,       BuiltinType::UInt);
  InitBuiltinType(UnsignedLongTy,      BuiltinType::ULong);
  InitBuiltinType(UnsignedLongLongTy,  BuiltinType::ULongLong);

  // C99 6.2.5p10.
  InitBuiltinType(FloatTy,             BuiltinType::Float);
  InitBuiltinType(DoubleTy,            BuiltinType::Double);
  InitBuiltinType(LongDoubleTy,        BuiltinType::LongDouble);

  // GNU extension, __float128 for IEEE quadruple precision
  InitBuiltinType(Float128Ty,          BuiltinType::Float128);

  // C11 extension ISO/IEC TS 18661-3
  InitBuiltinType(Float16Ty,           BuiltinType::Float16);

  // GNU extension, 128-bit integers.
  InitBuiltinType(Int128Ty,            BuiltinType::Int128);
  InitBuiltinType(UnsignedInt128Ty,    BuiltinType::UInt128);

  // C++ 3.9.1p5
  if (TargetInfo::isTypeSigned(Target.getWCharType()))
    InitBuiltinType(WCharTy,           BuiltinType::WChar_S);
  else  // -fshort-wchar makes wchar_t be unsigned.
    InitBuiltinType(WCharTy,           BuiltinType::WChar_U);
  if (LangOpts.CPlusPlus && LangOpts.WChar)
    WideCharTy = WCharTy;
  else {
    // C99 (or C++ using -fno-wchar).
    WideCharTy = getFromTargetType(Target.getWCharType());
  }

  WIntTy = getFromTargetType(Target.getWIntType());

  if (LangOpts.CPlusPlus) // C++0x 3.9.1p5, extension for C++
    InitBuiltinType(Char16Ty,           BuiltinType::Char16);
  else // C99
    Char16Ty = getFromTargetType(Target.getChar16Type());

  if (LangOpts.CPlusPlus) // C++0x 3.9.1p5, extension for C++
    InitBuiltinType(Char32Ty,           BuiltinType::Char32);
  else // C99
    Char32Ty = getFromTargetType(Target.getChar32Type());

  // Placeholder type for type-dependent expressions whose type is
  // completely unknown. No code should ever check a type against
  // DependentTy and users should never see it; however, it is here to
  // help diagnose failures to properly check for type-dependent
  // expressions.
  InitBuiltinType(DependentTy,         BuiltinType::Dependent);

  // Placeholder type for functions.
  InitBuiltinType(OverloadTy,          BuiltinType::Overload);

  // Placeholder type for bound members.
  InitBuiltinType(BoundMemberTy,       BuiltinType::BoundMember);

  // Placeholder type for pseudo-objects.
  InitBuiltinType(PseudoObjectTy,      BuiltinType::PseudoObject);

  // "any" type; useful for debugger-like clients.
  InitBuiltinType(UnknownAnyTy,        BuiltinType::UnknownAny);

  // Placeholder type for unbridged ARC casts.
  InitBuiltinType(ARCUnbridgedCastTy,  BuiltinType::ARCUnbridgedCast);

  // Placeholder type for builtin functions.
  InitBuiltinType(BuiltinFnTy,  BuiltinType::BuiltinFn);

  // Placeholder type for OMP array sections.
  if (LangOpts.OpenMP)
    InitBuiltinType(OMPArraySectionTy, BuiltinType::OMPArraySection);

  // C99 6.2.5p11.
  FloatComplexTy      = getComplexType(FloatTy);
  DoubleComplexTy     = getComplexType(DoubleTy);
  LongDoubleComplexTy = getComplexType(LongDoubleTy);
  Float128ComplexTy   = getComplexType(Float128Ty);

  // Builtin types for 'id', 'Class', and 'SEL'.
  InitBuiltinType(ObjCBuiltinIdTy, BuiltinType::ObjCId);
  InitBuiltinType(ObjCBuiltinClassTy, BuiltinType::ObjCClass);
  InitBuiltinType(ObjCBuiltinSelTy, BuiltinType::ObjCSel);

  if (LangOpts.OpenCL) {
#define IMAGE_TYPE(ImgType, Id, SingletonId, Access, Suffix) \
    InitBuiltinType(SingletonId, BuiltinType::Id);
#include "clang/Basic/OpenCLImageTypes.def"

    InitBuiltinType(OCLSamplerTy, BuiltinType::OCLSampler);
    InitBuiltinType(OCLEventTy, BuiltinType::OCLEvent);
    InitBuiltinType(OCLClkEventTy, BuiltinType::OCLClkEvent);
    InitBuiltinType(OCLQueueTy, BuiltinType::OCLQueue);
    InitBuiltinType(OCLReserveIDTy, BuiltinType::OCLReserveID);
  }
  
  // Builtin type for __objc_yes and __objc_no
  ObjCBuiltinBoolTy = (Target.useSignedCharForObjCBool() ?
                       SignedCharTy : BoolTy);
  
  ObjCConstantStringType = QualType();
  
  ObjCSuperType = QualType();

  // void * type
  if (LangOpts.OpenCLVersion >= 200) {
    auto Q = VoidTy.getQualifiers();
    Q.setAddressSpace(LangAS::opencl_generic);
    VoidPtrTy = getPointerType(getCanonicalType(
        getQualifiedType(VoidTy.getUnqualifiedType(), Q)));
  } else {
    VoidPtrTy = getPointerType(VoidTy);
  }

  // nullptr type (C++0x 2.14.7)
  InitBuiltinType(NullPtrTy,           BuiltinType::NullPtr);

  // half type (OpenCL 6.1.1.1) / ARM NEON __fp16
  InitBuiltinType(HalfTy, BuiltinType::Half);

  // Builtin type used to help define __builtin_va_list.
  VaListTagDecl = nullptr;
}

DiagnosticsEngine &ASTContext::getDiagnostics() const {
  return SourceMgr.getDiagnostics();
}

AttrVec& ASTContext::getDeclAttrs(const Decl *D) {
  AttrVec *&Result = DeclAttrs[D];
  if (!Result) {
    void *Mem = Allocate(sizeof(AttrVec));
    Result = new (Mem) AttrVec;
  }
    
  return *Result;
}

/// \brief Erase the attributes corresponding to the given declaration.
void ASTContext::eraseDeclAttrs(const Decl *D) { 
  llvm::DenseMap<const Decl*, AttrVec*>::iterator Pos = DeclAttrs.find(D);
  if (Pos != DeclAttrs.end()) {
    Pos->second->~AttrVec();
    DeclAttrs.erase(Pos);
  }
}

// FIXME: Remove ?
MemberSpecializationInfo *
ASTContext::getInstantiatedFromStaticDataMember(const VarDecl *Var) {
  assert(Var->isStaticDataMember() && "Not a static data member");
  return getTemplateOrSpecializationInfo(Var)
      .dyn_cast<MemberSpecializationInfo *>();
}

ASTContext::TemplateOrSpecializationInfo
ASTContext::getTemplateOrSpecializationInfo(const VarDecl *Var) {
  llvm::DenseMap<const VarDecl *, TemplateOrSpecializationInfo>::iterator Pos =
      TemplateOrInstantiation.find(Var);
  if (Pos == TemplateOrInstantiation.end())
    return TemplateOrSpecializationInfo();

  return Pos->second;
}

void
ASTContext::setInstantiatedFromStaticDataMember(VarDecl *Inst, VarDecl *Tmpl,
                                                TemplateSpecializationKind TSK,
                                          SourceLocation PointOfInstantiation) {
  assert(Inst->isStaticDataMember() && "Not a static data member");
  assert(Tmpl->isStaticDataMember() && "Not a static data member");
  setTemplateOrSpecializationInfo(Inst, new (*this) MemberSpecializationInfo(
                                            Tmpl, TSK, PointOfInstantiation));
}

void
ASTContext::setTemplateOrSpecializationInfo(VarDecl *Inst,
                                            TemplateOrSpecializationInfo TSI) {
  assert(!TemplateOrInstantiation[Inst] &&
         "Already noted what the variable was instantiated from");
  TemplateOrInstantiation[Inst] = TSI;
}

FunctionDecl *ASTContext::getClassScopeSpecializationPattern(
                                                     const FunctionDecl *FD){
  assert(FD && "Specialization is 0");
  llvm::DenseMap<const FunctionDecl*, FunctionDecl *>::const_iterator Pos
    = ClassScopeSpecializationPattern.find(FD);
  if (Pos == ClassScopeSpecializationPattern.end())
    return nullptr;

  return Pos->second;
}

void ASTContext::setClassScopeSpecializationPattern(FunctionDecl *FD,
                                        FunctionDecl *Pattern) {
  assert(FD && "Specialization is 0");
  assert(Pattern && "Class scope specialization pattern is 0");
  ClassScopeSpecializationPattern[FD] = Pattern;
}

NamedDecl *
ASTContext::getInstantiatedFromUsingDecl(NamedDecl *UUD) {
  auto Pos = InstantiatedFromUsingDecl.find(UUD);
  if (Pos == InstantiatedFromUsingDecl.end())
    return nullptr;

  return Pos->second;
}

void
ASTContext::setInstantiatedFromUsingDecl(NamedDecl *Inst, NamedDecl *Pattern) {
  assert((isa<UsingDecl>(Pattern) ||
          isa<UnresolvedUsingValueDecl>(Pattern) ||
          isa<UnresolvedUsingTypenameDecl>(Pattern)) && 
         "pattern decl is not a using decl");
  assert((isa<UsingDecl>(Inst) ||
          isa<UnresolvedUsingValueDecl>(Inst) ||
          isa<UnresolvedUsingTypenameDecl>(Inst)) && 
         "instantiation did not produce a using decl");
  assert(!InstantiatedFromUsingDecl[Inst] && "pattern already exists");
  InstantiatedFromUsingDecl[Inst] = Pattern;
}

UsingShadowDecl *
ASTContext::getInstantiatedFromUsingShadowDecl(UsingShadowDecl *Inst) {
  llvm::DenseMap<UsingShadowDecl*, UsingShadowDecl*>::const_iterator Pos
    = InstantiatedFromUsingShadowDecl.find(Inst);
  if (Pos == InstantiatedFromUsingShadowDecl.end())
    return nullptr;

  return Pos->second;
}

void
ASTContext::setInstantiatedFromUsingShadowDecl(UsingShadowDecl *Inst,
                                               UsingShadowDecl *Pattern) {
  assert(!InstantiatedFromUsingShadowDecl[Inst] && "pattern already exists");
  InstantiatedFromUsingShadowDecl[Inst] = Pattern;
}

FieldDecl *ASTContext::getInstantiatedFromUnnamedFieldDecl(FieldDecl *Field) {
  llvm::DenseMap<FieldDecl *, FieldDecl *>::iterator Pos
    = InstantiatedFromUnnamedFieldDecl.find(Field);
  if (Pos == InstantiatedFromUnnamedFieldDecl.end())
    return nullptr;

  return Pos->second;
}

void ASTContext::setInstantiatedFromUnnamedFieldDecl(FieldDecl *Inst,
                                                     FieldDecl *Tmpl) {
  assert(!Inst->getDeclName() && "Instantiated field decl is not unnamed");
  assert(!Tmpl->getDeclName() && "Template field decl is not unnamed");
  assert(!InstantiatedFromUnnamedFieldDecl[Inst] &&
         "Already noted what unnamed field was instantiated from");

  InstantiatedFromUnnamedFieldDecl[Inst] = Tmpl;
}

ASTContext::overridden_cxx_method_iterator
ASTContext::overridden_methods_begin(const CXXMethodDecl *Method) const {
  llvm::DenseMap<const CXXMethodDecl *, CXXMethodVector>::const_iterator Pos =
      OverriddenMethods.find(Method->getCanonicalDecl());
  if (Pos == OverriddenMethods.end())
    return nullptr;
  return Pos->second.begin();
}

ASTContext::overridden_cxx_method_iterator
ASTContext::overridden_methods_end(const CXXMethodDecl *Method) const {
  llvm::DenseMap<const CXXMethodDecl *, CXXMethodVector>::const_iterator Pos =
      OverriddenMethods.find(Method->getCanonicalDecl());
  if (Pos == OverriddenMethods.end())
    return nullptr;
  return Pos->second.end();
}

unsigned
ASTContext::overridden_methods_size(const CXXMethodDecl *Method) const {
  llvm::DenseMap<const CXXMethodDecl *, CXXMethodVector>::const_iterator Pos =
      OverriddenMethods.find(Method->getCanonicalDecl());
  if (Pos == OverriddenMethods.end())
    return 0;
  return Pos->second.size();
}

ASTContext::overridden_method_range
ASTContext::overridden_methods(const CXXMethodDecl *Method) const {
  return overridden_method_range(overridden_methods_begin(Method),
                                 overridden_methods_end(Method));
}

void ASTContext::addOverriddenMethod(const CXXMethodDecl *Method, 
                                     const CXXMethodDecl *Overridden) {
  assert(Method->isCanonicalDecl() && Overridden->isCanonicalDecl());
  OverriddenMethods[Method].push_back(Overridden);
}

void ASTContext::getOverriddenMethods(
                      const NamedDecl *D,
                      SmallVectorImpl<const NamedDecl *> &Overridden) const {
  assert(D);

  if (const CXXMethodDecl *CXXMethod = dyn_cast<CXXMethodDecl>(D)) {
    Overridden.append(overridden_methods_begin(CXXMethod),
                      overridden_methods_end(CXXMethod));
    return;
  }

  const ObjCMethodDecl *Method = dyn_cast<ObjCMethodDecl>(D);
  if (!Method)
    return;

  SmallVector<const ObjCMethodDecl *, 8> OverDecls;
  Method->getOverriddenMethods(OverDecls);
  Overridden.append(OverDecls.begin(), OverDecls.end());
}

void ASTContext::addedLocalImportDecl(ImportDecl *Import) {
  assert(!Import->NextLocalImport && "Import declaration already in the chain");
  assert(!Import->isFromASTFile() && "Non-local import declaration");
  if (!FirstLocalImport) {
    FirstLocalImport = Import;
    LastLocalImport = Import;
    return;
  }
  
  LastLocalImport->NextLocalImport = Import;
  LastLocalImport = Import;
}

//===----------------------------------------------------------------------===//
//                         Type Sizing and Analysis
//===----------------------------------------------------------------------===//

/// getFloatTypeSemantics - Return the APFloat 'semantics' for the specified
/// scalar floating point type.
const llvm::fltSemantics &ASTContext::getFloatTypeSemantics(QualType T) const {
  const BuiltinType *BT = T->getAs<BuiltinType>();
  assert(BT && "Not a floating point type!");
  switch (BT->getKind()) {
  default: llvm_unreachable("Not a floating point type!");
  case BuiltinType::Float16:
  case BuiltinType::Half:
    return Target->getHalfFormat();
  case BuiltinType::Float:      return Target->getFloatFormat();
  case BuiltinType::Double:     return Target->getDoubleFormat();
  case BuiltinType::LongDouble: return Target->getLongDoubleFormat();
  case BuiltinType::Float128:   return Target->getFloat128Format();
  }
}

CharUnits ASTContext::getDeclAlign(const Decl *D, bool ForAlignof) const {
  unsigned Align = Target->getCharWidth();

  bool UseAlignAttrOnly = false;
  if (unsigned AlignFromAttr = D->getMaxAlignment()) {
    Align = AlignFromAttr;

    // __attribute__((aligned)) can increase or decrease alignment
    // *except* on a struct or struct member, where it only increases
    // alignment unless 'packed' is also specified.
    //
    // It is an error for alignas to decrease alignment, so we can
    // ignore that possibility;  Sema should diagnose it.
    if (isa<FieldDecl>(D)) {
      UseAlignAttrOnly = D->hasAttr<PackedAttr>() ||
        cast<FieldDecl>(D)->getParent()->hasAttr<PackedAttr>();
    } else {
      UseAlignAttrOnly = true;
    }
  }
  else if (isa<FieldDecl>(D))
      UseAlignAttrOnly = 
        D->hasAttr<PackedAttr>() ||
        cast<FieldDecl>(D)->getParent()->hasAttr<PackedAttr>();

  // If we're using the align attribute only, just ignore everything
  // else about the declaration and its type.
  if (UseAlignAttrOnly) {
    // do nothing

  } else if (const ValueDecl *VD = dyn_cast<ValueDecl>(D)) {
    QualType T = VD->getType();
    if (const ReferenceType *RT = T->getAs<ReferenceType>()) {
      if (ForAlignof)
        T = RT->getPointeeType();
      else
        T = getPointerType(RT->getPointeeType());
    }
    QualType BaseT = getBaseElementType(T);
    if (T->isFunctionType())
      Align = getTypeInfoImpl(T.getTypePtr()).Align;
    else if (!BaseT->isIncompleteType()) {
      // Adjust alignments of declarations with array type by the
      // large-array alignment on the target.
      if (const ArrayType *arrayType = getAsArrayType(T)) {
        unsigned MinWidth = Target->getLargeArrayMinWidth();
        if (!ForAlignof && MinWidth) {
          if (isa<VariableArrayType>(arrayType))
            Align = std::max(Align, Target->getLargeArrayAlign());
          else if (isa<ConstantArrayType>(arrayType) &&
                   MinWidth <= getTypeSize(cast<ConstantArrayType>(arrayType)))
            Align = std::max(Align, Target->getLargeArrayAlign());
        }
      }
      Align = std::max(Align, getPreferredTypeAlign(T.getTypePtr()));
      if (BaseT.getQualifiers().hasUnaligned())
        Align = Target->getCharWidth();
      if (const VarDecl *VD = dyn_cast<VarDecl>(D)) {
        if (VD->hasGlobalStorage() && !ForAlignof)
          Align = std::max(Align, getTargetInfo().getMinGlobalAlign());
      }
    }

    // Fields can be subject to extra alignment constraints, like if
    // the field is packed, the struct is packed, or the struct has a
    // a max-field-alignment constraint (#pragma pack).  So calculate
    // the actual alignment of the field within the struct, and then
    // (as we're expected to) constrain that by the alignment of the type.
    if (const FieldDecl *Field = dyn_cast<FieldDecl>(VD)) {
      const RecordDecl *Parent = Field->getParent();
      // We can only produce a sensible answer if the record is valid.
      if (!Parent->isInvalidDecl()) {
        const ASTRecordLayout &Layout = getASTRecordLayout(Parent);

        // Start with the record's overall alignment.
        unsigned FieldAlign = toBits(Layout.getAlignment());

        // Use the GCD of that and the offset within the record.
        uint64_t Offset = Layout.getFieldOffset(Field->getFieldIndex());
        if (Offset > 0) {
          // Alignment is always a power of 2, so the GCD will be a power of 2,
          // which means we get to do this crazy thing instead of Euclid's.
          uint64_t LowBitOfOffset = Offset & (~Offset + 1);
          if (LowBitOfOffset < FieldAlign)
            FieldAlign = static_cast<unsigned>(LowBitOfOffset);
        }

        Align = std::min(Align, FieldAlign);
      }
    }
  }

  return toCharUnitsFromBits(Align);
}

// getTypeInfoDataSizeInChars - Return the size of a type, in
// chars. If the type is a record, its data size is returned.  This is
// the size of the memcpy that's performed when assigning this type
// using a trivial copy/move assignment operator.
std::pair<CharUnits, CharUnits>
ASTContext::getTypeInfoDataSizeInChars(QualType T) const {
  std::pair<CharUnits, CharUnits> sizeAndAlign = getTypeInfoInChars(T);

  // In C++, objects can sometimes be allocated into the tail padding
  // of a base-class subobject.  We decide whether that's possible
  // during class layout, so here we can just trust the layout results.
  if (getLangOpts().CPlusPlus) {
    if (const RecordType *RT = T->getAs<RecordType>()) {
      const ASTRecordLayout &layout = getASTRecordLayout(RT->getDecl());
      sizeAndAlign.first = layout.getDataSize();
    }
  }

  return sizeAndAlign;
}

/// getConstantArrayInfoInChars - Performing the computation in CharUnits
/// instead of in bits prevents overflowing the uint64_t for some large arrays.
std::pair<CharUnits, CharUnits>
static getConstantArrayInfoInChars(const ASTContext &Context,
                                   const ConstantArrayType *CAT) {
  std::pair<CharUnits, CharUnits> EltInfo =
      Context.getTypeInfoInChars(CAT->getElementType());
  uint64_t Size = CAT->getSize().getZExtValue();
  assert((Size == 0 || static_cast<uint64_t>(EltInfo.first.getQuantity()) <=
              (uint64_t)(-1)/Size) &&
         "Overflow in array type char size evaluation");
  uint64_t Width = EltInfo.first.getQuantity() * Size;
  unsigned Align = EltInfo.second.getQuantity();
  if (!Context.getTargetInfo().getCXXABI().isMicrosoft() ||
      Context.getTargetInfo().getPointerWidth(0) == 64)
    Width = llvm::alignTo(Width, Align);
  return std::make_pair(CharUnits::fromQuantity(Width),
                        CharUnits::fromQuantity(Align));
}

std::pair<CharUnits, CharUnits>
ASTContext::getTypeInfoInChars(const Type *T) const {
  if (const ConstantArrayType *CAT = dyn_cast<ConstantArrayType>(T))
    return getConstantArrayInfoInChars(*this, CAT);
  TypeInfo Info = getTypeInfo(T);
  return std::make_pair(toCharUnitsFromBits(Info.Width),
                        toCharUnitsFromBits(Info.Align));
}

std::pair<CharUnits, CharUnits>
ASTContext::getTypeInfoInChars(QualType T) const {
  return getTypeInfoInChars(T.getTypePtr());
}

bool ASTContext::isAlignmentRequired(const Type *T) const {
  return getTypeInfo(T).AlignIsRequired;
}

bool ASTContext::isAlignmentRequired(QualType T) const {
  return isAlignmentRequired(T.getTypePtr());
}

unsigned ASTContext::getTypeAlignIfKnown(QualType T) const {
  // An alignment on a typedef overrides anything else.
  if (auto *TT = T->getAs<TypedefType>())
    if (unsigned Align = TT->getDecl()->getMaxAlignment())
      return Align;

  // If we have an (array of) complete type, we're done.
  T = getBaseElementType(T);
  if (!T->isIncompleteType())
    return getTypeAlign(T);

  // If we had an array type, its element type might be a typedef
  // type with an alignment attribute.
  if (auto *TT = T->getAs<TypedefType>())
    if (unsigned Align = TT->getDecl()->getMaxAlignment())
      return Align;

  // Otherwise, see if the declaration of the type had an attribute.
  if (auto *TT = T->getAs<TagType>())
    return TT->getDecl()->getMaxAlignment();

  return 0;
}

TypeInfo ASTContext::getTypeInfo(const Type *T) const {
  TypeInfoMap::iterator I = MemoizedTypeInfo.find(T);
  if (I != MemoizedTypeInfo.end())
    return I->second;

  // This call can invalidate MemoizedTypeInfo[T], so we need a second lookup.
  TypeInfo TI = getTypeInfoImpl(T);
  MemoizedTypeInfo[T] = TI;
  return TI;
}

/// getTypeInfoImpl - Return the size of the specified type, in bits.  This
/// method does not work on incomplete types.
///
/// FIXME: Pointers into different addr spaces could have different sizes and
/// alignment requirements: getPointerInfo should take an AddrSpace, this
/// should take a QualType, &c.
TypeInfo ASTContext::getTypeInfoImpl(const Type *T) const {
  uint64_t Width = 0;
  unsigned Align = 8;
  bool AlignIsRequired = false;
  unsigned AS = 0;
  switch (T->getTypeClass()) {
#define TYPE(Class, Base)
#define ABSTRACT_TYPE(Class, Base)
#define NON_CANONICAL_TYPE(Class, Base)
#define DEPENDENT_TYPE(Class, Base) case Type::Class:
#define NON_CANONICAL_UNLESS_DEPENDENT_TYPE(Class, Base)                       \
  case Type::Class:                                                            \
  assert(!T->isDependentType() && "should not see dependent types here");      \
  return getTypeInfo(cast<Class##Type>(T)->desugar().getTypePtr());
#include "clang/AST/TypeNodes.def"
    llvm_unreachable("Should not see dependent types");

  case Type::FunctionNoProto:
  case Type::FunctionProto:
    // GCC extension: alignof(function) = 32 bits
    Width = 0;
    Align = 32;
    break;

  case Type::IncompleteArray:
  case Type::VariableArray:
    Width = 0;
    Align = getTypeAlign(cast<ArrayType>(T)->getElementType());
    break;

  case Type::ConstantArray: {
    const ConstantArrayType *CAT = cast<ConstantArrayType>(T);

    TypeInfo EltInfo = getTypeInfo(CAT->getElementType());
    uint64_t Size = CAT->getSize().getZExtValue();
    assert((Size == 0 || EltInfo.Width <= (uint64_t)(-1) / Size) &&
           "Overflow in array type bit size evaluation");
    Width = EltInfo.Width * Size;
    Align = EltInfo.Align;
    if (!getTargetInfo().getCXXABI().isMicrosoft() ||
        getTargetInfo().getPointerWidth(0) == 64)
      Width = llvm::alignTo(Width, Align);
    break;
  }
  case Type::ExtVector:
  case Type::Vector: {
    const VectorType *VT = cast<VectorType>(T);
    TypeInfo EltInfo = getTypeInfo(VT->getElementType());
    Width = EltInfo.Width * VT->getNumElements();
    Align = Width;
    // If the alignment is not a power of 2, round up to the next power of 2.
    // This happens for non-power-of-2 length vectors.
    if (Align & (Align-1)) {
      Align = llvm::NextPowerOf2(Align);
      Width = llvm::alignTo(Width, Align);
    }
    // Adjust the alignment based on the target max.
    uint64_t TargetVectorAlign = Target->getMaxVectorAlign();
    if (TargetVectorAlign && TargetVectorAlign < Align)
      Align = TargetVectorAlign;
    break;
  }

  case Type::Builtin:
    switch (cast<BuiltinType>(T)->getKind()) {
    default: llvm_unreachable("Unknown builtin type!");
    case BuiltinType::Void:
      // GCC extension: alignof(void) = 8 bits.
      Width = 0;
      Align = 8;
      break;

    case BuiltinType::Bool:
      Width = Target->getBoolWidth();
      Align = Target->getBoolAlign();
      break;
    case BuiltinType::Char_S:
    case BuiltinType::Char_U:
    case BuiltinType::UChar:
    case BuiltinType::SChar:
      Width = Target->getCharWidth();
      Align = Target->getCharAlign();
      break;
    case BuiltinType::WChar_S:
    case BuiltinType::WChar_U:
      Width = Target->getWCharWidth();
      Align = Target->getWCharAlign();
      break;
    case BuiltinType::Char16:
      Width = Target->getChar16Width();
      Align = Target->getChar16Align();
      break;
    case BuiltinType::Char32:
      Width = Target->getChar32Width();
      Align = Target->getChar32Align();
      break;
    case BuiltinType::UShort:
    case BuiltinType::Short:
      Width = Target->getShortWidth();
      Align = Target->getShortAlign();
      break;
    case BuiltinType::UInt:
    case BuiltinType::Int:
      Width = Target->getIntWidth();
      Align = Target->getIntAlign();
      break;
    case BuiltinType::ULong:
    case BuiltinType::Long:
      Width = Target->getLongWidth();
      Align = Target->getLongAlign();
      break;
    case BuiltinType::ULongLong:
    case BuiltinType::LongLong:
      Width = Target->getLongLongWidth();
      Align = Target->getLongLongAlign();
      break;
    case BuiltinType::Int128:
    case BuiltinType::UInt128:
      Width = 128;
      Align = 128; // int128_t is 128-bit aligned on all targets.
      break;
    case BuiltinType::Float16:
    case BuiltinType::Half:
      Width = Target->getHalfWidth();
      Align = Target->getHalfAlign();
      break;
    case BuiltinType::Float:
      Width = Target->getFloatWidth();
      Align = Target->getFloatAlign();
      break;
    case BuiltinType::Double:
      Width = Target->getDoubleWidth();
      Align = Target->getDoubleAlign();
      break;
    case BuiltinType::LongDouble:
      Width = Target->getLongDoubleWidth();
      Align = Target->getLongDoubleAlign();
      break;
    case BuiltinType::Float128:
      Width = Target->getFloat128Width();
      Align = Target->getFloat128Align();
      break;
    case BuiltinType::NullPtr:
      Width = Target->getPointerWidth(0); // C++ 3.9.1p11: sizeof(nullptr_t)
      Align = Target->getPointerAlign(0); //   == sizeof(void*)
      break;
    case BuiltinType::ObjCId:
    case BuiltinType::ObjCClass:
    case BuiltinType::ObjCSel:
      Width = Target->getPointerWidth(0); 
      Align = Target->getPointerAlign(0);
      break;
    case BuiltinType::OCLSampler:
    case BuiltinType::OCLEvent:
    case BuiltinType::OCLClkEvent:
    case BuiltinType::OCLQueue:
    case BuiltinType::OCLReserveID:
#define IMAGE_TYPE(ImgType, Id, SingletonId, Access, Suffix) \
    case BuiltinType::Id:
#include "clang/Basic/OpenCLImageTypes.def"
      AS = getTargetAddressSpace(Target->getOpenCLTypeAddrSpace(T));
      Width = Target->getPointerWidth(AS);
      Align = Target->getPointerAlign(AS);
      break;
    }
    break;
  case Type::ObjCObjectPointer:
    Width = Target->getPointerWidth(0);
    Align = Target->getPointerAlign(0);
    break;
  case Type::BlockPointer: {
    AS = getTargetAddressSpace(cast<BlockPointerType>(T)->getPointeeType());
    Width = Target->getPointerWidth(AS);
    Align = Target->getPointerAlign(AS);
    break;
  }
  case Type::LValueReference:
  case Type::RValueReference: {
    // alignof and sizeof should never enter this code path here, so we go
    // the pointer route.
    AS = getTargetAddressSpace(cast<ReferenceType>(T)->getPointeeType());
    Width = Target->getPointerWidth(AS);
    Align = Target->getPointerAlign(AS);
    break;
  }
  case Type::Pointer: {
    AS = getTargetAddressSpace(cast<PointerType>(T)->getPointeeType());
    Width = Target->getPointerWidth(AS);
    Align = Target->getPointerAlign(AS);
    break;
  }
  case Type::MemberPointer: {
    const MemberPointerType *MPT = cast<MemberPointerType>(T);
    std::tie(Width, Align) = ABI->getMemberPointerWidthAndAlign(MPT);
    break;
  }
  case Type::Complex: {
    // Complex types have the same alignment as their elements, but twice the
    // size.
    TypeInfo EltInfo = getTypeInfo(cast<ComplexType>(T)->getElementType());
    Width = EltInfo.Width * 2;
    Align = EltInfo.Align;
    break;
  }
  case Type::ObjCObject:
    return getTypeInfo(cast<ObjCObjectType>(T)->getBaseType().getTypePtr());
  case Type::Adjusted:
  case Type::Decayed:
    return getTypeInfo(cast<AdjustedType>(T)->getAdjustedType().getTypePtr());
  case Type::ObjCInterface: {
    const ObjCInterfaceType *ObjCI = cast<ObjCInterfaceType>(T);
    const ASTRecordLayout &Layout = getASTObjCInterfaceLayout(ObjCI->getDecl());
    Width = toBits(Layout.getSize());
    Align = toBits(Layout.getAlignment());
    break;
  }
  case Type::Record:
  case Type::Enum: {
    const TagType *TT = cast<TagType>(T);

    if (TT->getDecl()->isInvalidDecl()) {
      Width = 8;
      Align = 8;
      break;
    }

    if (const EnumType *ET = dyn_cast<EnumType>(TT)) {
      const EnumDecl *ED = ET->getDecl();
      TypeInfo Info =
          getTypeInfo(ED->getIntegerType()->getUnqualifiedDesugaredType());
      if (unsigned AttrAlign = ED->getMaxAlignment()) {
        Info.Align = AttrAlign;
        Info.AlignIsRequired = true;
      }
      return Info;
    }

    const RecordType *RT = cast<RecordType>(TT);
    const RecordDecl *RD = RT->getDecl();
    const ASTRecordLayout &Layout = getASTRecordLayout(RD);
    Width = toBits(Layout.getSize());
    Align = toBits(Layout.getAlignment());
    AlignIsRequired = RD->hasAttr<AlignedAttr>();
    break;
  }

  case Type::SubstTemplateTypeParm:
    return getTypeInfo(cast<SubstTemplateTypeParmType>(T)->
                       getReplacementType().getTypePtr());

  case Type::Auto:
  case Type::DeducedTemplateSpecialization: {
    const DeducedType *A = cast<DeducedType>(T);
    assert(!A->getDeducedType().isNull() &&
           "cannot request the size of an undeduced or dependent auto type");
    return getTypeInfo(A->getDeducedType().getTypePtr());
  }

  case Type::Paren:
    return getTypeInfo(cast<ParenType>(T)->getInnerType().getTypePtr());

  case Type::ObjCTypeParam:
    return getTypeInfo(cast<ObjCTypeParamType>(T)->desugar().getTypePtr());

  case Type::Typedef: {
    const TypedefNameDecl *Typedef = cast<TypedefType>(T)->getDecl();
    TypeInfo Info = getTypeInfo(Typedef->getUnderlyingType().getTypePtr());
    // If the typedef has an aligned attribute on it, it overrides any computed
    // alignment we have.  This violates the GCC documentation (which says that
    // attribute(aligned) can only round up) but matches its implementation.
    if (unsigned AttrAlign = Typedef->getMaxAlignment()) {
      Align = AttrAlign;
      AlignIsRequired = true;
    } else {
      Align = Info.Align;
      AlignIsRequired = Info.AlignIsRequired;
    }
    Width = Info.Width;
    break;
  }    
  
  case Type::TypeVariable:
    Width = 0;
    Align = 8;
    break;

  case Type::Elaborated:
    return getTypeInfo(cast<ElaboratedType>(T)->getNamedType().getTypePtr());

  case Type::Attributed:
    return getTypeInfo(
                  cast<AttributedType>(T)->getEquivalentType().getTypePtr());

  case Type::Atomic: {
    // Start with the base type information.
    TypeInfo Info = getTypeInfo(cast<AtomicType>(T)->getValueType());
    Width = Info.Width;
    Align = Info.Align;

    // If the size of the type doesn't exceed the platform's max
    // atomic promotion width, make the size and alignment more
    // favorable to atomic operations:
    if (Width != 0 && Width <= Target->getMaxAtomicPromoteWidth()) {
      // Round the size up to a power of 2.
      if (!llvm::isPowerOf2_64(Width))
        Width = llvm::NextPowerOf2(Width);

      // Set the alignment equal to the size.
      Align = static_cast<unsigned>(Width);
    }
  }
  break;

  case Type::Pipe: {
    Width = Target->getPointerWidth(getTargetAddressSpace(LangAS::opencl_global));
    Align = Target->getPointerAlign(getTargetAddressSpace(LangAS::opencl_global));
  }

  }

  assert(llvm::isPowerOf2_32(Align) && "Alignment must be power of 2");
  return TypeInfo(Width, Align, AlignIsRequired);
}

unsigned ASTContext::getOpenMPDefaultSimdAlign(QualType T) const {
  unsigned SimdAlign = getTargetInfo().getSimdDefaultAlign();
  // Target ppc64 with QPX: simd default alignment for pointer to double is 32.
  if ((getTargetInfo().getTriple().getArch() == llvm::Triple::ppc64 ||
       getTargetInfo().getTriple().getArch() == llvm::Triple::ppc64le) &&
      getTargetInfo().getABI() == "elfv1-qpx" &&
      T->isSpecificBuiltinType(BuiltinType::Double))
    SimdAlign = 256;
  return SimdAlign;
}

/// toCharUnitsFromBits - Convert a size in bits to a size in characters.
CharUnits ASTContext::toCharUnitsFromBits(int64_t BitSize) const {
  return CharUnits::fromQuantity(BitSize / getCharWidth());
}

/// toBits - Convert a size in characters to a size in characters.
int64_t ASTContext::toBits(CharUnits CharSize) const {
  return CharSize.getQuantity() * getCharWidth();
}

/// getTypeSizeInChars - Return the size of the specified type, in characters.
/// This method does not work on incomplete types.
CharUnits ASTContext::getTypeSizeInChars(QualType T) const {
  return getTypeInfoInChars(T).first;
}
CharUnits ASTContext::getTypeSizeInChars(const Type *T) const {
  return getTypeInfoInChars(T).first;
}

/// getTypeAlignInChars - Return the ABI-specified alignment of a type, in 
/// characters. This method does not work on incomplete types.
CharUnits ASTContext::getTypeAlignInChars(QualType T) const {
  return toCharUnitsFromBits(getTypeAlign(T));
}
CharUnits ASTContext::getTypeAlignInChars(const Type *T) const {
  return toCharUnitsFromBits(getTypeAlign(T));
}

/// getPreferredTypeAlign - Return the "preferred" alignment of the specified
/// type for the current target in bits.  This can be different than the ABI
/// alignment in cases where it is beneficial for performance to overalign
/// a data type.
unsigned ASTContext::getPreferredTypeAlign(const Type *T) const {
  TypeInfo TI = getTypeInfo(T);
  unsigned ABIAlign = TI.Align;

  T = T->getBaseElementTypeUnsafe();

  // The preferred alignment of member pointers is that of a pointer.
  if (T->isMemberPointerType())
    return getPreferredTypeAlign(getPointerDiffType().getTypePtr());

  if (!Target->allowsLargerPreferedTypeAlignment())
    return ABIAlign;

  // Double and long long should be naturally aligned if possible.
  if (const ComplexType *CT = T->getAs<ComplexType>())
    T = CT->getElementType().getTypePtr();
  if (const EnumType *ET = T->getAs<EnumType>())
    T = ET->getDecl()->getIntegerType().getTypePtr();
  if (T->isSpecificBuiltinType(BuiltinType::Double) ||
      T->isSpecificBuiltinType(BuiltinType::LongLong) ||
      T->isSpecificBuiltinType(BuiltinType::ULongLong))
    // Don't increase the alignment if an alignment attribute was specified on a
    // typedef declaration.
    if (!TI.AlignIsRequired)
      return std::max(ABIAlign, (unsigned)getTypeSize(T));

  return ABIAlign;
}

/// getTargetDefaultAlignForAttributeAligned - Return the default alignment
/// for __attribute__((aligned)) on this target, to be used if no alignment
/// value is specified.
unsigned ASTContext::getTargetDefaultAlignForAttributeAligned() const {
  return getTargetInfo().getDefaultAlignForAttributeAligned();
}

/// getAlignOfGlobalVar - Return the alignment in bits that should be given
/// to a global variable of the specified type.
unsigned ASTContext::getAlignOfGlobalVar(QualType T) const {
  return std::max(getTypeAlign(T), getTargetInfo().getMinGlobalAlign());
}

/// getAlignOfGlobalVarInChars - Return the alignment in characters that
/// should be given to a global variable of the specified type.
CharUnits ASTContext::getAlignOfGlobalVarInChars(QualType T) const {
  return toCharUnitsFromBits(getAlignOfGlobalVar(T));
}

CharUnits ASTContext::getOffsetOfBaseWithVBPtr(const CXXRecordDecl *RD) const {
  CharUnits Offset = CharUnits::Zero();
  const ASTRecordLayout *Layout = &getASTRecordLayout(RD);
  while (const CXXRecordDecl *Base = Layout->getBaseSharingVBPtr()) {
    Offset += Layout->getBaseClassOffset(Base);
    Layout = &getASTRecordLayout(Base);
  }
  return Offset;
}

/// DeepCollectObjCIvars -
/// This routine first collects all declared, but not synthesized, ivars in
/// super class and then collects all ivars, including those synthesized for
/// current class. This routine is used for implementation of current class
/// when all ivars, declared and synthesized are known.
///
void ASTContext::DeepCollectObjCIvars(const ObjCInterfaceDecl *OI,
                                      bool leafClass,
                            SmallVectorImpl<const ObjCIvarDecl*> &Ivars) const {
  if (const ObjCInterfaceDecl *SuperClass = OI->getSuperClass())
    DeepCollectObjCIvars(SuperClass, false, Ivars);
  if (!leafClass) {
    for (const auto *I : OI->ivars())
      Ivars.push_back(I);
  } else {
    ObjCInterfaceDecl *IDecl = const_cast<ObjCInterfaceDecl *>(OI);
    for (const ObjCIvarDecl *Iv = IDecl->all_declared_ivar_begin(); Iv; 
         Iv= Iv->getNextIvar())
      Ivars.push_back(Iv);
  }
}

/// CollectInheritedProtocols - Collect all protocols in current class and
/// those inherited by it.
void ASTContext::CollectInheritedProtocols(const Decl *CDecl,
                          llvm::SmallPtrSet<ObjCProtocolDecl*, 8> &Protocols) {
  if (const ObjCInterfaceDecl *OI = dyn_cast<ObjCInterfaceDecl>(CDecl)) {
    // We can use protocol_iterator here instead of
    // all_referenced_protocol_iterator since we are walking all categories.    
    for (auto *Proto : OI->all_referenced_protocols()) {
      CollectInheritedProtocols(Proto, Protocols);
    }
    
    // Categories of this Interface.
    for (const auto *Cat : OI->visible_categories())
      CollectInheritedProtocols(Cat, Protocols);

    if (ObjCInterfaceDecl *SD = OI->getSuperClass())
      while (SD) {
        CollectInheritedProtocols(SD, Protocols);
        SD = SD->getSuperClass();
      }
  } else if (const ObjCCategoryDecl *OC = dyn_cast<ObjCCategoryDecl>(CDecl)) {
    for (auto *Proto : OC->protocols()) {
      CollectInheritedProtocols(Proto, Protocols);
    }
  } else if (const ObjCProtocolDecl *OP = dyn_cast<ObjCProtocolDecl>(CDecl)) {
    // Insert the protocol.
    if (!Protocols.insert(
          const_cast<ObjCProtocolDecl *>(OP->getCanonicalDecl())).second)
      return;

    for (auto *Proto : OP->protocols())
      CollectInheritedProtocols(Proto, Protocols);
  }
}

unsigned ASTContext::CountNonClassIvars(const ObjCInterfaceDecl *OI) const {
  unsigned count = 0;  
  // Count ivars declared in class extension.
  for (const auto *Ext : OI->known_extensions())
    count += Ext->ivar_size();
  
  // Count ivar defined in this class's implementation.  This
  // includes synthesized ivars.
  if (ObjCImplementationDecl *ImplDecl = OI->getImplementation())
    count += ImplDecl->ivar_size();

  return count;
}

bool ASTContext::isSentinelNullExpr(const Expr *E) {
  if (!E)
    return false;

  // nullptr_t is always treated as null.
  if (E->getType()->isNullPtrType()) return true;

  if (E->getType()->isAnyPointerType() &&
      E->IgnoreParenCasts()->isNullPointerConstant(*this,
                                                Expr::NPC_ValueDependentIsNull))
    return true;

  // Unfortunately, __null has type 'int'.
  if (isa<GNUNullExpr>(E)) return true;

  return false;
}

/// \brief Get the implementation of ObjCInterfaceDecl,or NULL if none exists.
ObjCImplementationDecl *ASTContext::getObjCImplementation(ObjCInterfaceDecl *D) {
  llvm::DenseMap<ObjCContainerDecl*, ObjCImplDecl*>::iterator
    I = ObjCImpls.find(D);
  if (I != ObjCImpls.end())
    return cast<ObjCImplementationDecl>(I->second);
  return nullptr;
}
/// \brief Get the implementation of ObjCCategoryDecl, or NULL if none exists.
ObjCCategoryImplDecl *ASTContext::getObjCImplementation(ObjCCategoryDecl *D) {
  llvm::DenseMap<ObjCContainerDecl*, ObjCImplDecl*>::iterator
    I = ObjCImpls.find(D);
  if (I != ObjCImpls.end())
    return cast<ObjCCategoryImplDecl>(I->second);
  return nullptr;
}

/// \brief Set the implementation of ObjCInterfaceDecl.
void ASTContext::setObjCImplementation(ObjCInterfaceDecl *IFaceD,
                           ObjCImplementationDecl *ImplD) {
  assert(IFaceD && ImplD && "Passed null params");
  ObjCImpls[IFaceD] = ImplD;
}
/// \brief Set the implementation of ObjCCategoryDecl.
void ASTContext::setObjCImplementation(ObjCCategoryDecl *CatD,
                           ObjCCategoryImplDecl *ImplD) {
  assert(CatD && ImplD && "Passed null params");
  ObjCImpls[CatD] = ImplD;
}

const ObjCMethodDecl *
ASTContext::getObjCMethodRedeclaration(const ObjCMethodDecl *MD) const {
  return ObjCMethodRedecls.lookup(MD);
}

void ASTContext::setObjCMethodRedeclaration(const ObjCMethodDecl *MD,
                                            const ObjCMethodDecl *Redecl) {
  assert(!getObjCMethodRedeclaration(MD) && "MD already has a redeclaration");
  ObjCMethodRedecls[MD] = Redecl;
}

const ObjCInterfaceDecl *ASTContext::getObjContainingInterface(
                                              const NamedDecl *ND) const {
  if (const ObjCInterfaceDecl *ID =
          dyn_cast<ObjCInterfaceDecl>(ND->getDeclContext()))
    return ID;
  if (const ObjCCategoryDecl *CD =
          dyn_cast<ObjCCategoryDecl>(ND->getDeclContext()))
    return CD->getClassInterface();
  if (const ObjCImplDecl *IMD =
          dyn_cast<ObjCImplDecl>(ND->getDeclContext()))
    return IMD->getClassInterface();

  return nullptr;
}

/// \brief Get the copy initialization expression of VarDecl,or NULL if 
/// none exists.
Expr *ASTContext::getBlockVarCopyInits(const VarDecl*VD) {
  assert(VD && "Passed null params");
  assert(VD->hasAttr<BlocksAttr>() && 
         "getBlockVarCopyInits - not __block var");
  llvm::DenseMap<const VarDecl*, Expr*>::iterator
    I = BlockVarCopyInits.find(VD);
  return (I != BlockVarCopyInits.end()) ? cast<Expr>(I->second) : nullptr;
}

/// \brief Set the copy inialization expression of a block var decl.
void ASTContext::setBlockVarCopyInits(VarDecl*VD, Expr* Init) {
  assert(VD && Init && "Passed null params");
  assert(VD->hasAttr<BlocksAttr>() && 
         "setBlockVarCopyInits - not __block var");
  BlockVarCopyInits[VD] = Init;
}

TypeSourceInfo *ASTContext::CreateTypeSourceInfo(QualType T,
                                                 unsigned DataSize) const {
  if (!DataSize)
    DataSize = TypeLoc::getFullDataSizeForType(T);
  else
    assert(DataSize == TypeLoc::getFullDataSizeForType(T) &&
           "incorrect data size provided to CreateTypeSourceInfo!");

  TypeSourceInfo *TInfo =
    (TypeSourceInfo*)BumpAlloc.Allocate(sizeof(TypeSourceInfo) + DataSize, 8);
  new (TInfo) TypeSourceInfo(T);
  return TInfo;
}

TypeSourceInfo *ASTContext::getTrivialTypeSourceInfo(QualType T,
                                                     SourceLocation L) const {
  TypeSourceInfo *DI = CreateTypeSourceInfo(T);
  DI->getTypeLoc().initialize(const_cast<ASTContext &>(*this), L);
  return DI;
}

const ASTRecordLayout &
ASTContext::getASTObjCInterfaceLayout(const ObjCInterfaceDecl *D) const {
  return getObjCLayout(D, nullptr);
}

const ASTRecordLayout &
ASTContext::getASTObjCImplementationLayout(
                                        const ObjCImplementationDecl *D) const {
  return getObjCLayout(D->getClassInterface(), D);
}

//===----------------------------------------------------------------------===//
//                   Type creation/memoization methods
//===----------------------------------------------------------------------===//

QualType
ASTContext::getExtQualType(const Type *baseType, Qualifiers quals) const {
  unsigned fastQuals = quals.getFastQualifiers();
  quals.removeFastQualifiers();

  // Check if we've already instantiated this type.
  llvm::FoldingSetNodeID ID;
  ExtQuals::Profile(ID, baseType, quals);
  void *insertPos = nullptr;
  if (ExtQuals *eq = ExtQualNodes.FindNodeOrInsertPos(ID, insertPos)) {
    assert(eq->getQualifiers() == quals);
    return QualType(eq, fastQuals);
  }

  // If the base type is not canonical, make the appropriate canonical type.
  QualType canon;
  if (!baseType->isCanonicalUnqualified()) {
    SplitQualType canonSplit = baseType->getCanonicalTypeInternal().split();
    canonSplit.Quals.addConsistentQualifiers(quals);
    canon = getExtQualType(canonSplit.Ty, canonSplit.Quals);

    // Re-find the insert position.
    (void) ExtQualNodes.FindNodeOrInsertPos(ID, insertPos);
  }

  ExtQuals *eq = new (*this, TypeAlignment) ExtQuals(baseType, canon, quals);
  ExtQualNodes.InsertNode(eq, insertPos);
  return QualType(eq, fastQuals);
}

QualType ASTContext::getAddrSpaceQualType(QualType T,
                                          LangAS AddressSpace) const {
  QualType CanT = getCanonicalType(T);
  if (CanT.getAddressSpace() == AddressSpace)
    return T;

  // If we are composing extended qualifiers together, merge together
  // into one ExtQuals node.
  QualifierCollector Quals;
  const Type *TypeNode = Quals.strip(T);

  // If this type already has an address space specified, it cannot get
  // another one.
  assert(!Quals.hasAddressSpace() &&
         "Type cannot be in multiple addr spaces!");
  Quals.addAddressSpace(AddressSpace);

  return getExtQualType(TypeNode, Quals);
}

QualType ASTContext::removeAddrSpaceQualType(QualType T) const {
  // If we are composing extended qualifiers together, merge together
  // into one ExtQuals node.
  QualifierCollector Quals;
  const Type *TypeNode = Quals.strip(T);

  // If the qualifier doesn't have an address space just return it.
  if (!Quals.hasAddressSpace())
    return T;

  Quals.removeAddressSpace();

  // Removal of the address space can mean there are no longer any
  // non-fast qualifiers, so creating an ExtQualType isn't possible (asserts)
  // or required.
  if (Quals.hasNonFastQualifiers())
    return getExtQualType(TypeNode, Quals);
  else
    return QualType(TypeNode, Quals.getFastQualifiers());
}

QualType ASTContext::getObjCGCQualType(QualType T,
                                       Qualifiers::GC GCAttr) const {
  QualType CanT = getCanonicalType(T);
  if (CanT.getObjCGCAttr() == GCAttr)
    return T;

  if (const PointerType *ptr = T->getAs<PointerType>()) {
    QualType Pointee = ptr->getPointeeType();
    if (Pointee->isAnyPointerType()) {
      QualType ResultType = getObjCGCQualType(Pointee, GCAttr);
      return getPointerType(ResultType);
    }
  }

  // If we are composing extended qualifiers together, merge together
  // into one ExtQuals node.
  QualifierCollector Quals;
  const Type *TypeNode = Quals.strip(T);

  // If this type already has an ObjCGC specified, it cannot get
  // another one.
  assert(!Quals.hasObjCGCAttr() &&
         "Type cannot have multiple ObjCGCs!");
  Quals.addObjCGCAttr(GCAttr);

  return getExtQualType(TypeNode, Quals);
}

const FunctionType *ASTContext::adjustFunctionType(const FunctionType *T,
                                                   FunctionType::ExtInfo Info) {
  if (T->getExtInfo() == Info)
    return T;

  QualType Result;
  if (const FunctionNoProtoType *FNPT = dyn_cast<FunctionNoProtoType>(T)) {
    Result = getFunctionNoProtoType(FNPT->getReturnType(), Info);
  } else {
    const FunctionProtoType *FPT = cast<FunctionProtoType>(T);
    FunctionProtoType::ExtProtoInfo EPI = FPT->getExtProtoInfo();
    EPI.ExtInfo = Info;
    Result = getFunctionType(FPT->getReturnType(), FPT->getParamTypes(), EPI);
  }

  return cast<FunctionType>(Result.getTypePtr());
}

void ASTContext::adjustDeducedFunctionResultType(FunctionDecl *FD,
                                                 QualType ResultType) {
  FD = FD->getMostRecentDecl();
  while (true) {
    const FunctionProtoType *FPT = FD->getType()->castAs<FunctionProtoType>();
    FunctionProtoType::ExtProtoInfo EPI = FPT->getExtProtoInfo();
    FD->setType(getFunctionType(ResultType, FPT->getParamTypes(), EPI));
    if (FunctionDecl *Next = FD->getPreviousDecl())
      FD = Next;
    else
      break;
  }
  if (ASTMutationListener *L = getASTMutationListener())
    L->DeducedReturnType(FD, ResultType);
}

/// Get a function type and produce the equivalent function type with the
/// specified exception specification. Type sugar that can be present on a
/// declaration of a function with an exception specification is permitted
/// and preserved. Other type sugar (for instance, typedefs) is not.
static QualType getFunctionTypeWithExceptionSpec(
    ASTContext &Context, QualType Orig,
    const FunctionProtoType::ExceptionSpecInfo &ESI) {
  // Might have some parens.
  if (auto *PT = dyn_cast<ParenType>(Orig))
    return Context.getParenType(
        getFunctionTypeWithExceptionSpec(Context, PT->getInnerType(), ESI));

  // Might have a calling-convention attribute.
  if (auto *AT = dyn_cast<AttributedType>(Orig))
    return Context.getAttributedType(
        AT->getAttrKind(),
        getFunctionTypeWithExceptionSpec(Context, AT->getModifiedType(), ESI),
        getFunctionTypeWithExceptionSpec(Context, AT->getEquivalentType(),
                                         ESI));

  // Anything else must be a function type. Rebuild it with the new exception
  // specification.
  const FunctionProtoType *Proto = cast<FunctionProtoType>(Orig);
  return Context.getFunctionType(
      Proto->getReturnType(), Proto->getParamTypes(),
      Proto->getExtProtoInfo().withExceptionSpec(ESI));
}

bool ASTContext::hasSameFunctionTypeIgnoringExceptionSpec(QualType T,
                                                          QualType U) {
  return hasSameType(T, U) ||
         (getLangOpts().CPlusPlus1z &&
          hasSameType(getFunctionTypeWithExceptionSpec(*this, T, EST_None),
                      getFunctionTypeWithExceptionSpec(*this, U, EST_None)));
}

void ASTContext::adjustExceptionSpec(
    FunctionDecl *FD, const FunctionProtoType::ExceptionSpecInfo &ESI,
    bool AsWritten) {
  // Update the type.
  QualType Updated =
      getFunctionTypeWithExceptionSpec(*this, FD->getType(), ESI);
  FD->setType(Updated);

  if (!AsWritten)
    return;

  // Update the type in the type source information too.
  if (TypeSourceInfo *TSInfo = FD->getTypeSourceInfo()) {
    // If the type and the type-as-written differ, we may need to update
    // the type-as-written too.
    if (TSInfo->getType() != FD->getType())
      Updated = getFunctionTypeWithExceptionSpec(*this, TSInfo->getType(), ESI);

    // FIXME: When we get proper type location information for exceptions,
    // we'll also have to rebuild the TypeSourceInfo. For now, we just patch
    // up the TypeSourceInfo;
    assert(TypeLoc::getFullDataSizeForType(Updated) ==
               TypeLoc::getFullDataSizeForType(TSInfo->getType()) &&
           "TypeLoc size mismatch from updating exception specification");
    TSInfo->overrideType(Updated);
  }
}

/// getComplexType - Return the uniqued reference to the type for a complex
/// number with the specified element type.
QualType ASTContext::getComplexType(QualType T) const {
  // Unique pointers, to guarantee there is only one pointer of a particular
  // structure.
  llvm::FoldingSetNodeID ID;
  ComplexType::Profile(ID, T);

  void *InsertPos = nullptr;
  if (ComplexType *CT = ComplexTypes.FindNodeOrInsertPos(ID, InsertPos))
    return QualType(CT, 0);

  // If the pointee type isn't canonical, this won't be a canonical type either,
  // so fill in the canonical type field.
  QualType Canonical;
  if (!T.isCanonical()) {
    Canonical = getComplexType(getCanonicalType(T));

    // Get the new insert position for the node we care about.
    ComplexType *NewIP = ComplexTypes.FindNodeOrInsertPos(ID, InsertPos);
    assert(!NewIP && "Shouldn't be in the map!"); (void)NewIP;
  }
  ComplexType *New = new (*this, TypeAlignment) ComplexType(T, Canonical);
  Types.push_back(New);
  ComplexTypes.InsertNode(New, InsertPos);
  return QualType(New, 0);
}

/// getPointerType - Return the uniqued reference to the type for a pointer to
/// the specified type.
QualType ASTContext::getPointerType(QualType T, CheckedPointerKind kind) const {
  // Unique pointers, to guarantee there is only one pointer of a particular
  // structure.
  llvm::FoldingSetNodeID ID;
  PointerType::Profile(ID, T, kind);

  void *InsertPos = nullptr;
  if (PointerType *PT = PointerTypes.FindNodeOrInsertPos(ID, InsertPos))
    return QualType(PT, 0);

  // If the pointee type isn't canonical, this won't be a canonical type either,
  // so fill in the canonical type field.
  QualType Canonical;
  if (!T.isCanonical()) {
    Canonical = getPointerType(getCanonicalType(T), kind);

    // Get the new insert position for the node we care about.
    PointerType *NewIP = PointerTypes.FindNodeOrInsertPos(ID, InsertPos);
    assert(!NewIP && "Shouldn't be in the map!"); (void)NewIP;
  }
  PointerType *New = new (*this, TypeAlignment) PointerType(T, Canonical, kind);
  Types.push_back(New);
  PointerTypes.InsertNode(New, InsertPos);
  return QualType(New, 0);
}

QualType ASTContext::getTypeVariableType(unsigned int inDepth, unsigned int inIndex) const {
  llvm::FoldingSetNodeID ID;
  TypeVariableType::Profile(ID, inDepth, inIndex);

  void *InsertPos = nullptr;
  if (TypeVariableType *PT = TypeVariableTypes.FindNodeOrInsertPos(ID, InsertPos))
    return QualType(PT, 0);

  TypeVariableType *New = new (*this, TypeAlignment) TypeVariableType(inDepth, inIndex);
  Types.push_back(New);
  TypeVariableTypes.InsertNode(New, InsertPos);
  return QualType(New, 0);
}

QualType ASTContext::getAdjustedType(QualType Orig, QualType New) const {
  llvm::FoldingSetNodeID ID;
  AdjustedType::Profile(ID, Orig, New);
  void *InsertPos = nullptr;
  AdjustedType *AT = AdjustedTypes.FindNodeOrInsertPos(ID, InsertPos);
  if (AT)
    return QualType(AT, 0);

  QualType Canonical = getCanonicalType(New);

  // Get the new insert position for the node we care about.
  AT = AdjustedTypes.FindNodeOrInsertPos(ID, InsertPos);
  assert(!AT && "Shouldn't be in the map!");

  AT = new (*this, TypeAlignment)
      AdjustedType(Type::Adjusted, Orig, New, Canonical);
  Types.push_back(AT);
  AdjustedTypes.InsertNode(AT, InsertPos);
  return QualType(AT, 0);
}

QualType ASTContext::getDecayedType(QualType T) const {
  assert((T->isArrayType() || T->isFunctionType()) && "T does not decay");

  QualType Decayed;

  // C99 6.7.5.3p7:
  //   A declaration of a parameter as "array of type" shall be
  //   adjusted to "qualified pointer to type", where the type
  //   qualifiers (if any) are those specified within the [ and ] of
  //   the array type derivation.
  if (T->isArrayType())
    Decayed = getArrayDecayedType(T);

  // C99 6.7.5.3p8:
  //   A declaration of a parameter as "function returning type"
  //   shall be adjusted to "pointer to function returning type", as
  //   in 6.3.2.1.
  if (T->isFunctionType())
    Decayed = getPointerType(T);

  llvm::FoldingSetNodeID ID;
  AdjustedType::Profile(ID, T, Decayed);
  void *InsertPos = nullptr;
  AdjustedType *AT = AdjustedTypes.FindNodeOrInsertPos(ID, InsertPos);
  if (AT)
    return QualType(AT, 0);

  QualType Canonical = getCanonicalType(Decayed);

  // Get the new insert position for the node we care about.
  AT = AdjustedTypes.FindNodeOrInsertPos(ID, InsertPos);
  assert(!AT && "Shouldn't be in the map!");

  AT = new (*this, TypeAlignment) DecayedType(T, Decayed, Canonical);
  Types.push_back(AT);
  AdjustedTypes.InsertNode(AT, InsertPos);
  return QualType(AT, 0);
}

/// getBlockPointerType - Return the uniqued reference to the type for
/// a pointer to the specified block.
QualType ASTContext::getBlockPointerType(QualType T) const {
  assert(T->isFunctionType() && "block of function types only");
  // Unique pointers, to guarantee there is only one block of a particular
  // structure.
  llvm::FoldingSetNodeID ID;
  BlockPointerType::Profile(ID, T);

  void *InsertPos = nullptr;
  if (BlockPointerType *PT =
        BlockPointerTypes.FindNodeOrInsertPos(ID, InsertPos))
    return QualType(PT, 0);

  // If the block pointee type isn't canonical, this won't be a canonical
  // type either so fill in the canonical type field.
  QualType Canonical;
  if (!T.isCanonical()) {
    Canonical = getBlockPointerType(getCanonicalType(T));

    // Get the new insert position for the node we care about.
    BlockPointerType *NewIP =
      BlockPointerTypes.FindNodeOrInsertPos(ID, InsertPos);
    assert(!NewIP && "Shouldn't be in the map!"); (void)NewIP;
  }
  BlockPointerType *New
    = new (*this, TypeAlignment) BlockPointerType(T, Canonical);
  Types.push_back(New);
  BlockPointerTypes.InsertNode(New, InsertPos);
  return QualType(New, 0);
}

/// getLValueReferenceType - Return the uniqued reference to the type for an
/// lvalue reference to the specified type.
QualType
ASTContext::getLValueReferenceType(QualType T, bool SpelledAsLValue) const {
  assert(getCanonicalType(T) != OverloadTy && 
         "Unresolved overloaded function type");
  
  // Unique pointers, to guarantee there is only one pointer of a particular
  // structure.
  llvm::FoldingSetNodeID ID;
  ReferenceType::Profile(ID, T, SpelledAsLValue);

  void *InsertPos = nullptr;
  if (LValueReferenceType *RT =
        LValueReferenceTypes.FindNodeOrInsertPos(ID, InsertPos))
    return QualType(RT, 0);

  const ReferenceType *InnerRef = T->getAs<ReferenceType>();

  // If the referencee type isn't canonical, this won't be a canonical type
  // either, so fill in the canonical type field.
  QualType Canonical;
  if (!SpelledAsLValue || InnerRef || !T.isCanonical()) {
    QualType PointeeType = (InnerRef ? InnerRef->getPointeeType() : T);
    Canonical = getLValueReferenceType(getCanonicalType(PointeeType));

    // Get the new insert position for the node we care about.
    LValueReferenceType *NewIP =
      LValueReferenceTypes.FindNodeOrInsertPos(ID, InsertPos);
    assert(!NewIP && "Shouldn't be in the map!"); (void)NewIP;
  }

  LValueReferenceType *New
    = new (*this, TypeAlignment) LValueReferenceType(T, Canonical,
                                                     SpelledAsLValue);
  Types.push_back(New);
  LValueReferenceTypes.InsertNode(New, InsertPos);

  return QualType(New, 0);
}

/// getRValueReferenceType - Return the uniqued reference to the type for an
/// rvalue reference to the specified type.
QualType ASTContext::getRValueReferenceType(QualType T) const {
  // Unique pointers, to guarantee there is only one pointer of a particular
  // structure.
  llvm::FoldingSetNodeID ID;
  ReferenceType::Profile(ID, T, false);

  void *InsertPos = nullptr;
  if (RValueReferenceType *RT =
        RValueReferenceTypes.FindNodeOrInsertPos(ID, InsertPos))
    return QualType(RT, 0);

  const ReferenceType *InnerRef = T->getAs<ReferenceType>();

  // If the referencee type isn't canonical, this won't be a canonical type
  // either, so fill in the canonical type field.
  QualType Canonical;
  if (InnerRef || !T.isCanonical()) {
    QualType PointeeType = (InnerRef ? InnerRef->getPointeeType() : T);
    Canonical = getRValueReferenceType(getCanonicalType(PointeeType));

    // Get the new insert position for the node we care about.
    RValueReferenceType *NewIP =
      RValueReferenceTypes.FindNodeOrInsertPos(ID, InsertPos);
    assert(!NewIP && "Shouldn't be in the map!"); (void)NewIP;
  }

  RValueReferenceType *New
    = new (*this, TypeAlignment) RValueReferenceType(T, Canonical);
  Types.push_back(New);
  RValueReferenceTypes.InsertNode(New, InsertPos);
  return QualType(New, 0);
}

/// getMemberPointerType - Return the uniqued reference to the type for a
/// member pointer to the specified type, in the specified class.
QualType ASTContext::getMemberPointerType(QualType T, const Type *Cls) const {
  // Unique pointers, to guarantee there is only one pointer of a particular
  // structure.
  llvm::FoldingSetNodeID ID;
  MemberPointerType::Profile(ID, T, Cls);

  void *InsertPos = nullptr;
  if (MemberPointerType *PT =
      MemberPointerTypes.FindNodeOrInsertPos(ID, InsertPos))
    return QualType(PT, 0);

  // If the pointee or class type isn't canonical, this won't be a canonical
  // type either, so fill in the canonical type field.
  QualType Canonical;
  if (!T.isCanonical() || !Cls->isCanonicalUnqualified()) {
    Canonical = getMemberPointerType(getCanonicalType(T),getCanonicalType(Cls));

    // Get the new insert position for the node we care about.
    MemberPointerType *NewIP =
      MemberPointerTypes.FindNodeOrInsertPos(ID, InsertPos);
    assert(!NewIP && "Shouldn't be in the map!"); (void)NewIP;
  }
  MemberPointerType *New
    = new (*this, TypeAlignment) MemberPointerType(T, Cls, Canonical);
  Types.push_back(New);
  MemberPointerTypes.InsertNode(New, InsertPos);
  return QualType(New, 0);
}

/// getConstantArrayType - Return the unique reference to the type for an
/// array of the specified element type.
QualType ASTContext::getConstantArrayType(QualType EltTy,
                                          const llvm::APInt &ArySizeIn,
                                          ArrayType::ArraySizeModifier ASM,
                                          unsigned IndexTypeQuals,
                                          CheckedArrayKind Kind) const {
  assert((EltTy->isDependentType() ||
          EltTy->isIncompleteType() || EltTy->isConstantSizeType()) &&
         "Constant array of VLAs is illegal!");

  // Convert the array size into a canonical width matching the pointer size for
  // the target.
  llvm::APInt ArySize(ArySizeIn);
  ArySize = ArySize.zextOrTrunc(Target->getMaxPointerWidth());

  llvm::FoldingSetNodeID ID;
  ConstantArrayType::Profile(ID, EltTy, ArySize, ASM, IndexTypeQuals,
                             Kind);

  void *InsertPos = nullptr;
  if (ConstantArrayType *ATP =
      ConstantArrayTypes.FindNodeOrInsertPos(ID, InsertPos))
    return QualType(ATP, 0);

  // If the element type isn't canonical or has qualifiers, this won't
  // be a canonical type either, so fill in the canonical type field.
  QualType Canon;
  if (!EltTy.isCanonical() || EltTy.hasLocalQualifiers()) {
    SplitQualType canonSplit = getCanonicalType(EltTy).split();
    Canon = getConstantArrayType(QualType(canonSplit.Ty, 0), ArySize,
                                 ASM, IndexTypeQuals, Kind);
    Canon = getQualifiedType(Canon, canonSplit.Quals);

    // Get the new insert position for the node we care about.
    ConstantArrayType *NewIP =
      ConstantArrayTypes.FindNodeOrInsertPos(ID, InsertPos);
    assert(!NewIP && "Shouldn't be in the map!"); (void)NewIP;
  }

  ConstantArrayType *New = new(*this,TypeAlignment)
    ConstantArrayType(EltTy, Canon, ArySize, ASM, IndexTypeQuals,
                      Kind);
  ConstantArrayTypes.InsertNode(New, InsertPos);
  Types.push_back(New);
  return QualType(New, 0);
}

/// getVariableArrayDecayedType - Turns the given type, which may be
/// variably-modified, into the corresponding type with all the known
/// sizes replaced with [*].
QualType ASTContext::getVariableArrayDecayedType(QualType type) const {
  // Vastly most common case.
  if (!type->isVariablyModifiedType()) return type;

  QualType result;

  SplitQualType split = type.getSplitDesugaredType();
  const Type *ty = split.Ty;
  switch (ty->getTypeClass()) {
#define TYPE(Class, Base)
#define ABSTRACT_TYPE(Class, Base)
#define NON_CANONICAL_TYPE(Class, Base) case Type::Class:
#include "clang/AST/TypeNodes.def"
    llvm_unreachable("didn't desugar past all non-canonical types?");

  // These types should never be variably-modified.
  case Type::Builtin:
  case Type::Complex:
  case Type::Vector:
  case Type::ExtVector:
  case Type::DependentSizedExtVector:
  case Type::DependentAddressSpace:
  case Type::ObjCObject:
  case Type::ObjCInterface:
  case Type::ObjCObjectPointer:
  case Type::Record:
  case Type::Enum:
  case Type::UnresolvedUsing:
  case Type::TypeOfExpr:
  case Type::TypeOf:
  case Type::Decltype:
  case Type::UnaryTransform:
  case Type::DependentName:
  case Type::InjectedClassName:
  case Type::TemplateSpecialization:
  case Type::DependentTemplateSpecialization:
  case Type::TemplateTypeParm:
  case Type::SubstTemplateTypeParmPack:
  case Type::Auto:
  case Type::DeducedTemplateSpecialization:
  case Type::PackExpansion:
    llvm_unreachable("type should never be variably-modified");

  // These types can be variably-modified but should never need to
  // further decay.
  case Type::FunctionNoProto:
  case Type::FunctionProto:
  case Type::BlockPointer:
  case Type::MemberPointer:
  case Type::Pipe:
  case Type::TypeVariable:
    return type;

  // These types can be variably-modified.  All these modifications
  // preserve structure except as noted by comments.
  // TODO: if we ever care about optimizing VLAs, there are no-op
  // optimizations available here.
  case Type::Pointer:
    result = getPointerType(getVariableArrayDecayedType(
                              cast<PointerType>(ty)->getPointeeType()));
    break;

  case Type::LValueReference: {
    const LValueReferenceType *lv = cast<LValueReferenceType>(ty);
    result = getLValueReferenceType(
                 getVariableArrayDecayedType(lv->getPointeeType()),
                                    lv->isSpelledAsLValue());
    break;
  }

  case Type::RValueReference: {
    const RValueReferenceType *lv = cast<RValueReferenceType>(ty);
    result = getRValueReferenceType(
                 getVariableArrayDecayedType(lv->getPointeeType()));
    break;
  }

  case Type::Atomic: {
    const AtomicType *at = cast<AtomicType>(ty);
    result = getAtomicType(getVariableArrayDecayedType(at->getValueType()));
    break;
  }

  case Type::ConstantArray: {
    const ConstantArrayType *cat = cast<ConstantArrayType>(ty);
    result = getConstantArrayType(
                 getVariableArrayDecayedType(cat->getElementType()),
                                  cat->getSize(),
                                  cat->getSizeModifier(),
                                  cat->getIndexTypeCVRQualifiers(),
                                  cat->getKind());
    break;
  }

  case Type::DependentSizedArray: {
    const DependentSizedArrayType *dat = cast<DependentSizedArrayType>(ty);
    result = getDependentSizedArrayType(
                 getVariableArrayDecayedType(dat->getElementType()),
                                        dat->getSizeExpr(),
                                        dat->getSizeModifier(),
                                        dat->getIndexTypeCVRQualifiers(),
                                        dat->getBracketsRange());
    break;
  }

  // Turn incomplete types into [*] types.
  case Type::IncompleteArray: {
    const IncompleteArrayType *iat = cast<IncompleteArrayType>(ty);
    result = getVariableArrayType(
                 getVariableArrayDecayedType(iat->getElementType()),
                                  /*size*/ nullptr,
                                  ArrayType::Normal,
                                  iat->getIndexTypeCVRQualifiers(),
                                  SourceRange());
    break;
  }

  // Turn VLA types into [*] types.
  case Type::VariableArray: {
    const VariableArrayType *vat = cast<VariableArrayType>(ty);
    result = getVariableArrayType(
                 getVariableArrayDecayedType(vat->getElementType()),
                                  /*size*/ nullptr,
                                  ArrayType::Star,
                                  vat->getIndexTypeCVRQualifiers(),
                                  vat->getBracketsRange());
    break;
  }
  }

  // Apply the top-level qualifiers from the original.
  return getQualifiedType(result, split.Quals);
}

/// getVariableArrayType - Returns a non-unique reference to the type for a
/// variable array of the specified element type.
QualType ASTContext::getVariableArrayType(QualType EltTy,
                                          Expr *NumElts,
                                          ArrayType::ArraySizeModifier ASM,
                                          unsigned IndexTypeQuals,
                                          SourceRange Brackets) const {
  // Since we don't unique expressions, it isn't possible to unique VLA's
  // that have an expression provided for their size.
  QualType Canon;
  
  // Be sure to pull qualifiers off the element type.
  if (!EltTy.isCanonical() || EltTy.hasLocalQualifiers()) {
    SplitQualType canonSplit = getCanonicalType(EltTy).split();
    Canon = getVariableArrayType(QualType(canonSplit.Ty, 0), NumElts, ASM,
                                 IndexTypeQuals, Brackets);
    Canon = getQualifiedType(Canon, canonSplit.Quals);
  }
  
  VariableArrayType *New = new(*this, TypeAlignment)
    VariableArrayType(EltTy, Canon, NumElts, ASM, IndexTypeQuals, Brackets);

  VariableArrayTypes.push_back(New);
  Types.push_back(New);
  return QualType(New, 0);
}

/// getDependentSizedArrayType - Returns a non-unique reference to
/// the type for a dependently-sized array of the specified element
/// type.
QualType ASTContext::getDependentSizedArrayType(QualType elementType,
                                                Expr *numElements,
                                                ArrayType::ArraySizeModifier ASM,
                                                unsigned elementTypeQuals,
                                                SourceRange brackets) const {
  assert((!numElements || numElements->isTypeDependent() || 
          numElements->isValueDependent()) &&
         "Size must be type- or value-dependent!");

  // Dependently-sized array types that do not have a specified number
  // of elements will have their sizes deduced from a dependent
  // initializer.  We do no canonicalization here at all, which is okay
  // because they can't be used in most locations.
  if (!numElements) {
    DependentSizedArrayType *newType
      = new (*this, TypeAlignment)
          DependentSizedArrayType(*this, elementType, QualType(),
                                  numElements, ASM, elementTypeQuals,
                                  brackets);
    Types.push_back(newType);
    return QualType(newType, 0);
  }

  // Otherwise, we actually build a new type every time, but we
  // also build a canonical type.

  SplitQualType canonElementType = getCanonicalType(elementType).split();

  void *insertPos = nullptr;
  llvm::FoldingSetNodeID ID;
  DependentSizedArrayType::Profile(ID, *this,
                                   QualType(canonElementType.Ty, 0),
                                   ASM, elementTypeQuals, numElements);

  // Look for an existing type with these properties.
  DependentSizedArrayType *canonTy =
    DependentSizedArrayTypes.FindNodeOrInsertPos(ID, insertPos);

  // If we don't have one, build one.
  if (!canonTy) {
    canonTy = new (*this, TypeAlignment)
      DependentSizedArrayType(*this, QualType(canonElementType.Ty, 0),
                              QualType(), numElements, ASM, elementTypeQuals,
                              brackets);
    DependentSizedArrayTypes.InsertNode(canonTy, insertPos);
    Types.push_back(canonTy);
  }

  // Apply qualifiers from the element type to the array.
  QualType canon = getQualifiedType(QualType(canonTy,0),
                                    canonElementType.Quals);

  // If we didn't need extra canonicalization for the element type or the size
  // expression, then just use that as our result.
  if (QualType(canonElementType.Ty, 0) == elementType &&
      canonTy->getSizeExpr() == numElements)
    return canon;

  // Otherwise, we need to build a type which follows the spelling
  // of the element type.
  DependentSizedArrayType *sugaredType
    = new (*this, TypeAlignment)
        DependentSizedArrayType(*this, elementType, canon, numElements,
                                ASM, elementTypeQuals, brackets);
  Types.push_back(sugaredType);
  return QualType(sugaredType, 0);
}

QualType ASTContext::getIncompleteArrayType(QualType elementType,
                                            ArrayType::ArraySizeModifier ASM,
                                            unsigned elementTypeQuals,
                                            CheckedArrayKind Kind) const {
  llvm::FoldingSetNodeID ID;
  IncompleteArrayType::Profile(ID, elementType, ASM, elementTypeQuals,
                               Kind);

  void *insertPos = nullptr;
  if (IncompleteArrayType *iat =
       IncompleteArrayTypes.FindNodeOrInsertPos(ID, insertPos))
    return QualType(iat, 0);

  // If the element type isn't canonical, this won't be a canonical type
  // either, so fill in the canonical type field.  We also have to pull
  // qualifiers off the element type.
  QualType canon;

  if (!elementType.isCanonical() || elementType.hasLocalQualifiers()) {
    SplitQualType canonSplit = getCanonicalType(elementType).split();
    canon = getIncompleteArrayType(QualType(canonSplit.Ty, 0),
                                   ASM, elementTypeQuals, Kind);
    canon = getQualifiedType(canon, canonSplit.Quals);

    // Get the new insert position for the node we care about.
    IncompleteArrayType *existing =
      IncompleteArrayTypes.FindNodeOrInsertPos(ID, insertPos);
    assert(!existing && "Shouldn't be in the map!"); (void) existing;
  }

  IncompleteArrayType *newType = new (*this, TypeAlignment)
    IncompleteArrayType(elementType, canon, ASM, elementTypeQuals, Kind);

  IncompleteArrayTypes.InsertNode(newType, insertPos);
  Types.push_back(newType);
  return QualType(newType, 0);
}

/// getVectorType - Return the unique reference to a vector type of
/// the specified element type and size. VectorType must be a built-in type.
QualType ASTContext::getVectorType(QualType vecType, unsigned NumElts,
                                   VectorType::VectorKind VecKind) const {
  assert(vecType->isBuiltinType());

  // Check if we've already instantiated a vector of this type.
  llvm::FoldingSetNodeID ID;
  VectorType::Profile(ID, vecType, NumElts, Type::Vector, VecKind);

  void *InsertPos = nullptr;
  if (VectorType *VTP = VectorTypes.FindNodeOrInsertPos(ID, InsertPos))
    return QualType(VTP, 0);

  // If the element type isn't canonical, this won't be a canonical type either,
  // so fill in the canonical type field.
  QualType Canonical;
  if (!vecType.isCanonical()) {
    Canonical = getVectorType(getCanonicalType(vecType), NumElts, VecKind);

    // Get the new insert position for the node we care about.
    VectorType *NewIP = VectorTypes.FindNodeOrInsertPos(ID, InsertPos);
    assert(!NewIP && "Shouldn't be in the map!"); (void)NewIP;
  }
  VectorType *New = new (*this, TypeAlignment)
    VectorType(vecType, NumElts, Canonical, VecKind);
  VectorTypes.InsertNode(New, InsertPos);
  Types.push_back(New);
  return QualType(New, 0);
}

/// getExtVectorType - Return the unique reference to an extended vector type of
/// the specified element type and size. VectorType must be a built-in type.
QualType
ASTContext::getExtVectorType(QualType vecType, unsigned NumElts) const {
  assert(vecType->isBuiltinType() || vecType->isDependentType());

  // Check if we've already instantiated a vector of this type.
  llvm::FoldingSetNodeID ID;
  VectorType::Profile(ID, vecType, NumElts, Type::ExtVector,
                      VectorType::GenericVector);
  void *InsertPos = nullptr;
  if (VectorType *VTP = VectorTypes.FindNodeOrInsertPos(ID, InsertPos))
    return QualType(VTP, 0);

  // If the element type isn't canonical, this won't be a canonical type either,
  // so fill in the canonical type field.
  QualType Canonical;
  if (!vecType.isCanonical()) {
    Canonical = getExtVectorType(getCanonicalType(vecType), NumElts);

    // Get the new insert position for the node we care about.
    VectorType *NewIP = VectorTypes.FindNodeOrInsertPos(ID, InsertPos);
    assert(!NewIP && "Shouldn't be in the map!"); (void)NewIP;
  }
  ExtVectorType *New = new (*this, TypeAlignment)
    ExtVectorType(vecType, NumElts, Canonical);
  VectorTypes.InsertNode(New, InsertPos);
  Types.push_back(New);
  return QualType(New, 0);
}

QualType
ASTContext::getDependentSizedExtVectorType(QualType vecType,
                                           Expr *SizeExpr,
                                           SourceLocation AttrLoc) const {
  llvm::FoldingSetNodeID ID;
  DependentSizedExtVectorType::Profile(ID, *this, getCanonicalType(vecType),
                                       SizeExpr);

  void *InsertPos = nullptr;
  DependentSizedExtVectorType *Canon
    = DependentSizedExtVectorTypes.FindNodeOrInsertPos(ID, InsertPos);
  DependentSizedExtVectorType *New;
  if (Canon) {
    // We already have a canonical version of this array type; use it as
    // the canonical type for a newly-built type.
    New = new (*this, TypeAlignment)
      DependentSizedExtVectorType(*this, vecType, QualType(Canon, 0),
                                  SizeExpr, AttrLoc);
  } else {
    QualType CanonVecTy = getCanonicalType(vecType);
    if (CanonVecTy == vecType) {
      New = new (*this, TypeAlignment)
        DependentSizedExtVectorType(*this, vecType, QualType(), SizeExpr,
                                    AttrLoc);

      DependentSizedExtVectorType *CanonCheck
        = DependentSizedExtVectorTypes.FindNodeOrInsertPos(ID, InsertPos);
      assert(!CanonCheck && "Dependent-sized ext_vector canonical type broken");
      (void)CanonCheck;
      DependentSizedExtVectorTypes.InsertNode(New, InsertPos);
    } else {
      QualType Canon = getDependentSizedExtVectorType(CanonVecTy, SizeExpr,
                                                      SourceLocation());
      New = new (*this, TypeAlignment) 
        DependentSizedExtVectorType(*this, vecType, Canon, SizeExpr, AttrLoc);
    }
  }

  Types.push_back(New);
  return QualType(New, 0);
}

QualType ASTContext::getDependentAddressSpaceType(QualType PointeeType, 
                                                  Expr *AddrSpaceExpr, 
                                                  SourceLocation AttrLoc) const {
  assert(AddrSpaceExpr->isInstantiationDependent()); 

  QualType canonPointeeType = getCanonicalType(PointeeType);

  void *insertPos = nullptr;
  llvm::FoldingSetNodeID ID;
  DependentAddressSpaceType::Profile(ID, *this, canonPointeeType,
                                     AddrSpaceExpr);

  DependentAddressSpaceType *canonTy =
    DependentAddressSpaceTypes.FindNodeOrInsertPos(ID, insertPos);

  if (!canonTy) {
    canonTy = new (*this, TypeAlignment)
      DependentAddressSpaceType(*this, canonPointeeType, 
                                QualType(), AddrSpaceExpr, AttrLoc);
    DependentAddressSpaceTypes.InsertNode(canonTy, insertPos);
    Types.push_back(canonTy);
  }
    
  if (canonPointeeType == PointeeType &&
      canonTy->getAddrSpaceExpr() == AddrSpaceExpr)
    return QualType(canonTy, 0);     

  DependentAddressSpaceType *sugaredType
    = new (*this, TypeAlignment)
        DependentAddressSpaceType(*this, PointeeType, QualType(canonTy, 0), 
                                  AddrSpaceExpr, AttrLoc);
  Types.push_back(sugaredType);
  return QualType(sugaredType, 0);  
}

/// \brief Determine whether \p T is canonical as the result type of a function.
static bool isCanonicalResultType(QualType T) {
  return T.isCanonical() &&
         (T.getObjCLifetime() == Qualifiers::OCL_None ||
          T.getObjCLifetime() == Qualifiers::OCL_ExplicitNone);
}

/// getFunctionNoProtoType - Return a K&R style C function type like 'int()'.
///
QualType
ASTContext::getFunctionNoProtoType(QualType ResultTy,
                                   const FunctionType::ExtInfo &Info) const {
  // Unique functions, to guarantee there is only one function of a particular
  // structure.
  llvm::FoldingSetNodeID ID;
  FunctionNoProtoType::Profile(ID, ResultTy, Info);

  void *InsertPos = nullptr;
  if (FunctionNoProtoType *FT =
        FunctionNoProtoTypes.FindNodeOrInsertPos(ID, InsertPos))
    return QualType(FT, 0);

  QualType Canonical;
  if (!isCanonicalResultType(ResultTy)) {
    Canonical =
      getFunctionNoProtoType(getCanonicalFunctionResultType(ResultTy), Info);

    // Get the new insert position for the node we care about.
    FunctionNoProtoType *NewIP =
      FunctionNoProtoTypes.FindNodeOrInsertPos(ID, InsertPos);
    assert(!NewIP && "Shouldn't be in the map!"); (void)NewIP;
  }

  FunctionNoProtoType *New = new (*this, TypeAlignment)
    FunctionNoProtoType(ResultTy, Canonical, Info);
  Types.push_back(New);
  FunctionNoProtoTypes.InsertNode(New, InsertPos);
  return QualType(New, 0);
}

CanQualType
ASTContext::getCanonicalFunctionResultType(QualType ResultType) const {
  CanQualType CanResultType = getCanonicalType(ResultType);

  // Canonical result types do not have ARC lifetime qualifiers.
  if (CanResultType.getQualifiers().hasObjCLifetime()) {
    Qualifiers Qs = CanResultType.getQualifiers();
    Qs.removeObjCLifetime();
    return CanQualType::CreateUnsafe(
             getQualifiedType(CanResultType.getUnqualifiedType(), Qs));
  }

  return CanResultType;
}

static bool isCanonicalExceptionSpecification(
    const FunctionProtoType::ExceptionSpecInfo &ESI, bool NoexceptInType) {
  if (ESI.Type == EST_None)
    return true;
  if (!NoexceptInType)
    return false;

  // C++17 onwards: exception specification is part of the type, as a simple
  // boolean "can this function type throw".
  if (ESI.Type == EST_BasicNoexcept)
    return true;

  // A dynamic exception specification is canonical if it only contains pack
  // expansions (so we can't tell whether it's non-throwing) and all its
  // contained types are canonical.
  if (ESI.Type == EST_Dynamic) {
    bool AnyPackExpansions = false;
    for (QualType ET : ESI.Exceptions) {
      if (!ET.isCanonical())
        return false;
      if (ET->getAs<PackExpansionType>())
        AnyPackExpansions = true;
    }
    return AnyPackExpansions;
  }

  // A noexcept(expr) specification is (possibly) canonical if expr is
  // value-dependent.
  if (ESI.Type == EST_ComputedNoexcept)
    return ESI.NoexceptExpr && ESI.NoexceptExpr->isValueDependent();

  return false;
}

QualType ASTContext::getFunctionTypeInternal(
    QualType ResultTy, ArrayRef<QualType> ArgArray,
    const FunctionProtoType::ExtProtoInfo &EPI, bool OnlyWantCanonical) const {
  size_t NumArgs = ArgArray.size();

  // Unique functions, to guarantee there is only one function of a particular
  // structure.
  llvm::FoldingSetNodeID ID;
  FunctionProtoType::Profile(ID, ResultTy, ArgArray.begin(), NumArgs, EPI,
                             *this, true);

  QualType Canonical;
  bool Unique = false;

  void *InsertPos = nullptr;
  if (FunctionProtoType *FPT =
        FunctionProtoTypes.FindNodeOrInsertPos(ID, InsertPos)) {
    QualType Existing = QualType(FPT, 0);

    // If we find a pre-existing equivalent FunctionProtoType, we can just reuse
    // it so long as our exception specification doesn't contain a dependent
    // noexcept expression, or we're just looking for a canonical type.
    // Otherwise, we're going to need to create a type
    // sugar node to hold the concrete expression.
    if (OnlyWantCanonical || EPI.ExceptionSpec.Type != EST_ComputedNoexcept ||
        EPI.ExceptionSpec.NoexceptExpr == FPT->getNoexceptExpr())
      return Existing;

    // We need a new type sugar node for this one, to hold the new noexcept
    // expression. We do no canonicalization here, but that's OK since we don't
    // expect to see the same noexcept expression much more than once.
    Canonical = getCanonicalType(Existing);
    Unique = true;
  }

  bool NoexceptInType = getLangOpts().CPlusPlus1z;
  bool IsCanonicalExceptionSpec =
      isCanonicalExceptionSpecification(EPI.ExceptionSpec, NoexceptInType);

  // Determine whether the type being created is already canonical or not.
  bool isCanonical = !Unique && IsCanonicalExceptionSpec &&
                     isCanonicalResultType(ResultTy) && !EPI.HasTrailingReturn;
  for (unsigned i = 0; i != NumArgs && isCanonical; ++i)
    if (!ArgArray[i].isCanonicalAsParam())
      isCanonical = false;

  if (OnlyWantCanonical)
    assert(isCanonical &&
           "given non-canonical parameters constructing canonical type");

  // If this type isn't canonical, get the canonical version of it if we don't
  // already have it. The exception spec is only partially part of the
  // canonical type, and only in C++17 onwards.
  if (!isCanonical && Canonical.isNull()) {
    SmallVector<QualType, 16> CanonicalArgs;
    CanonicalArgs.reserve(NumArgs);
    for (unsigned i = 0; i != NumArgs; ++i)
      CanonicalArgs.push_back(getCanonicalParamType(ArgArray[i]));

    llvm::SmallVector<QualType, 8> ExceptionTypeStorage;
    FunctionProtoType::ExtProtoInfo CanonicalEPI = EPI;
    CanonicalEPI.HasTrailingReturn = false;

    if (IsCanonicalExceptionSpec) {
      // Exception spec is already OK.
    } else if (NoexceptInType) {
      switch (EPI.ExceptionSpec.Type) {
      case EST_Unparsed: case EST_Unevaluated: case EST_Uninstantiated:
        // We don't know yet. It shouldn't matter what we pick here; no-one
        // should ever look at this.
        LLVM_FALLTHROUGH;
      case EST_None: case EST_MSAny:
        CanonicalEPI.ExceptionSpec.Type = EST_None;
        break;

        // A dynamic exception specification is almost always "not noexcept",
        // with the exception that a pack expansion might expand to no types.
      case EST_Dynamic: {
        bool AnyPacks = false;
        for (QualType ET : EPI.ExceptionSpec.Exceptions) {
          if (ET->getAs<PackExpansionType>())
            AnyPacks = true;
          ExceptionTypeStorage.push_back(getCanonicalType(ET));
        }
        if (!AnyPacks)
          CanonicalEPI.ExceptionSpec.Type = EST_None;
        else {
          CanonicalEPI.ExceptionSpec.Type = EST_Dynamic;
          CanonicalEPI.ExceptionSpec.Exceptions = ExceptionTypeStorage;
        }
        break;
      }

      case EST_DynamicNone: case EST_BasicNoexcept:
        CanonicalEPI.ExceptionSpec.Type = EST_BasicNoexcept;
        break;

      case EST_ComputedNoexcept:
        llvm::APSInt Value(1);
        auto *E = CanonicalEPI.ExceptionSpec.NoexceptExpr;
        if (!E || !E->isIntegerConstantExpr(Value, *this, nullptr,
                                            /*IsEvaluated*/false)) {
          // This noexcept specification is invalid.
          // FIXME: Should this be able to happen?
          CanonicalEPI.ExceptionSpec.Type = EST_None;
          break;
        }

        CanonicalEPI.ExceptionSpec.Type =
            Value.getBoolValue() ? EST_BasicNoexcept : EST_None;
        break;
      }
    } else {
      CanonicalEPI.ExceptionSpec = FunctionProtoType::ExceptionSpecInfo();
    }

    // Adjust the canonical function result type.
    CanQualType CanResultTy = getCanonicalFunctionResultType(ResultTy);
    Canonical =
        getFunctionTypeInternal(CanResultTy, CanonicalArgs, CanonicalEPI, true);

    // Get the new insert position for the node we care about.
    FunctionProtoType *NewIP =
      FunctionProtoTypes.FindNodeOrInsertPos(ID, InsertPos);
    assert(!NewIP && "Shouldn't be in the map!"); (void)NewIP;
  }

  // FunctionProtoType objects are allocated with extra bytes after
  // them for four variable size arrays at the end:
  //  - parameter types
  //  - parameter bounds
  //  - exception types
  //  - extended parameter information
  // Instead of the exception types, there could be a noexcept
  // expression, or information used to resolve the exception
  // specification.
  size_t Size = sizeof(FunctionProtoType) +
                NumArgs * sizeof(QualType);

  if (EPI.ParamBounds) {
    Size += NumArgs * sizeof(BoundsExpr *);
  }

  if (EPI.ExceptionSpec.Type == EST_Dynamic) {
    Size += EPI.ExceptionSpec.Exceptions.size() * sizeof(QualType);
  } else if (EPI.ExceptionSpec.Type == EST_ComputedNoexcept) {
    Size += sizeof(Expr*);
  } else if (EPI.ExceptionSpec.Type == EST_Uninstantiated) {
    Size += 2 * sizeof(FunctionDecl*);
  } else if (EPI.ExceptionSpec.Type == EST_Unevaluated) {
    Size += sizeof(FunctionDecl*);
  }


  // Put the ExtParameterInfos last.  If all were equal, it would make
  // more sense to put these before the exception specification, because
  // it's much easier to skip past them compared to the elaborate switch
  // required to skip the exception specification.  However, all is not
  // equal; ExtParameterInfos are used to model very uncommon features,
  // and it's better not to burden the more common paths.
  if (EPI.ExtParameterInfos) {
    Size += NumArgs * sizeof(FunctionProtoType::ExtParameterInfo);
  }

  FunctionProtoType *FTP = (FunctionProtoType*) Allocate(Size, TypeAlignment);
  FunctionProtoType::ExtProtoInfo newEPI = EPI;
  new (FTP) FunctionProtoType(ResultTy, ArgArray, Canonical, newEPI);
  Types.push_back(FTP);
  if (!Unique)
    FunctionProtoTypes.InsertNode(FTP, InsertPos);
  return QualType(FTP, 0);
}

QualType ASTContext::getPipeType(QualType T, bool ReadOnly) const {
  llvm::FoldingSetNodeID ID;
  PipeType::Profile(ID, T, ReadOnly);

  void *InsertPos = 0;
  if (PipeType *PT = PipeTypes.FindNodeOrInsertPos(ID, InsertPos))
    return QualType(PT, 0);

  // If the pipe element type isn't canonical, this won't be a canonical type
  // either, so fill in the canonical type field.
  QualType Canonical;
  if (!T.isCanonical()) {
    Canonical = getPipeType(getCanonicalType(T), ReadOnly);

    // Get the new insert position for the node we care about.
    PipeType *NewIP = PipeTypes.FindNodeOrInsertPos(ID, InsertPos);
    assert(!NewIP && "Shouldn't be in the map!");
    (void)NewIP;
  }
  PipeType *New = new (*this, TypeAlignment) PipeType(T, Canonical, ReadOnly);
  Types.push_back(New);
  PipeTypes.InsertNode(New, InsertPos);
  return QualType(New, 0);
}

QualType ASTContext::getReadPipeType(QualType T) const {
  return getPipeType(T, true);
}

QualType ASTContext::getWritePipeType(QualType T) const {
  return getPipeType(T, false);
}

#ifndef NDEBUG
static bool NeedsInjectedClassNameType(const RecordDecl *D) {
  if (!isa<CXXRecordDecl>(D)) return false;
  const CXXRecordDecl *RD = cast<CXXRecordDecl>(D);
  if (isa<ClassTemplatePartialSpecializationDecl>(RD))
    return true;
  if (RD->getDescribedClassTemplate() &&
      !isa<ClassTemplateSpecializationDecl>(RD))
    return true;
  return false;
}
#endif

/// getInjectedClassNameType - Return the unique reference to the
/// injected class name type for the specified templated declaration.
QualType ASTContext::getInjectedClassNameType(CXXRecordDecl *Decl,
                                              QualType TST) const {
  assert(NeedsInjectedClassNameType(Decl));
  if (Decl->TypeForDecl) {
    assert(isa<InjectedClassNameType>(Decl->TypeForDecl));
  } else if (CXXRecordDecl *PrevDecl = Decl->getPreviousDecl()) {
    assert(PrevDecl->TypeForDecl && "previous declaration has no type");
    Decl->TypeForDecl = PrevDecl->TypeForDecl;
    assert(isa<InjectedClassNameType>(Decl->TypeForDecl));
  } else {
    Type *newType =
      new (*this, TypeAlignment) InjectedClassNameType(Decl, TST);
    Decl->TypeForDecl = newType;
    Types.push_back(newType);
  }
  return QualType(Decl->TypeForDecl, 0);
}

/// getTypeDeclType - Return the unique reference to the type for the
/// specified type declaration.
QualType ASTContext::getTypeDeclTypeSlow(const TypeDecl *Decl) const {
  assert(Decl && "Passed null for Decl param");
  assert(!Decl->TypeForDecl && "TypeForDecl present in slow case");

  if (const TypedefNameDecl *Typedef = dyn_cast<TypedefNameDecl>(Decl))
    return getTypedefType(Typedef);

  assert(!isa<TemplateTypeParmDecl>(Decl) &&
         "Template type parameter types are always available.");

  if (const RecordDecl *Record = dyn_cast<RecordDecl>(Decl)) {
    assert(Record->isFirstDecl() && "struct/union has previous declaration");
    assert(!NeedsInjectedClassNameType(Record));
    return getRecordType(Record);
  } else if (const EnumDecl *Enum = dyn_cast<EnumDecl>(Decl)) {
    assert(Enum->isFirstDecl() && "enum has previous declaration");
    return getEnumType(Enum);
  } else if (const UnresolvedUsingTypenameDecl *Using =
               dyn_cast<UnresolvedUsingTypenameDecl>(Decl)) {
    Type *newType = new (*this, TypeAlignment) UnresolvedUsingType(Using);
    Decl->TypeForDecl = newType;
    Types.push_back(newType);
  } else
    llvm_unreachable("TypeDecl without a type?");

  return QualType(Decl->TypeForDecl, 0);
}

/// getTypedefType - Return the unique reference to the type for the
/// specified typedef name decl.
QualType
ASTContext::getTypedefType(const TypedefNameDecl *Decl,
                           QualType Canonical) const {
  if (Decl->TypeForDecl) return QualType(Decl->TypeForDecl, 0);

  if (Canonical.isNull())
    Canonical = getCanonicalType(Decl->getUnderlyingType());
  TypedefType *newType = new(*this, TypeAlignment)
    TypedefType(Type::Typedef, Decl, Canonical);
  Decl->TypeForDecl = newType;
  Types.push_back(newType);
  return QualType(newType, 0);
}

QualType ASTContext::getRecordType(const RecordDecl *Decl) const {
  if (Decl->TypeForDecl) return QualType(Decl->TypeForDecl, 0);

  if (const RecordDecl *PrevDecl = Decl->getPreviousDecl())
    if (PrevDecl->TypeForDecl)
      return QualType(Decl->TypeForDecl = PrevDecl->TypeForDecl, 0); 

  RecordType *newType = new (*this, TypeAlignment) RecordType(Decl);
  Decl->TypeForDecl = newType;
  Types.push_back(newType);
  return QualType(newType, 0);
}

QualType ASTContext::getEnumType(const EnumDecl *Decl) const {
  if (Decl->TypeForDecl) return QualType(Decl->TypeForDecl, 0);

  if (const EnumDecl *PrevDecl = Decl->getPreviousDecl())
    if (PrevDecl->TypeForDecl)
      return QualType(Decl->TypeForDecl = PrevDecl->TypeForDecl, 0); 

  EnumType *newType = new (*this, TypeAlignment) EnumType(Decl);
  Decl->TypeForDecl = newType;
  Types.push_back(newType);
  return QualType(newType, 0);
}

QualType ASTContext::getAttributedType(AttributedType::Kind attrKind,
                                       QualType modifiedType,
                                       QualType equivalentType) {
  llvm::FoldingSetNodeID id;
  AttributedType::Profile(id, attrKind, modifiedType, equivalentType);

  void *insertPos = nullptr;
  AttributedType *type = AttributedTypes.FindNodeOrInsertPos(id, insertPos);
  if (type) return QualType(type, 0);

  QualType canon = getCanonicalType(equivalentType);
  type = new (*this, TypeAlignment)
           AttributedType(canon, attrKind, modifiedType, equivalentType);

  Types.push_back(type);
  AttributedTypes.InsertNode(type, insertPos);

  return QualType(type, 0);
}

/// \brief Retrieve a substitution-result type.
QualType
ASTContext::getSubstTemplateTypeParmType(const TemplateTypeParmType *Parm,
                                         QualType Replacement) const {
  assert(Replacement.isCanonical()
         && "replacement types must always be canonical");

  llvm::FoldingSetNodeID ID;
  SubstTemplateTypeParmType::Profile(ID, Parm, Replacement);
  void *InsertPos = nullptr;
  SubstTemplateTypeParmType *SubstParm
    = SubstTemplateTypeParmTypes.FindNodeOrInsertPos(ID, InsertPos);

  if (!SubstParm) {
    SubstParm = new (*this, TypeAlignment)
      SubstTemplateTypeParmType(Parm, Replacement);
    Types.push_back(SubstParm);
    SubstTemplateTypeParmTypes.InsertNode(SubstParm, InsertPos);
  }

  return QualType(SubstParm, 0);
}

/// \brief Retrieve a 
QualType ASTContext::getSubstTemplateTypeParmPackType(
                                          const TemplateTypeParmType *Parm,
                                              const TemplateArgument &ArgPack) {
#ifndef NDEBUG
  for (const auto &P : ArgPack.pack_elements()) {
    assert(P.getKind() == TemplateArgument::Type &&"Pack contains a non-type");
    assert(P.getAsType().isCanonical() && "Pack contains non-canonical type");
  }
#endif
  
  llvm::FoldingSetNodeID ID;
  SubstTemplateTypeParmPackType::Profile(ID, Parm, ArgPack);
  void *InsertPos = nullptr;
  if (SubstTemplateTypeParmPackType *SubstParm
        = SubstTemplateTypeParmPackTypes.FindNodeOrInsertPos(ID, InsertPos))
    return QualType(SubstParm, 0);
  
  QualType Canon;
  if (!Parm->isCanonicalUnqualified()) {
    Canon = getCanonicalType(QualType(Parm, 0));
    Canon = getSubstTemplateTypeParmPackType(cast<TemplateTypeParmType>(Canon),
                                             ArgPack);
    SubstTemplateTypeParmPackTypes.FindNodeOrInsertPos(ID, InsertPos);
  }

  SubstTemplateTypeParmPackType *SubstParm
    = new (*this, TypeAlignment) SubstTemplateTypeParmPackType(Parm, Canon,
                                                               ArgPack);
  Types.push_back(SubstParm);
  SubstTemplateTypeParmPackTypes.InsertNode(SubstParm, InsertPos);
  return QualType(SubstParm, 0);  
}

/// \brief Retrieve the template type parameter type for a template
/// parameter or parameter pack with the given depth, index, and (optionally)
/// name.
QualType ASTContext::getTemplateTypeParmType(unsigned Depth, unsigned Index,
                                             bool ParameterPack,
                                             TemplateTypeParmDecl *TTPDecl) const {
  llvm::FoldingSetNodeID ID;
  TemplateTypeParmType::Profile(ID, Depth, Index, ParameterPack, TTPDecl);
  void *InsertPos = nullptr;
  TemplateTypeParmType *TypeParm
    = TemplateTypeParmTypes.FindNodeOrInsertPos(ID, InsertPos);

  if (TypeParm)
    return QualType(TypeParm, 0);

  if (TTPDecl) {
    QualType Canon = getTemplateTypeParmType(Depth, Index, ParameterPack);
    TypeParm = new (*this, TypeAlignment) TemplateTypeParmType(TTPDecl, Canon);

    TemplateTypeParmType *TypeCheck 
      = TemplateTypeParmTypes.FindNodeOrInsertPos(ID, InsertPos);
    assert(!TypeCheck && "Template type parameter canonical type broken");
    (void)TypeCheck;
  } else
    TypeParm = new (*this, TypeAlignment)
      TemplateTypeParmType(Depth, Index, ParameterPack);

  Types.push_back(TypeParm);
  TemplateTypeParmTypes.InsertNode(TypeParm, InsertPos);

  return QualType(TypeParm, 0);
}

TypeSourceInfo *
ASTContext::getTemplateSpecializationTypeInfo(TemplateName Name,
                                              SourceLocation NameLoc,
                                        const TemplateArgumentListInfo &Args,
                                              QualType Underlying) const {
  assert(!Name.getAsDependentTemplateName() && 
         "No dependent template names here!");
  QualType TST = getTemplateSpecializationType(Name, Args, Underlying);

  TypeSourceInfo *DI = CreateTypeSourceInfo(TST);
  TemplateSpecializationTypeLoc TL =
      DI->getTypeLoc().castAs<TemplateSpecializationTypeLoc>();
  TL.setTemplateKeywordLoc(SourceLocation());
  TL.setTemplateNameLoc(NameLoc);
  TL.setLAngleLoc(Args.getLAngleLoc());
  TL.setRAngleLoc(Args.getRAngleLoc());
  for (unsigned i = 0, e = TL.getNumArgs(); i != e; ++i)
    TL.setArgLocInfo(i, Args[i].getLocInfo());
  return DI;
}

QualType
ASTContext::getTemplateSpecializationType(TemplateName Template,
                                          const TemplateArgumentListInfo &Args,
                                          QualType Underlying) const {
  assert(!Template.getAsDependentTemplateName() && 
         "No dependent template names here!");

  SmallVector<TemplateArgument, 4> ArgVec;
  ArgVec.reserve(Args.size());
  for (const TemplateArgumentLoc &Arg : Args.arguments())
    ArgVec.push_back(Arg.getArgument());

  return getTemplateSpecializationType(Template, ArgVec, Underlying);
}

#ifndef NDEBUG
static bool hasAnyPackExpansions(ArrayRef<TemplateArgument> Args) {
  for (const TemplateArgument &Arg : Args)
    if (Arg.isPackExpansion())
      return true;
  
  return true;
}
#endif

QualType
ASTContext::getTemplateSpecializationType(TemplateName Template,
                                          ArrayRef<TemplateArgument> Args,
                                          QualType Underlying) const {
  assert(!Template.getAsDependentTemplateName() && 
         "No dependent template names here!");
  // Look through qualified template names.
  if (QualifiedTemplateName *QTN = Template.getAsQualifiedTemplateName())
    Template = TemplateName(QTN->getTemplateDecl());
  
  bool IsTypeAlias = 
    Template.getAsTemplateDecl() &&
    isa<TypeAliasTemplateDecl>(Template.getAsTemplateDecl());
  QualType CanonType;
  if (!Underlying.isNull())
    CanonType = getCanonicalType(Underlying);
  else {
    // We can get here with an alias template when the specialization contains
    // a pack expansion that does not match up with a parameter pack.
    assert((!IsTypeAlias || hasAnyPackExpansions(Args)) &&
           "Caller must compute aliased type");
    IsTypeAlias = false;
    CanonType = getCanonicalTemplateSpecializationType(Template, Args);
  }

  // Allocate the (non-canonical) template specialization type, but don't
  // try to unique it: these types typically have location information that
  // we don't unique and don't want to lose.
  void *Mem = Allocate(sizeof(TemplateSpecializationType) +
                       sizeof(TemplateArgument) * Args.size() +
                       (IsTypeAlias? sizeof(QualType) : 0),
                       TypeAlignment);
  TemplateSpecializationType *Spec
    = new (Mem) TemplateSpecializationType(Template, Args, CanonType,
                                         IsTypeAlias ? Underlying : QualType());

  Types.push_back(Spec);
  return QualType(Spec, 0);
}

QualType ASTContext::getCanonicalTemplateSpecializationType(
    TemplateName Template, ArrayRef<TemplateArgument> Args) const {
  assert(!Template.getAsDependentTemplateName() && 
         "No dependent template names here!");

  // Look through qualified template names.
  if (QualifiedTemplateName *QTN = Template.getAsQualifiedTemplateName())
    Template = TemplateName(QTN->getTemplateDecl());
  
  // Build the canonical template specialization type.
  TemplateName CanonTemplate = getCanonicalTemplateName(Template);
  SmallVector<TemplateArgument, 4> CanonArgs;
  unsigned NumArgs = Args.size();
  CanonArgs.reserve(NumArgs);
  for (const TemplateArgument &Arg : Args)
    CanonArgs.push_back(getCanonicalTemplateArgument(Arg));

  // Determine whether this canonical template specialization type already
  // exists.
  llvm::FoldingSetNodeID ID;
  TemplateSpecializationType::Profile(ID, CanonTemplate,
                                      CanonArgs, *this);

  void *InsertPos = nullptr;
  TemplateSpecializationType *Spec
    = TemplateSpecializationTypes.FindNodeOrInsertPos(ID, InsertPos);

  if (!Spec) {
    // Allocate a new canonical template specialization type.
    void *Mem = Allocate((sizeof(TemplateSpecializationType) +
                          sizeof(TemplateArgument) * NumArgs),
                         TypeAlignment);
    Spec = new (Mem) TemplateSpecializationType(CanonTemplate,
                                                CanonArgs,
                                                QualType(), QualType());
    Types.push_back(Spec);
    TemplateSpecializationTypes.InsertNode(Spec, InsertPos);
  }

  assert(Spec->isDependentType() &&
         "Non-dependent template-id type must have a canonical type");
  return QualType(Spec, 0);
}

QualType
ASTContext::getElaboratedType(ElaboratedTypeKeyword Keyword,
                              NestedNameSpecifier *NNS,
                              QualType NamedType) const {
  llvm::FoldingSetNodeID ID;
  ElaboratedType::Profile(ID, Keyword, NNS, NamedType);

  void *InsertPos = nullptr;
  ElaboratedType *T = ElaboratedTypes.FindNodeOrInsertPos(ID, InsertPos);
  if (T)
    return QualType(T, 0);

  QualType Canon = NamedType;
  if (!Canon.isCanonical()) {
    Canon = getCanonicalType(NamedType);
    ElaboratedType *CheckT = ElaboratedTypes.FindNodeOrInsertPos(ID, InsertPos);
    assert(!CheckT && "Elaborated canonical type broken");
    (void)CheckT;
  }

  T = new (*this, TypeAlignment) ElaboratedType(Keyword, NNS, NamedType, Canon);
  Types.push_back(T);
  ElaboratedTypes.InsertNode(T, InsertPos);
  return QualType(T, 0);
}

QualType
ASTContext::getParenType(QualType InnerType) const {
  llvm::FoldingSetNodeID ID;
  ParenType::Profile(ID, InnerType);

  void *InsertPos = nullptr;
  ParenType *T = ParenTypes.FindNodeOrInsertPos(ID, InsertPos);
  if (T)
    return QualType(T, 0);

  QualType Canon = InnerType;
  if (!Canon.isCanonical()) {
    Canon = getCanonicalType(InnerType);
    ParenType *CheckT = ParenTypes.FindNodeOrInsertPos(ID, InsertPos);
    assert(!CheckT && "Paren canonical type broken");
    (void)CheckT;
  }

  T = new (*this, TypeAlignment) ParenType(InnerType, Canon);
  Types.push_back(T);
  ParenTypes.InsertNode(T, InsertPos);
  return QualType(T, 0);
}

QualType ASTContext::getDependentNameType(ElaboratedTypeKeyword Keyword,
                                          NestedNameSpecifier *NNS,
                                          const IdentifierInfo *Name,
                                          QualType Canon) const {
  if (Canon.isNull()) {
    NestedNameSpecifier *CanonNNS = getCanonicalNestedNameSpecifier(NNS);
    if (CanonNNS != NNS)
      Canon = getDependentNameType(Keyword, CanonNNS, Name);
  }

  llvm::FoldingSetNodeID ID;
  DependentNameType::Profile(ID, Keyword, NNS, Name);

  void *InsertPos = nullptr;
  DependentNameType *T
    = DependentNameTypes.FindNodeOrInsertPos(ID, InsertPos);
  if (T)
    return QualType(T, 0);

  T = new (*this, TypeAlignment) DependentNameType(Keyword, NNS, Name, Canon);
  Types.push_back(T);
  DependentNameTypes.InsertNode(T, InsertPos);
  return QualType(T, 0);
}

QualType
ASTContext::getDependentTemplateSpecializationType(
                                 ElaboratedTypeKeyword Keyword,
                                 NestedNameSpecifier *NNS,
                                 const IdentifierInfo *Name,
                                 const TemplateArgumentListInfo &Args) const {
  // TODO: avoid this copy
  SmallVector<TemplateArgument, 16> ArgCopy;
  for (unsigned I = 0, E = Args.size(); I != E; ++I)
    ArgCopy.push_back(Args[I].getArgument());
  return getDependentTemplateSpecializationType(Keyword, NNS, Name, ArgCopy);
}

QualType
ASTContext::getDependentTemplateSpecializationType(
                                 ElaboratedTypeKeyword Keyword,
                                 NestedNameSpecifier *NNS,
                                 const IdentifierInfo *Name,
                                 ArrayRef<TemplateArgument> Args) const {
  assert((!NNS || NNS->isDependent()) && 
         "nested-name-specifier must be dependent");

  llvm::FoldingSetNodeID ID;
  DependentTemplateSpecializationType::Profile(ID, *this, Keyword, NNS,
                                               Name, Args);

  void *InsertPos = nullptr;
  DependentTemplateSpecializationType *T
    = DependentTemplateSpecializationTypes.FindNodeOrInsertPos(ID, InsertPos);
  if (T)
    return QualType(T, 0);

  NestedNameSpecifier *CanonNNS = getCanonicalNestedNameSpecifier(NNS);

  ElaboratedTypeKeyword CanonKeyword = Keyword;
  if (Keyword == ETK_None) CanonKeyword = ETK_Typename;

  bool AnyNonCanonArgs = false;
  unsigned NumArgs = Args.size();
  SmallVector<TemplateArgument, 16> CanonArgs(NumArgs);
  for (unsigned I = 0; I != NumArgs; ++I) {
    CanonArgs[I] = getCanonicalTemplateArgument(Args[I]);
    if (!CanonArgs[I].structurallyEquals(Args[I]))
      AnyNonCanonArgs = true;
  }

  QualType Canon;
  if (AnyNonCanonArgs || CanonNNS != NNS || CanonKeyword != Keyword) {
    Canon = getDependentTemplateSpecializationType(CanonKeyword, CanonNNS,
                                                   Name,
                                                   CanonArgs);

    // Find the insert position again.
    DependentTemplateSpecializationTypes.FindNodeOrInsertPos(ID, InsertPos);
  }

  void *Mem = Allocate((sizeof(DependentTemplateSpecializationType) +
                        sizeof(TemplateArgument) * NumArgs),
                       TypeAlignment);
  T = new (Mem) DependentTemplateSpecializationType(Keyword, NNS,
                                                    Name, Args, Canon);
  Types.push_back(T);
  DependentTemplateSpecializationTypes.InsertNode(T, InsertPos);
  return QualType(T, 0);
}

TemplateArgument ASTContext::getInjectedTemplateArg(NamedDecl *Param) {
  TemplateArgument Arg;
  if (auto *TTP = dyn_cast<TemplateTypeParmDecl>(Param)) {
    QualType ArgType = getTypeDeclType(TTP);
    if (TTP->isParameterPack())
      ArgType = getPackExpansionType(ArgType, None);

    Arg = TemplateArgument(ArgType);
  } else if (auto *NTTP = dyn_cast<NonTypeTemplateParmDecl>(Param)) {
    Expr *E = new (*this) DeclRefExpr(
        NTTP, /*enclosing*/false,
        NTTP->getType().getNonLValueExprType(*this),
        Expr::getValueKindForType(NTTP->getType()), NTTP->getLocation());

    if (NTTP->isParameterPack())
      E = new (*this) PackExpansionExpr(DependentTy, E, NTTP->getLocation(),
                                        None);
    Arg = TemplateArgument(E);
  } else {
    auto *TTP = cast<TemplateTemplateParmDecl>(Param);
    if (TTP->isParameterPack())
      Arg = TemplateArgument(TemplateName(TTP), Optional<unsigned>());
    else
      Arg = TemplateArgument(TemplateName(TTP));
  }

  if (Param->isTemplateParameterPack())
    Arg = TemplateArgument::CreatePackCopy(*this, Arg);

  return Arg;
}

void
ASTContext::getInjectedTemplateArgs(const TemplateParameterList *Params,
                                    SmallVectorImpl<TemplateArgument> &Args) {
  Args.reserve(Args.size() + Params->size());

  for (NamedDecl *Param : *Params)
    Args.push_back(getInjectedTemplateArg(Param));
}

QualType ASTContext::getPackExpansionType(QualType Pattern,
                                          Optional<unsigned> NumExpansions) {
  llvm::FoldingSetNodeID ID;
  PackExpansionType::Profile(ID, Pattern, NumExpansions);

  assert(Pattern->containsUnexpandedParameterPack() &&
         "Pack expansions must expand one or more parameter packs");
  void *InsertPos = nullptr;
  PackExpansionType *T
    = PackExpansionTypes.FindNodeOrInsertPos(ID, InsertPos);
  if (T)
    return QualType(T, 0);

  QualType Canon;
  if (!Pattern.isCanonical()) {
    Canon = getCanonicalType(Pattern);
    // The canonical type might not contain an unexpanded parameter pack, if it
    // contains an alias template specialization which ignores one of its
    // parameters.
    if (Canon->containsUnexpandedParameterPack()) {
      Canon = getPackExpansionType(Canon, NumExpansions);

      // Find the insert position again, in case we inserted an element into
      // PackExpansionTypes and invalidated our insert position.
      PackExpansionTypes.FindNodeOrInsertPos(ID, InsertPos);
    }
  }

  T = new (*this, TypeAlignment)
      PackExpansionType(Pattern, Canon, NumExpansions);
  Types.push_back(T);
  PackExpansionTypes.InsertNode(T, InsertPos);
  return QualType(T, 0);
}

/// CmpProtocolNames - Comparison predicate for sorting protocols
/// alphabetically.
static int CmpProtocolNames(ObjCProtocolDecl *const *LHS,
                            ObjCProtocolDecl *const *RHS) {
  return DeclarationName::compare((*LHS)->getDeclName(), (*RHS)->getDeclName());
}

static bool areSortedAndUniqued(ArrayRef<ObjCProtocolDecl *> Protocols) {
  if (Protocols.empty()) return true;

  if (Protocols[0]->getCanonicalDecl() != Protocols[0])
    return false;
  
  for (unsigned i = 1; i != Protocols.size(); ++i)
    if (CmpProtocolNames(&Protocols[i - 1], &Protocols[i]) >= 0 ||
        Protocols[i]->getCanonicalDecl() != Protocols[i])
      return false;
  return true;
}

static void
SortAndUniqueProtocols(SmallVectorImpl<ObjCProtocolDecl *> &Protocols) {
  // Sort protocols, keyed by name.
  llvm::array_pod_sort(Protocols.begin(), Protocols.end(), CmpProtocolNames);

  // Canonicalize.
  for (ObjCProtocolDecl *&P : Protocols)
    P = P->getCanonicalDecl();

  // Remove duplicates.
  auto ProtocolsEnd = std::unique(Protocols.begin(), Protocols.end());
  Protocols.erase(ProtocolsEnd, Protocols.end());
}

QualType ASTContext::getObjCObjectType(QualType BaseType,
                                       ObjCProtocolDecl * const *Protocols,
                                       unsigned NumProtocols) const {
  return getObjCObjectType(BaseType, { },
                           llvm::makeArrayRef(Protocols, NumProtocols),
                           /*isKindOf=*/false);
}

QualType ASTContext::getObjCObjectType(
           QualType baseType,
           ArrayRef<QualType> typeArgs,
           ArrayRef<ObjCProtocolDecl *> protocols,
           bool isKindOf) const {
  // If the base type is an interface and there aren't any protocols or
  // type arguments to add, then the interface type will do just fine.
  if (typeArgs.empty() && protocols.empty() && !isKindOf &&
      isa<ObjCInterfaceType>(baseType))
    return baseType;

  // Look in the folding set for an existing type.
  llvm::FoldingSetNodeID ID;
  ObjCObjectTypeImpl::Profile(ID, baseType, typeArgs, protocols, isKindOf);
  void *InsertPos = nullptr;
  if (ObjCObjectType *QT = ObjCObjectTypes.FindNodeOrInsertPos(ID, InsertPos))
    return QualType(QT, 0);

  // Determine the type arguments to be used for canonicalization,
  // which may be explicitly specified here or written on the base
  // type.
  ArrayRef<QualType> effectiveTypeArgs = typeArgs;
  if (effectiveTypeArgs.empty()) {
    if (auto baseObject = baseType->getAs<ObjCObjectType>())
      effectiveTypeArgs = baseObject->getTypeArgs();
  }

  // Build the canonical type, which has the canonical base type and a
  // sorted-and-uniqued list of protocols and the type arguments
  // canonicalized.
  QualType canonical;
  bool typeArgsAreCanonical = std::all_of(effectiveTypeArgs.begin(),
                                          effectiveTypeArgs.end(),
                                          [&](QualType type) {
                                            return type.isCanonical();
                                          });
  bool protocolsSorted = areSortedAndUniqued(protocols);
  if (!typeArgsAreCanonical || !protocolsSorted || !baseType.isCanonical()) {
    // Determine the canonical type arguments.
    ArrayRef<QualType> canonTypeArgs;
    SmallVector<QualType, 4> canonTypeArgsVec;
    if (!typeArgsAreCanonical) {
      canonTypeArgsVec.reserve(effectiveTypeArgs.size());
      for (auto typeArg : effectiveTypeArgs)
        canonTypeArgsVec.push_back(getCanonicalType(typeArg));
      canonTypeArgs = canonTypeArgsVec;
    } else {
      canonTypeArgs = effectiveTypeArgs;
    }

    ArrayRef<ObjCProtocolDecl *> canonProtocols;
    SmallVector<ObjCProtocolDecl*, 8> canonProtocolsVec;
    if (!protocolsSorted) {
      canonProtocolsVec.append(protocols.begin(), protocols.end());
      SortAndUniqueProtocols(canonProtocolsVec);
      canonProtocols = canonProtocolsVec;
    } else {
      canonProtocols = protocols;
    }

    canonical = getObjCObjectType(getCanonicalType(baseType), canonTypeArgs,
                                  canonProtocols, isKindOf);

    // Regenerate InsertPos.
    ObjCObjectTypes.FindNodeOrInsertPos(ID, InsertPos);
  }

  unsigned size = sizeof(ObjCObjectTypeImpl);
  size += typeArgs.size() * sizeof(QualType);
  size += protocols.size() * sizeof(ObjCProtocolDecl *);
  void *mem = Allocate(size, TypeAlignment);
  ObjCObjectTypeImpl *T =
    new (mem) ObjCObjectTypeImpl(canonical, baseType, typeArgs, protocols,
                                 isKindOf);

  Types.push_back(T);
  ObjCObjectTypes.InsertNode(T, InsertPos);
  return QualType(T, 0);
}

/// Apply Objective-C protocol qualifiers to the given type.
/// If this is for the canonical type of a type parameter, we can apply
/// protocol qualifiers on the ObjCObjectPointerType.
QualType
ASTContext::applyObjCProtocolQualifiers(QualType type,
                  ArrayRef<ObjCProtocolDecl *> protocols, bool &hasError,
                  bool allowOnPointerType) const {
  hasError = false;

  if (const ObjCTypeParamType *objT =
      dyn_cast<ObjCTypeParamType>(type.getTypePtr())) {
    return getObjCTypeParamType(objT->getDecl(), protocols);
  }

  // Apply protocol qualifiers to ObjCObjectPointerType.
  if (allowOnPointerType) {
    if (const ObjCObjectPointerType *objPtr =
        dyn_cast<ObjCObjectPointerType>(type.getTypePtr())) {
      const ObjCObjectType *objT = objPtr->getObjectType();
      // Merge protocol lists and construct ObjCObjectType.
      SmallVector<ObjCProtocolDecl*, 8> protocolsVec;
      protocolsVec.append(objT->qual_begin(),
                          objT->qual_end());
      protocolsVec.append(protocols.begin(), protocols.end());
      ArrayRef<ObjCProtocolDecl *> protocols = protocolsVec;
      type = getObjCObjectType(
             objT->getBaseType(),
             objT->getTypeArgsAsWritten(),
             protocols,
             objT->isKindOfTypeAsWritten());
      return getObjCObjectPointerType(type);
    }
  }

  // Apply protocol qualifiers to ObjCObjectType.
  if (const ObjCObjectType *objT = dyn_cast<ObjCObjectType>(type.getTypePtr())){
    // FIXME: Check for protocols to which the class type is already
    // known to conform.

    return getObjCObjectType(objT->getBaseType(),
                             objT->getTypeArgsAsWritten(),
                             protocols,
                             objT->isKindOfTypeAsWritten());
  }

  // If the canonical type is ObjCObjectType, ...
  if (type->isObjCObjectType()) {
    // Silently overwrite any existing protocol qualifiers.
    // TODO: determine whether that's the right thing to do.

    // FIXME: Check for protocols to which the class type is already
    // known to conform.
    return getObjCObjectType(type, { }, protocols, false);
  }

  // id<protocol-list>
  if (type->isObjCIdType()) {
    const ObjCObjectPointerType *objPtr = type->castAs<ObjCObjectPointerType>();
    type = getObjCObjectType(ObjCBuiltinIdTy, { }, protocols,
                                 objPtr->isKindOfType());
    return getObjCObjectPointerType(type);
  }

  // Class<protocol-list>
  if (type->isObjCClassType()) {
    const ObjCObjectPointerType *objPtr = type->castAs<ObjCObjectPointerType>();
    type = getObjCObjectType(ObjCBuiltinClassTy, { }, protocols,
                                 objPtr->isKindOfType());
    return getObjCObjectPointerType(type);
  }

  hasError = true;
  return type;
}

QualType
ASTContext::getObjCTypeParamType(const ObjCTypeParamDecl *Decl,
                           ArrayRef<ObjCProtocolDecl *> protocols,
                           QualType Canonical) const {
  // Look in the folding set for an existing type.
  llvm::FoldingSetNodeID ID;
  ObjCTypeParamType::Profile(ID, Decl, protocols);
  void *InsertPos = nullptr;
  if (ObjCTypeParamType *TypeParam =
      ObjCTypeParamTypes.FindNodeOrInsertPos(ID, InsertPos))
    return QualType(TypeParam, 0);

  if (Canonical.isNull()) {
    // We canonicalize to the underlying type.
    Canonical = getCanonicalType(Decl->getUnderlyingType());
    if (!protocols.empty()) {
      // Apply the protocol qualifers.
      bool hasError;
      Canonical = applyObjCProtocolQualifiers(Canonical, protocols, hasError,
          true/*allowOnPointerType*/);
      assert(!hasError && "Error when apply protocol qualifier to bound type");
    }
  }

  unsigned size = sizeof(ObjCTypeParamType);
  size += protocols.size() * sizeof(ObjCProtocolDecl *);
  void *mem = Allocate(size, TypeAlignment);
  ObjCTypeParamType *newType = new (mem)
    ObjCTypeParamType(Decl, Canonical, protocols);

  Types.push_back(newType);
  ObjCTypeParamTypes.InsertNode(newType, InsertPos);
  return QualType(newType, 0);
}

/// ObjCObjectAdoptsQTypeProtocols - Checks that protocols in IC's
/// protocol list adopt all protocols in QT's qualified-id protocol
/// list.
bool ASTContext::ObjCObjectAdoptsQTypeProtocols(QualType QT,
                                                ObjCInterfaceDecl *IC) {
  if (!QT->isObjCQualifiedIdType())
    return false;
  
  if (const ObjCObjectPointerType *OPT = QT->getAs<ObjCObjectPointerType>()) {
    // If both the right and left sides have qualifiers.
    for (auto *Proto : OPT->quals()) {
      if (!IC->ClassImplementsProtocol(Proto, false))
        return false;
    }
    return true;
  }
  return false;
}

/// QIdProtocolsAdoptObjCObjectProtocols - Checks that protocols in
/// QT's qualified-id protocol list adopt all protocols in IDecl's list
/// of protocols.
bool ASTContext::QIdProtocolsAdoptObjCObjectProtocols(QualType QT,
                                                ObjCInterfaceDecl *IDecl) {
  if (!QT->isObjCQualifiedIdType())
    return false;
  const ObjCObjectPointerType *OPT = QT->getAs<ObjCObjectPointerType>();
  if (!OPT)
    return false;
  if (!IDecl->hasDefinition())
    return false;
  llvm::SmallPtrSet<ObjCProtocolDecl *, 8> InheritedProtocols;
  CollectInheritedProtocols(IDecl, InheritedProtocols);
  if (InheritedProtocols.empty())
    return false;
  // Check that if every protocol in list of id<plist> conforms to a protcol
  // of IDecl's, then bridge casting is ok.
  bool Conforms = false;
  for (auto *Proto : OPT->quals()) {
    Conforms = false;
    for (auto *PI : InheritedProtocols) {
      if (ProtocolCompatibleWithProtocol(Proto, PI)) {
        Conforms = true;
        break;
      }
    }
    if (!Conforms)
      break;
  }
  if (Conforms)
    return true;
  
  for (auto *PI : InheritedProtocols) {
    // If both the right and left sides have qualifiers.
    bool Adopts = false;
    for (auto *Proto : OPT->quals()) {
      // return 'true' if 'PI' is in the inheritance hierarchy of Proto
      if ((Adopts = ProtocolCompatibleWithProtocol(PI, Proto)))
        break;
    }
    if (!Adopts)
      return false;
  }
  return true;
}

/// getObjCObjectPointerType - Return a ObjCObjectPointerType type for
/// the given object type.
QualType ASTContext::getObjCObjectPointerType(QualType ObjectT) const {
  llvm::FoldingSetNodeID ID;
  ObjCObjectPointerType::Profile(ID, ObjectT);

  void *InsertPos = nullptr;
  if (ObjCObjectPointerType *QT =
              ObjCObjectPointerTypes.FindNodeOrInsertPos(ID, InsertPos))
    return QualType(QT, 0);

  // Find the canonical object type.
  QualType Canonical;
  if (!ObjectT.isCanonical()) {
    Canonical = getObjCObjectPointerType(getCanonicalType(ObjectT));

    // Regenerate InsertPos.
    ObjCObjectPointerTypes.FindNodeOrInsertPos(ID, InsertPos);
  }

  // No match.
  void *Mem = Allocate(sizeof(ObjCObjectPointerType), TypeAlignment);
  ObjCObjectPointerType *QType =
    new (Mem) ObjCObjectPointerType(Canonical, ObjectT);

  Types.push_back(QType);
  ObjCObjectPointerTypes.InsertNode(QType, InsertPos);
  return QualType(QType, 0);
}

/// getObjCInterfaceType - Return the unique reference to the type for the
/// specified ObjC interface decl. The list of protocols is optional.
QualType ASTContext::getObjCInterfaceType(const ObjCInterfaceDecl *Decl,
                                          ObjCInterfaceDecl *PrevDecl) const {
  if (Decl->TypeForDecl)
    return QualType(Decl->TypeForDecl, 0);

  if (PrevDecl) {
    assert(PrevDecl->TypeForDecl && "previous decl has no TypeForDecl");
    Decl->TypeForDecl = PrevDecl->TypeForDecl;
    return QualType(PrevDecl->TypeForDecl, 0);
  }

  // Prefer the definition, if there is one.
  if (const ObjCInterfaceDecl *Def = Decl->getDefinition())
    Decl = Def;
  
  void *Mem = Allocate(sizeof(ObjCInterfaceType), TypeAlignment);
  ObjCInterfaceType *T = new (Mem) ObjCInterfaceType(Decl);
  Decl->TypeForDecl = T;
  Types.push_back(T);
  return QualType(T, 0);
}

/// getTypeOfExprType - Unlike many "get<Type>" functions, we can't unique
/// TypeOfExprType AST's (since expression's are never shared). For example,
/// multiple declarations that refer to "typeof(x)" all contain different
/// DeclRefExpr's. This doesn't effect the type checker, since it operates
/// on canonical type's (which are always unique).
QualType ASTContext::getTypeOfExprType(Expr *tofExpr) const {
  TypeOfExprType *toe;
  if (tofExpr->isTypeDependent()) {
    llvm::FoldingSetNodeID ID;
    DependentTypeOfExprType::Profile(ID, *this, tofExpr);

    void *InsertPos = nullptr;
    DependentTypeOfExprType *Canon
      = DependentTypeOfExprTypes.FindNodeOrInsertPos(ID, InsertPos);
    if (Canon) {
      // We already have a "canonical" version of an identical, dependent
      // typeof(expr) type. Use that as our canonical type.
      toe = new (*this, TypeAlignment) TypeOfExprType(tofExpr,
                                          QualType((TypeOfExprType*)Canon, 0));
    } else {
      // Build a new, canonical typeof(expr) type.
      Canon
        = new (*this, TypeAlignment) DependentTypeOfExprType(*this, tofExpr);
      DependentTypeOfExprTypes.InsertNode(Canon, InsertPos);
      toe = Canon;
    }
  } else {
    QualType Canonical = getCanonicalType(tofExpr->getType());
    toe = new (*this, TypeAlignment) TypeOfExprType(tofExpr, Canonical);
  }
  Types.push_back(toe);
  return QualType(toe, 0);
}

/// getTypeOfType -  Unlike many "get<Type>" functions, we don't unique
/// TypeOfType nodes. The only motivation to unique these nodes would be
/// memory savings. Since typeof(t) is fairly uncommon, space shouldn't be
/// an issue. This doesn't affect the type checker, since it operates
/// on canonical types (which are always unique).
QualType ASTContext::getTypeOfType(QualType tofType) const {
  QualType Canonical = getCanonicalType(tofType);
  TypeOfType *tot = new (*this, TypeAlignment) TypeOfType(tofType, Canonical);
  Types.push_back(tot);
  return QualType(tot, 0);
}

/// \brief Unlike many "get<Type>" functions, we don't unique DecltypeType
/// nodes. This would never be helpful, since each such type has its own
/// expression, and would not give a significant memory saving, since there
/// is an Expr tree under each such type.
QualType ASTContext::getDecltypeType(Expr *e, QualType UnderlyingType) const {
  DecltypeType *dt;

  // C++11 [temp.type]p2:
  //   If an expression e involves a template parameter, decltype(e) denotes a
  //   unique dependent type. Two such decltype-specifiers refer to the same
  //   type only if their expressions are equivalent (14.5.6.1).
  if (e->isInstantiationDependent()) {
    llvm::FoldingSetNodeID ID;
    DependentDecltypeType::Profile(ID, *this, e);

    void *InsertPos = nullptr;
    DependentDecltypeType *Canon
      = DependentDecltypeTypes.FindNodeOrInsertPos(ID, InsertPos);
    if (!Canon) {
      // Build a new, canonical decltype(expr) type.
      Canon = new (*this, TypeAlignment) DependentDecltypeType(*this, e);
      DependentDecltypeTypes.InsertNode(Canon, InsertPos);
    }
    dt = new (*this, TypeAlignment)
        DecltypeType(e, UnderlyingType, QualType((DecltypeType *)Canon, 0));
  } else {
    dt = new (*this, TypeAlignment)
        DecltypeType(e, UnderlyingType, getCanonicalType(UnderlyingType));
  }
  Types.push_back(dt);
  return QualType(dt, 0);
}

/// getUnaryTransformationType - We don't unique these, since the memory
/// savings are minimal and these are rare.
QualType ASTContext::getUnaryTransformType(QualType BaseType,
                                           QualType UnderlyingType,
                                           UnaryTransformType::UTTKind Kind)
    const {
  UnaryTransformType *ut = nullptr;

  if (BaseType->isDependentType()) {
    // Look in the folding set for an existing type.
    llvm::FoldingSetNodeID ID;
    DependentUnaryTransformType::Profile(ID, getCanonicalType(BaseType), Kind);

    void *InsertPos = nullptr;
    DependentUnaryTransformType *Canon
      = DependentUnaryTransformTypes.FindNodeOrInsertPos(ID, InsertPos);

    if (!Canon) {
      // Build a new, canonical __underlying_type(type) type.
      Canon = new (*this, TypeAlignment)
             DependentUnaryTransformType(*this, getCanonicalType(BaseType),
                                         Kind);
      DependentUnaryTransformTypes.InsertNode(Canon, InsertPos);
    }
    ut = new (*this, TypeAlignment) UnaryTransformType (BaseType,
                                                        QualType(), Kind,
                                                        QualType(Canon, 0));
  } else {
    QualType CanonType = getCanonicalType(UnderlyingType);
    ut = new (*this, TypeAlignment) UnaryTransformType (BaseType,
                                                        UnderlyingType, Kind,
                                                        CanonType);
  }
  Types.push_back(ut);
  return QualType(ut, 0);
}

/// getAutoType - Return the uniqued reference to the 'auto' type which has been
/// deduced to the given type, or to the canonical undeduced 'auto' type, or the
/// canonical deduced-but-dependent 'auto' type.
QualType ASTContext::getAutoType(QualType DeducedType, AutoTypeKeyword Keyword,
                                 bool IsDependent) const {
  if (DeducedType.isNull() && Keyword == AutoTypeKeyword::Auto && !IsDependent)
    return getAutoDeductType();

  // Look in the folding set for an existing type.
  void *InsertPos = nullptr;
  llvm::FoldingSetNodeID ID;
  AutoType::Profile(ID, DeducedType, Keyword, IsDependent);
  if (AutoType *AT = AutoTypes.FindNodeOrInsertPos(ID, InsertPos))
    return QualType(AT, 0);

  AutoType *AT = new (*this, TypeAlignment) AutoType(DeducedType,
                                                     Keyword,
                                                     IsDependent);
  Types.push_back(AT);
  if (InsertPos)
    AutoTypes.InsertNode(AT, InsertPos);
  return QualType(AT, 0);
}

/// Return the uniqued reference to the deduced template specialization type
/// which has been deduced to the given type, or to the canonical undeduced
/// such type, or the canonical deduced-but-dependent such type.
QualType ASTContext::getDeducedTemplateSpecializationType(
    TemplateName Template, QualType DeducedType, bool IsDependent) const {
  // Look in the folding set for an existing type.
  void *InsertPos = nullptr;
  llvm::FoldingSetNodeID ID;
  DeducedTemplateSpecializationType::Profile(ID, Template, DeducedType,
                                             IsDependent);
  if (DeducedTemplateSpecializationType *DTST =
          DeducedTemplateSpecializationTypes.FindNodeOrInsertPos(ID, InsertPos))
    return QualType(DTST, 0);

  DeducedTemplateSpecializationType *DTST = new (*this, TypeAlignment)
      DeducedTemplateSpecializationType(Template, DeducedType, IsDependent);
  Types.push_back(DTST);
  if (InsertPos)
    DeducedTemplateSpecializationTypes.InsertNode(DTST, InsertPos);
  return QualType(DTST, 0);
}

/// getAtomicType - Return the uniqued reference to the atomic type for
/// the given value type.
QualType ASTContext::getAtomicType(QualType T) const {
  // Unique pointers, to guarantee there is only one pointer of a particular
  // structure.
  llvm::FoldingSetNodeID ID;
  AtomicType::Profile(ID, T);

  void *InsertPos = nullptr;
  if (AtomicType *AT = AtomicTypes.FindNodeOrInsertPos(ID, InsertPos))
    return QualType(AT, 0);

  // If the atomic value type isn't canonical, this won't be a canonical type
  // either, so fill in the canonical type field.
  QualType Canonical;
  if (!T.isCanonical()) {
    Canonical = getAtomicType(getCanonicalType(T));

    // Get the new insert position for the node we care about.
    AtomicType *NewIP = AtomicTypes.FindNodeOrInsertPos(ID, InsertPos);
    assert(!NewIP && "Shouldn't be in the map!"); (void)NewIP;
  }
  AtomicType *New = new (*this, TypeAlignment) AtomicType(T, Canonical);
  Types.push_back(New);
  AtomicTypes.InsertNode(New, InsertPos);
  return QualType(New, 0);
}

/// getAutoDeductType - Get type pattern for deducing against 'auto'.
QualType ASTContext::getAutoDeductType() const {
  if (AutoDeductTy.isNull())
    AutoDeductTy = QualType(
      new (*this, TypeAlignment) AutoType(QualType(), AutoTypeKeyword::Auto,
                                          /*dependent*/false),
      0);
  return AutoDeductTy;
}

/// getAutoRRefDeductType - Get type pattern for deducing against 'auto &&'.
QualType ASTContext::getAutoRRefDeductType() const {
  if (AutoRRefDeductTy.isNull())
    AutoRRefDeductTy = getRValueReferenceType(getAutoDeductType());
  assert(!AutoRRefDeductTy.isNull() && "can't build 'auto &&' pattern");
  return AutoRRefDeductTy;
}

/// getTagDeclType - Return the unique reference to the type for the
/// specified TagDecl (struct/union/class/enum) decl.
QualType ASTContext::getTagDeclType(const TagDecl *Decl) const {
  assert (Decl);
  // FIXME: What is the design on getTagDeclType when it requires casting
  // away const?  mutable?
  return getTypeDeclType(const_cast<TagDecl*>(Decl));
}

/// getSizeType - Return the unique type for "size_t" (C99 7.17), the result
/// of the sizeof operator (C99 6.5.3.4p4). The value is target dependent and
/// needs to agree with the definition in <stddef.h>.
CanQualType ASTContext::getSizeType() const {
  return getFromTargetType(Target->getSizeType());
}

/// Return the unique signed counterpart of the integer type 
/// corresponding to size_t.
CanQualType ASTContext::getSignedSizeType() const {
  return getFromTargetType(Target->getSignedSizeType());
}

/// getIntMaxType - Return the unique type for "intmax_t" (C99 7.18.1.5).
CanQualType ASTContext::getIntMaxType() const {
  return getFromTargetType(Target->getIntMaxType());
}

/// getUIntMaxType - Return the unique type for "uintmax_t" (C99 7.18.1.5).
CanQualType ASTContext::getUIntMaxType() const {
  return getFromTargetType(Target->getUIntMaxType());
}

/// getSignedWCharType - Return the type of "signed wchar_t".
/// Used when in C++, as a GCC extension.
QualType ASTContext::getSignedWCharType() const {
  // FIXME: derive from "Target" ?
  return WCharTy;
}

/// getUnsignedWCharType - Return the type of "unsigned wchar_t".
/// Used when in C++, as a GCC extension.
QualType ASTContext::getUnsignedWCharType() const {
  // FIXME: derive from "Target" ?
  return UnsignedIntTy;
}

QualType ASTContext::getIntPtrType() const {
  return getFromTargetType(Target->getIntPtrType());
}

QualType ASTContext::getUIntPtrType() const {
  return getCorrespondingUnsignedType(getIntPtrType());
}

/// getPointerDiffType - Return the unique type for "ptrdiff_t" (C99 7.17)
/// defined in <stddef.h>. Pointer - pointer requires this (C99 6.5.6p9).
QualType ASTContext::getPointerDiffType() const {
  return getFromTargetType(Target->getPtrDiffType(0));
}

/// \brief Return the unique unsigned counterpart of "ptrdiff_t"
/// integer type. The standard (C11 7.21.6.1p7) refers to this type
/// in the definition of %tu format specifier.
QualType ASTContext::getUnsignedPointerDiffType() const {
  return getFromTargetType(Target->getUnsignedPtrDiffType(0));
}

/// \brief Return the unique type for "pid_t" defined in
/// <sys/types.h>. We need this to compute the correct type for vfork().
QualType ASTContext::getProcessIDType() const {
  return getFromTargetType(Target->getProcessIDType());
}

//===----------------------------------------------------------------------===//
//                              Type Operators
//===----------------------------------------------------------------------===//

CanQualType ASTContext::getCanonicalParamType(QualType T) const {
  // Push qualifiers into arrays, and then discard any remaining
  // qualifiers.
  T = getCanonicalType(T);
  T = getVariableArrayDecayedType(T);
  const Type *Ty = T.getTypePtr();
  QualType Result;
  if (isa<ArrayType>(Ty)) {
    Result = getArrayDecayedType(QualType(Ty,0));
  } else if (isa<FunctionType>(Ty)) {
    Result = getPointerType(QualType(Ty, 0));
  } else {
    Result = QualType(Ty, 0);
  }

  return CanQualType::CreateUnsafe(Result);
}

QualType ASTContext::getUnqualifiedArrayType(QualType type,
                                             Qualifiers &quals) {
  SplitQualType splitType = type.getSplitUnqualifiedType();

  // FIXME: getSplitUnqualifiedType() actually walks all the way to
  // the unqualified desugared type and then drops it on the floor.
  // We then have to strip that sugar back off with
  // getUnqualifiedDesugaredType(), which is silly.
  const ArrayType *AT =
    dyn_cast<ArrayType>(splitType.Ty->getUnqualifiedDesugaredType());

  // If we don't have an array, just use the results in splitType.
  if (!AT) {
    quals = splitType.Quals;
    return QualType(splitType.Ty, 0);
  }

  // Otherwise, recurse on the array's element type.
  QualType elementType = AT->getElementType();
  QualType unqualElementType = getUnqualifiedArrayType(elementType, quals);

  // If that didn't change the element type, AT has no qualifiers, so we
  // can just use the results in splitType.
  if (elementType == unqualElementType) {
    assert(quals.empty()); // from the recursive call
    quals = splitType.Quals;
    return QualType(splitType.Ty, 0);
  }

  // Otherwise, add in the qualifiers from the outermost type, then
  // build the type back up.
  quals.addConsistentQualifiers(splitType.Quals);

  if (const ConstantArrayType *CAT = dyn_cast<ConstantArrayType>(AT)) {
    return getConstantArrayType(unqualElementType, CAT->getSize(),
                                CAT->getSizeModifier(), 0, CAT->getKind());
  }

  if (const IncompleteArrayType *IAT = dyn_cast<IncompleteArrayType>(AT)) {
    return getIncompleteArrayType(unqualElementType, IAT->getSizeModifier(), 0,
                                  IAT->getKind());
  }

  if (const VariableArrayType *VAT = dyn_cast<VariableArrayType>(AT)) {
    return getVariableArrayType(unqualElementType,
                                VAT->getSizeExpr(),
                                VAT->getSizeModifier(),
                                VAT->getIndexTypeCVRQualifiers(),
                                VAT->getBracketsRange());
  }

  const DependentSizedArrayType *DSAT = cast<DependentSizedArrayType>(AT);
  return getDependentSizedArrayType(unqualElementType, DSAT->getSizeExpr(),
                                    DSAT->getSizeModifier(), 0,
                                    SourceRange());
}

/// UnwrapSimilarPointerTypes - If T1 and T2 are pointer types  that
/// may be similar (C++ 4.4), replaces T1 and T2 with the type that
/// they point to and return true. If T1 and T2 aren't pointer types
/// or pointer-to-member types, or if they are not similar at this
/// level, returns false and leaves T1 and T2 unchanged. Top-level
/// qualifiers on T1 and T2 are ignored. This function will typically
/// be called in a loop that successively "unwraps" pointer and
/// pointer-to-member types to compare them at each level.
bool ASTContext::UnwrapSimilarPointerTypes(QualType &T1, QualType &T2) {
  const PointerType *T1PtrType = T1->getAs<PointerType>(),
                    *T2PtrType = T2->getAs<PointerType>();
  if (T1PtrType && T2PtrType) {
    T1 = T1PtrType->getPointeeType();
    T2 = T2PtrType->getPointeeType();
    return true;
  }
  
  const MemberPointerType *T1MPType = T1->getAs<MemberPointerType>(),
                          *T2MPType = T2->getAs<MemberPointerType>();
  if (T1MPType && T2MPType && 
      hasSameUnqualifiedType(QualType(T1MPType->getClass(), 0), 
                             QualType(T2MPType->getClass(), 0))) {
    T1 = T1MPType->getPointeeType();
    T2 = T2MPType->getPointeeType();
    return true;
  }
  
  if (getLangOpts().ObjC1) {
    const ObjCObjectPointerType *T1OPType = T1->getAs<ObjCObjectPointerType>(),
                                *T2OPType = T2->getAs<ObjCObjectPointerType>();
    if (T1OPType && T2OPType) {
      T1 = T1OPType->getPointeeType();
      T2 = T2OPType->getPointeeType();
      return true;
    }
  }
  
  // FIXME: Block pointers, too?
  
  return false;
}

DeclarationNameInfo
ASTContext::getNameForTemplate(TemplateName Name,
                               SourceLocation NameLoc) const {
  switch (Name.getKind()) {
  case TemplateName::QualifiedTemplate:
  case TemplateName::Template:
    // DNInfo work in progress: CHECKME: what about DNLoc?
    return DeclarationNameInfo(Name.getAsTemplateDecl()->getDeclName(),
                               NameLoc);

  case TemplateName::OverloadedTemplate: {
    OverloadedTemplateStorage *Storage = Name.getAsOverloadedTemplate();
    // DNInfo work in progress: CHECKME: what about DNLoc?
    return DeclarationNameInfo((*Storage->begin())->getDeclName(), NameLoc);
  }

  case TemplateName::DependentTemplate: {
    DependentTemplateName *DTN = Name.getAsDependentTemplateName();
    DeclarationName DName;
    if (DTN->isIdentifier()) {
      DName = DeclarationNames.getIdentifier(DTN->getIdentifier());
      return DeclarationNameInfo(DName, NameLoc);
    } else {
      DName = DeclarationNames.getCXXOperatorName(DTN->getOperator());
      // DNInfo work in progress: FIXME: source locations?
      DeclarationNameLoc DNLoc;
      DNLoc.CXXOperatorName.BeginOpNameLoc = SourceLocation().getRawEncoding();
      DNLoc.CXXOperatorName.EndOpNameLoc = SourceLocation().getRawEncoding();
      return DeclarationNameInfo(DName, NameLoc, DNLoc);
    }
  }

  case TemplateName::SubstTemplateTemplateParm: {
    SubstTemplateTemplateParmStorage *subst
      = Name.getAsSubstTemplateTemplateParm();
    return DeclarationNameInfo(subst->getParameter()->getDeclName(),
                               NameLoc);
  }

  case TemplateName::SubstTemplateTemplateParmPack: {
    SubstTemplateTemplateParmPackStorage *subst
      = Name.getAsSubstTemplateTemplateParmPack();
    return DeclarationNameInfo(subst->getParameterPack()->getDeclName(),
                               NameLoc);
  }
  }

  llvm_unreachable("bad template name kind!");
}

TemplateName ASTContext::getCanonicalTemplateName(TemplateName Name) const {
  switch (Name.getKind()) {
  case TemplateName::QualifiedTemplate:
  case TemplateName::Template: {
    TemplateDecl *Template = Name.getAsTemplateDecl();
    if (TemplateTemplateParmDecl *TTP 
          = dyn_cast<TemplateTemplateParmDecl>(Template))
      Template = getCanonicalTemplateTemplateParmDecl(TTP);
  
    // The canonical template name is the canonical template declaration.
    return TemplateName(cast<TemplateDecl>(Template->getCanonicalDecl()));
  }

  case TemplateName::OverloadedTemplate:
    llvm_unreachable("cannot canonicalize overloaded template");

  case TemplateName::DependentTemplate: {
    DependentTemplateName *DTN = Name.getAsDependentTemplateName();
    assert(DTN && "Non-dependent template names must refer to template decls.");
    return DTN->CanonicalTemplateName;
  }

  case TemplateName::SubstTemplateTemplateParm: {
    SubstTemplateTemplateParmStorage *subst
      = Name.getAsSubstTemplateTemplateParm();
    return getCanonicalTemplateName(subst->getReplacement());
  }

  case TemplateName::SubstTemplateTemplateParmPack: {
    SubstTemplateTemplateParmPackStorage *subst
                                  = Name.getAsSubstTemplateTemplateParmPack();
    TemplateTemplateParmDecl *canonParameter
      = getCanonicalTemplateTemplateParmDecl(subst->getParameterPack());
    TemplateArgument canonArgPack
      = getCanonicalTemplateArgument(subst->getArgumentPack());
    return getSubstTemplateTemplateParmPack(canonParameter, canonArgPack);
  }
  }

  llvm_unreachable("bad template name!");
}

bool ASTContext::hasSameTemplateName(TemplateName X, TemplateName Y) {
  X = getCanonicalTemplateName(X);
  Y = getCanonicalTemplateName(Y);
  return X.getAsVoidPointer() == Y.getAsVoidPointer();
}

TemplateArgument
ASTContext::getCanonicalTemplateArgument(const TemplateArgument &Arg) const {
  switch (Arg.getKind()) {
    case TemplateArgument::Null:
      return Arg;

    case TemplateArgument::Expression:
      return Arg;

    case TemplateArgument::Declaration: {
      ValueDecl *D = cast<ValueDecl>(Arg.getAsDecl()->getCanonicalDecl());
      return TemplateArgument(D, Arg.getParamTypeForDecl());
    }

    case TemplateArgument::NullPtr:
      return TemplateArgument(getCanonicalType(Arg.getNullPtrType()),
                              /*isNullPtr*/true);

    case TemplateArgument::Template:
      return TemplateArgument(getCanonicalTemplateName(Arg.getAsTemplate()));

    case TemplateArgument::TemplateExpansion:
      return TemplateArgument(getCanonicalTemplateName(
                                         Arg.getAsTemplateOrTemplatePattern()),
                              Arg.getNumTemplateExpansions());

    case TemplateArgument::Integral:
      return TemplateArgument(Arg, getCanonicalType(Arg.getIntegralType()));

    case TemplateArgument::Type:
      return TemplateArgument(getCanonicalType(Arg.getAsType()));

    case TemplateArgument::Pack: {
      if (Arg.pack_size() == 0)
        return Arg;
      
      TemplateArgument *CanonArgs
        = new (*this) TemplateArgument[Arg.pack_size()];
      unsigned Idx = 0;
      for (TemplateArgument::pack_iterator A = Arg.pack_begin(),
                                        AEnd = Arg.pack_end();
           A != AEnd; (void)++A, ++Idx)
        CanonArgs[Idx] = getCanonicalTemplateArgument(*A);

      return TemplateArgument(llvm::makeArrayRef(CanonArgs, Arg.pack_size()));
    }
  }

  // Silence GCC warning
  llvm_unreachable("Unhandled template argument kind");
}

NestedNameSpecifier *
ASTContext::getCanonicalNestedNameSpecifier(NestedNameSpecifier *NNS) const {
  if (!NNS)
    return nullptr;

  switch (NNS->getKind()) {
  case NestedNameSpecifier::Identifier:
    // Canonicalize the prefix but keep the identifier the same.
    return NestedNameSpecifier::Create(*this,
                         getCanonicalNestedNameSpecifier(NNS->getPrefix()),
                                       NNS->getAsIdentifier());

  case NestedNameSpecifier::Namespace:
    // A namespace is canonical; build a nested-name-specifier with
    // this namespace and no prefix.
    return NestedNameSpecifier::Create(*this, nullptr,
                                 NNS->getAsNamespace()->getOriginalNamespace());

  case NestedNameSpecifier::NamespaceAlias:
    // A namespace is canonical; build a nested-name-specifier with
    // this namespace and no prefix.
    return NestedNameSpecifier::Create(*this, nullptr,
                                    NNS->getAsNamespaceAlias()->getNamespace()
                                                      ->getOriginalNamespace());

  case NestedNameSpecifier::TypeSpec:
  case NestedNameSpecifier::TypeSpecWithTemplate: {
    QualType T = getCanonicalType(QualType(NNS->getAsType(), 0));
    
    // If we have some kind of dependent-named type (e.g., "typename T::type"),
    // break it apart into its prefix and identifier, then reconsititute those
    // as the canonical nested-name-specifier. This is required to canonicalize
    // a dependent nested-name-specifier involving typedefs of dependent-name
    // types, e.g.,
    //   typedef typename T::type T1;
    //   typedef typename T1::type T2;
    if (const DependentNameType *DNT = T->getAs<DependentNameType>())
      return NestedNameSpecifier::Create(*this, DNT->getQualifier(), 
                           const_cast<IdentifierInfo *>(DNT->getIdentifier()));

    // Otherwise, just canonicalize the type, and force it to be a TypeSpec.
    // FIXME: Why are TypeSpec and TypeSpecWithTemplate distinct in the
    // first place?
    return NestedNameSpecifier::Create(*this, nullptr, false,
                                       const_cast<Type *>(T.getTypePtr()));
  }

  case NestedNameSpecifier::Global:
  case NestedNameSpecifier::Super:
    // The global specifier and __super specifer are canonical and unique.
    return NNS;
  }

  llvm_unreachable("Invalid NestedNameSpecifier::Kind!");
}

const ArrayType *ASTContext::getAsArrayType(QualType T) const {
  // Handle the non-qualified case efficiently.
  if (!T.hasLocalQualifiers()) {
    // Handle the common positive case fast.
    if (const ArrayType *AT = dyn_cast<ArrayType>(T))
      return AT;
  }

  // Handle the common negative case fast.
  if (!isa<ArrayType>(T.getCanonicalType()))
    return nullptr;

  // Apply any qualifiers from the array type to the element type.  This
  // implements C99 6.7.3p8: "If the specification of an array type includes
  // any type qualifiers, the element type is so qualified, not the array type."

  // If we get here, we either have type qualifiers on the type, or we have
  // sugar such as a typedef in the way.  If we have type qualifiers on the type
  // we must propagate them down into the element type.

  SplitQualType split = T.getSplitDesugaredType();
  Qualifiers qs = split.Quals;

  // If we have a simple case, just return now.
  const ArrayType *ATy = dyn_cast<ArrayType>(split.Ty);
  if (!ATy || qs.empty())
    return ATy;

  // Otherwise, we have an array and we have qualifiers on it.  Push the
  // qualifiers into the array element type and return a new array type.
  QualType NewEltTy = getQualifiedType(ATy->getElementType(), qs);

  if (const ConstantArrayType *CAT = dyn_cast<ConstantArrayType>(ATy))
    return cast<ArrayType>(getConstantArrayType(NewEltTy, CAT->getSize(),
                                                CAT->getSizeModifier(),
                                           CAT->getIndexTypeCVRQualifiers(),
                                                CAT->getKind()));
  if (const IncompleteArrayType *IAT = dyn_cast<IncompleteArrayType>(ATy))
    return cast<ArrayType>(getIncompleteArrayType(NewEltTy,
                                                  IAT->getSizeModifier(),
                                           IAT->getIndexTypeCVRQualifiers(),
                                                  IAT->getKind()));

  if (const DependentSizedArrayType *DSAT
        = dyn_cast<DependentSizedArrayType>(ATy))
    return cast<ArrayType>(
                     getDependentSizedArrayType(NewEltTy,
                                                DSAT->getSizeExpr(),
                                                DSAT->getSizeModifier(),
                                              DSAT->getIndexTypeCVRQualifiers(),
                                                DSAT->getBracketsRange()));

  const VariableArrayType *VAT = cast<VariableArrayType>(ATy);
  return cast<ArrayType>(getVariableArrayType(NewEltTy,
                                              VAT->getSizeExpr(),
                                              VAT->getSizeModifier(),
                                              VAT->getIndexTypeCVRQualifiers(),
                                              VAT->getBracketsRange()));
}

QualType ASTContext::getAdjustedParameterType(QualType T) const {
  if (T->isArrayType() || T->isFunctionType())
    return getDecayedType(T);
  return T;
}

QualType ASTContext::getSignatureParameterType(QualType T) const {
  T = getVariableArrayDecayedType(T);
  T = getAdjustedParameterType(T);
  return T.getUnqualifiedType();
}

QualType ASTContext::getExceptionObjectType(QualType T) const {
  // C++ [except.throw]p3:
  //   A throw-expression initializes a temporary object, called the exception
  //   object, the type of which is determined by removing any top-level
  //   cv-qualifiers from the static type of the operand of throw and adjusting
  //   the type from "array of T" or "function returning T" to "pointer to T"
  //   or "pointer to function returning T", [...]
  T = getVariableArrayDecayedType(T);
  if (T->isArrayType() || T->isFunctionType())
    T = getDecayedType(T);
  return T.getUnqualifiedType();
}

/// getArrayDecayedType - Return the properly qualified result of decaying the
/// specified array type to a pointer.  This operation is non-trivial when
/// handling typedefs etc.  The canonical type of "T" must be an array type,
/// this returns a pointer to a properly qualified element of the array.
///
/// See C99 6.7.5.3p7 and C99 6.3.2.1p3.
///
/// For Checked C, a checked array type can decay to an _Array_ptr type or
/// an Nt_array_ptr type.
QualType ASTContext::getArrayDecayedType(QualType Ty) const {
  // Get the element type with 'getAsArrayType' so that we don't lose any
  // typedefs in the element type of the array.  This also handles propagation
  // of type qualifiers from the array type into the element type if present
  // (C99 6.7.3p8).
  const ArrayType *PrettyArrayType = getAsArrayType(Ty);
  assert(PrettyArrayType && "Not an array type!");

  CheckedArrayKind Kind = PrettyArrayType->getKind();
  CheckedPointerKind checkedKind = CheckedPointerKind::Unchecked;
  switch (Kind) {
    case CheckedArrayKind::Unchecked:
      checkedKind = CheckedPointerKind::Unchecked;
      break;
    case CheckedArrayKind::Checked:
      checkedKind = CheckedPointerKind::Array;
      break;
    case CheckedArrayKind::NtChecked:
      checkedKind = CheckedPointerKind::NtArray;
  }
  QualType PtrTy = getPointerType(PrettyArrayType->getElementType(),
                                  checkedKind);

  // int x[restrict 4] ->  int *restrict
  QualType Result = getQualifiedType(PtrTy,
                                     PrettyArrayType->getIndexTypeQualifiers());

  // int x[_Nullable] -> int * _Nullable
  if (auto Nullability = Ty->getNullability(*this)) {
    Result = const_cast<ASTContext *>(this)->getAttributedType(
        AttributedType::getNullabilityAttrKind(*Nullability), Result, Result);
  }
  return Result;
}

QualType ASTContext::getBaseElementType(const ArrayType *array) const {
  return getBaseElementType(array->getElementType());
}

QualType ASTContext::getBaseElementType(QualType type) const {
  Qualifiers qs;
  while (true) {
    SplitQualType split = type.getSplitDesugaredType();
    const ArrayType *array = split.Ty->getAsArrayTypeUnsafe();
    if (!array) break;

    type = array->getElementType();
    qs.addConsistentQualifiers(split.Quals);
  }

  return getQualifiedType(type, qs);
}

/// getConstantArrayElementCount - Returns number of constant array elements.
uint64_t
ASTContext::getConstantArrayElementCount(const ConstantArrayType *CA)  const {
  uint64_t ElementCount = 1;
  do {
    ElementCount *= CA->getSize().getZExtValue();
    CA = dyn_cast_or_null<ConstantArrayType>(
      CA->getElementType()->getAsArrayTypeUnsafe());
  } while (CA);
  return ElementCount;
}

/// getFloatingRank - Return a relative rank for floating point types.
/// This routine will assert if passed a built-in type that isn't a float.
static FloatingRank getFloatingRank(QualType T) {
  if (const ComplexType *CT = T->getAs<ComplexType>())
    return getFloatingRank(CT->getElementType());

  assert(T->getAs<BuiltinType>() && "getFloatingRank(): not a floating type");
  switch (T->getAs<BuiltinType>()->getKind()) {
  default: llvm_unreachable("getFloatingRank(): not a floating type");
  case BuiltinType::Float16:    return Float16Rank;
  case BuiltinType::Half:       return HalfRank;
  case BuiltinType::Float:      return FloatRank;
  case BuiltinType::Double:     return DoubleRank;
  case BuiltinType::LongDouble: return LongDoubleRank;
  case BuiltinType::Float128:   return Float128Rank;
  }
}

/// getFloatingTypeOfSizeWithinDomain - Returns a real floating
/// point or a complex type (based on typeDomain/typeSize).
/// 'typeDomain' is a real floating point or complex type.
/// 'typeSize' is a real floating point or complex type.
QualType ASTContext::getFloatingTypeOfSizeWithinDomain(QualType Size,
                                                       QualType Domain) const {
  FloatingRank EltRank = getFloatingRank(Size);
  if (Domain->isComplexType()) {
    switch (EltRank) {
    case Float16Rank:
    case HalfRank: llvm_unreachable("Complex half is not supported");
    case FloatRank:      return FloatComplexTy;
    case DoubleRank:     return DoubleComplexTy;
    case LongDoubleRank: return LongDoubleComplexTy;
    case Float128Rank:   return Float128ComplexTy;
    }
  }

  assert(Domain->isRealFloatingType() && "Unknown domain!");
  switch (EltRank) {
  case Float16Rank:    return HalfTy;
  case HalfRank:       return HalfTy;
  case FloatRank:      return FloatTy;
  case DoubleRank:     return DoubleTy;
  case LongDoubleRank: return LongDoubleTy;
  case Float128Rank:   return Float128Ty;
  }
  llvm_unreachable("getFloatingRank(): illegal value for rank");
}

/// getFloatingTypeOrder - Compare the rank of the two specified floating
/// point types, ignoring the domain of the type (i.e. 'double' ==
/// '_Complex double').  If LHS > RHS, return 1.  If LHS == RHS, return 0. If
/// LHS < RHS, return -1.
int ASTContext::getFloatingTypeOrder(QualType LHS, QualType RHS) const {
  FloatingRank LHSR = getFloatingRank(LHS);
  FloatingRank RHSR = getFloatingRank(RHS);

  if (LHSR == RHSR)
    return 0;
  if (LHSR > RHSR)
    return 1;
  return -1;
}

/// getIntegerRank - Return an integer conversion rank (C99 6.3.1.1p1). This
/// routine will assert if passed a built-in type that isn't an integer or enum,
/// or if it is not canonicalized.
unsigned ASTContext::getIntegerRank(const Type *T) const {
  assert(T->isCanonicalUnqualified() && "T should be canonicalized");

  switch (cast<BuiltinType>(T)->getKind()) {
  default: llvm_unreachable("getIntegerRank(): not a built-in integer");
  case BuiltinType::Bool:
    return 1 + (getIntWidth(BoolTy) << 3);
  case BuiltinType::Char_S:
  case BuiltinType::Char_U:
  case BuiltinType::SChar:
  case BuiltinType::UChar:
    return 2 + (getIntWidth(CharTy) << 3);
  case BuiltinType::Short:
  case BuiltinType::UShort:
    return 3 + (getIntWidth(ShortTy) << 3);
  case BuiltinType::Int:
  case BuiltinType::UInt:
    return 4 + (getIntWidth(IntTy) << 3);
  case BuiltinType::Long:
  case BuiltinType::ULong:
    return 5 + (getIntWidth(LongTy) << 3);
  case BuiltinType::LongLong:
  case BuiltinType::ULongLong:
    return 6 + (getIntWidth(LongLongTy) << 3);
  case BuiltinType::Int128:
  case BuiltinType::UInt128:
    return 7 + (getIntWidth(Int128Ty) << 3);
  }
}

/// \brief Whether this is a promotable bitfield reference according
/// to C99 6.3.1.1p2, bullet 2 (and GCC extensions).
///
/// \returns the type this bit-field will promote to, or NULL if no
/// promotion occurs.
QualType ASTContext::isPromotableBitField(Expr *E) const {
  if (E->isTypeDependent() || E->isValueDependent())
    return QualType();

  // FIXME: We should not do this unless E->refersToBitField() is true. This
  // matters in C where getSourceBitField() will find bit-fields for various
  // cases where the source expression is not a bit-field designator.

  FieldDecl *Field = E->getSourceBitField(); // FIXME: conditional bit-fields?
  if (!Field)
    return QualType();

  QualType FT = Field->getType();

  uint64_t BitWidth = Field->getBitWidthValue(*this);
  uint64_t IntSize = getTypeSize(IntTy);
  // C++ [conv.prom]p5:
  //   A prvalue for an integral bit-field can be converted to a prvalue of type
  //   int if int can represent all the values of the bit-field; otherwise, it
  //   can be converted to unsigned int if unsigned int can represent all the
  //   values of the bit-field. If the bit-field is larger yet, no integral
  //   promotion applies to it.
  // C11 6.3.1.1/2:
  //   [For a bit-field of type _Bool, int, signed int, or unsigned int:]
  //   If an int can represent all values of the original type (as restricted by
  //   the width, for a bit-field), the value is converted to an int; otherwise,
  //   it is converted to an unsigned int.
  //
  // FIXME: C does not permit promotion of a 'long : 3' bitfield to int.
  //        We perform that promotion here to match GCC and C++.
  if (BitWidth < IntSize)
    return IntTy;

  if (BitWidth == IntSize)
    return FT->isSignedIntegerType() ? IntTy : UnsignedIntTy;

  // Types bigger than int are not subject to promotions, and therefore act
  // like the base type. GCC has some weird bugs in this area that we
  // deliberately do not follow (GCC follows a pre-standard resolution to
  // C's DR315 which treats bit-width as being part of the type, and this leaks
  // into their semantics in some cases).
  return QualType();
}

/// getPromotedIntegerType - Returns the type that Promotable will
/// promote to: C99 6.3.1.1p2, assuming that Promotable is a promotable
/// integer type.
QualType ASTContext::getPromotedIntegerType(QualType Promotable) const {
  assert(!Promotable.isNull());
  assert(Promotable->isPromotableIntegerType());
  if (const EnumType *ET = Promotable->getAs<EnumType>())
    return ET->getDecl()->getPromotionType();

  if (const BuiltinType *BT = Promotable->getAs<BuiltinType>()) {
    // C++ [conv.prom]: A prvalue of type char16_t, char32_t, or wchar_t
    // (3.9.1) can be converted to a prvalue of the first of the following
    // types that can represent all the values of its underlying type:
    // int, unsigned int, long int, unsigned long int, long long int, or
    // unsigned long long int [...]
    // FIXME: Is there some better way to compute this?
    if (BT->getKind() == BuiltinType::WChar_S ||
        BT->getKind() == BuiltinType::WChar_U ||
        BT->getKind() == BuiltinType::Char16 ||
        BT->getKind() == BuiltinType::Char32) {
      bool FromIsSigned = BT->getKind() == BuiltinType::WChar_S;
      uint64_t FromSize = getTypeSize(BT);
      QualType PromoteTypes[] = { IntTy, UnsignedIntTy, LongTy, UnsignedLongTy,
                                  LongLongTy, UnsignedLongLongTy };
      for (size_t Idx = 0; Idx < llvm::array_lengthof(PromoteTypes); ++Idx) {
        uint64_t ToSize = getTypeSize(PromoteTypes[Idx]);
        if (FromSize < ToSize ||
            (FromSize == ToSize &&
             FromIsSigned == PromoteTypes[Idx]->isSignedIntegerType()))
          return PromoteTypes[Idx];
      }
      llvm_unreachable("char type should fit into long long");
    }
  }

  // At this point, we should have a signed or unsigned integer type.
  if (Promotable->isSignedIntegerType())
    return IntTy;
  uint64_t PromotableSize = getIntWidth(Promotable);
  uint64_t IntSize = getIntWidth(IntTy);
  assert(Promotable->isUnsignedIntegerType() && PromotableSize <= IntSize);
  return (PromotableSize != IntSize) ? IntTy : UnsignedIntTy;
}

/// \brief Recurses in pointer/array types until it finds an objc retainable
/// type and returns its ownership.
Qualifiers::ObjCLifetime ASTContext::getInnerObjCOwnership(QualType T) const {
  while (!T.isNull()) {
    if (T.getObjCLifetime() != Qualifiers::OCL_None)
      return T.getObjCLifetime();
    if (T->isArrayType())
      T = getBaseElementType(T);
    else if (const PointerType *PT = T->getAs<PointerType>())
      T = PT->getPointeeType();
    else if (const ReferenceType *RT = T->getAs<ReferenceType>())
      T = RT->getPointeeType();
    else
      break;
  }

  return Qualifiers::OCL_None;
}

static const Type *getIntegerTypeForEnum(const EnumType *ET) {
  // Incomplete enum types are not treated as integer types.
  // FIXME: In C++, enum types are never integer types.
  if (ET->getDecl()->isComplete() && !ET->getDecl()->isScoped())
    return ET->getDecl()->getIntegerType().getTypePtr();
  return nullptr;
}

/// getIntegerTypeOrder - Returns the highest ranked integer type:
/// C99 6.3.1.8p1.  If LHS > RHS, return 1.  If LHS == RHS, return 0. If
/// LHS < RHS, return -1.
int ASTContext::getIntegerTypeOrder(QualType LHS, QualType RHS) const {
  const Type *LHSC = getCanonicalType(LHS).getTypePtr();
  const Type *RHSC = getCanonicalType(RHS).getTypePtr();

  // Unwrap enums to their underlying type.
  if (const EnumType *ET = dyn_cast<EnumType>(LHSC))
    LHSC = getIntegerTypeForEnum(ET);
  if (const EnumType *ET = dyn_cast<EnumType>(RHSC))
    RHSC = getIntegerTypeForEnum(ET);

  if (LHSC == RHSC) return 0;

  bool LHSUnsigned = LHSC->isUnsignedIntegerType();
  bool RHSUnsigned = RHSC->isUnsignedIntegerType();

  unsigned LHSRank = getIntegerRank(LHSC);
  unsigned RHSRank = getIntegerRank(RHSC);

  if (LHSUnsigned == RHSUnsigned) {  // Both signed or both unsigned.
    if (LHSRank == RHSRank) return 0;
    return LHSRank > RHSRank ? 1 : -1;
  }

  // Otherwise, the LHS is signed and the RHS is unsigned or visa versa.
  if (LHSUnsigned) {
    // If the unsigned [LHS] type is larger, return it.
    if (LHSRank >= RHSRank)
      return 1;

    // If the signed type can represent all values of the unsigned type, it
    // wins.  Because we are dealing with 2's complement and types that are
    // powers of two larger than each other, this is always safe.
    return -1;
  }

  // If the unsigned [RHS] type is larger, return it.
  if (RHSRank >= LHSRank)
    return -1;

  // If the signed type can represent all values of the unsigned type, it
  // wins.  Because we are dealing with 2's complement and types that are
  // powers of two larger than each other, this is always safe.
  return 1;
}

TypedefDecl *ASTContext::getCFConstantStringDecl() const {
  if (!CFConstantStringTypeDecl) {
    assert(!CFConstantStringTagDecl &&
           "tag and typedef should be initialized together");
    CFConstantStringTagDecl = buildImplicitRecord("__NSConstantString_tag");
    CFConstantStringTagDecl->startDefinition();

    QualType FieldTypes[4];
    const char *FieldNames[4];

    // const int *isa;
    FieldTypes[0] = getPointerType(IntTy.withConst());
    FieldNames[0] = "isa";
    // int flags;
    FieldTypes[1] = IntTy;
    FieldNames[1] = "flags";
    // const char *str;
    FieldTypes[2] = getPointerType(CharTy.withConst());
    FieldNames[2] = "str";
    // long length;
    FieldTypes[3] = LongTy;
    FieldNames[3] = "length";

    // Create fields
    for (unsigned i = 0; i < 4; ++i) {
      FieldDecl *Field = FieldDecl::Create(*this, CFConstantStringTagDecl,
                                           SourceLocation(),
                                           SourceLocation(),
                                           &Idents.get(FieldNames[i]),
                                           FieldTypes[i], /*TInfo=*/nullptr,
                                           /*BitWidth=*/nullptr,
                                           /*Mutable=*/false,
                                           ICIS_NoInit);
      Field->setAccess(AS_public);
      CFConstantStringTagDecl->addDecl(Field);
    }

    CFConstantStringTagDecl->completeDefinition();
    // This type is designed to be compatible with NSConstantString, but cannot
    // use the same name, since NSConstantString is an interface.
    auto tagType = getTagDeclType(CFConstantStringTagDecl);
    CFConstantStringTypeDecl =
        buildImplicitTypedef(tagType, "__NSConstantString");
  }

  return CFConstantStringTypeDecl;
}

RecordDecl *ASTContext::getCFConstantStringTagDecl() const {
  if (!CFConstantStringTagDecl)
    getCFConstantStringDecl(); // Build the tag and the typedef.
  return CFConstantStringTagDecl;
}

// getCFConstantStringType - Return the type used for constant CFStrings.
QualType ASTContext::getCFConstantStringType() const {
  return getTypedefType(getCFConstantStringDecl());
}

QualType ASTContext::getObjCSuperType() const {
  if (ObjCSuperType.isNull()) {
    RecordDecl *ObjCSuperTypeDecl = buildImplicitRecord("objc_super");
    TUDecl->addDecl(ObjCSuperTypeDecl);
    ObjCSuperType = getTagDeclType(ObjCSuperTypeDecl);
  }
  return ObjCSuperType;
}

void ASTContext::setCFConstantStringType(QualType T) {
  const TypedefType *TD = T->getAs<TypedefType>();
  assert(TD && "Invalid CFConstantStringType");
  CFConstantStringTypeDecl = cast<TypedefDecl>(TD->getDecl());
  auto TagType =
      CFConstantStringTypeDecl->getUnderlyingType()->getAs<RecordType>();
  assert(TagType && "Invalid CFConstantStringType");
  CFConstantStringTagDecl = TagType->getDecl();
}

QualType ASTContext::getBlockDescriptorType() const {
  if (BlockDescriptorType)
    return getTagDeclType(BlockDescriptorType);

  RecordDecl *RD;
  // FIXME: Needs the FlagAppleBlock bit.
  RD = buildImplicitRecord("__block_descriptor");
  RD->startDefinition();

  QualType FieldTypes[] = {
    UnsignedLongTy,
    UnsignedLongTy,
  };

  static const char *const FieldNames[] = {
    "reserved",
    "Size"
  };

  for (size_t i = 0; i < 2; ++i) {
    FieldDecl *Field = FieldDecl::Create(
        *this, RD, SourceLocation(), SourceLocation(),
        &Idents.get(FieldNames[i]), FieldTypes[i], /*TInfo=*/nullptr,
        /*BitWidth=*/nullptr, /*Mutable=*/false, ICIS_NoInit);
    Field->setAccess(AS_public);
    RD->addDecl(Field);
  }

  RD->completeDefinition();

  BlockDescriptorType = RD;

  return getTagDeclType(BlockDescriptorType);
}

QualType ASTContext::getBlockDescriptorExtendedType() const {
  if (BlockDescriptorExtendedType)
    return getTagDeclType(BlockDescriptorExtendedType);

  RecordDecl *RD;
  // FIXME: Needs the FlagAppleBlock bit.
  RD = buildImplicitRecord("__block_descriptor_withcopydispose");
  RD->startDefinition();

  QualType FieldTypes[] = {
    UnsignedLongTy,
    UnsignedLongTy,
    getPointerType(VoidPtrTy),
    getPointerType(VoidPtrTy)
  };

  static const char *const FieldNames[] = {
    "reserved",
    "Size",
    "CopyFuncPtr",
    "DestroyFuncPtr"
  };

  for (size_t i = 0; i < 4; ++i) {
    FieldDecl *Field = FieldDecl::Create(
        *this, RD, SourceLocation(), SourceLocation(),
        &Idents.get(FieldNames[i]), FieldTypes[i], /*TInfo=*/nullptr,
        /*BitWidth=*/nullptr,
        /*Mutable=*/false, ICIS_NoInit);
    Field->setAccess(AS_public);
    RD->addDecl(Field);
  }

  RD->completeDefinition();

  BlockDescriptorExtendedType = RD;
  return getTagDeclType(BlockDescriptorExtendedType);
}

/// BlockRequiresCopying - Returns true if byref variable "D" of type "Ty"
/// requires copy/dispose. Note that this must match the logic
/// in buildByrefHelpers.
bool ASTContext::BlockRequiresCopying(QualType Ty,
                                      const VarDecl *D) {
  if (const CXXRecordDecl *record = Ty->getAsCXXRecordDecl()) {
    const Expr *copyExpr = getBlockVarCopyInits(D);
    if (!copyExpr && record->hasTrivialDestructor()) return false;
    
    return true;
  }
  
  if (!Ty->isObjCRetainableType()) return false;
  
  Qualifiers qs = Ty.getQualifiers();
  
  // If we have lifetime, that dominates.
  if (Qualifiers::ObjCLifetime lifetime = qs.getObjCLifetime()) {
    switch (lifetime) {
      case Qualifiers::OCL_None: llvm_unreachable("impossible");
        
      // These are just bits as far as the runtime is concerned.
      case Qualifiers::OCL_ExplicitNone:
      case Qualifiers::OCL_Autoreleasing:
        return false;
        
      // Tell the runtime that this is ARC __weak, called by the
      // byref routines.
      case Qualifiers::OCL_Weak:
      // ARC __strong __block variables need to be retained.
      case Qualifiers::OCL_Strong:
        return true;
    }
    llvm_unreachable("fell out of lifetime switch!");
  }
  return (Ty->isBlockPointerType() || isObjCNSObjectType(Ty) ||
          Ty->isObjCObjectPointerType());
}

bool ASTContext::getByrefLifetime(QualType Ty,
                              Qualifiers::ObjCLifetime &LifeTime,
                              bool &HasByrefExtendedLayout) const {
  
  if (!getLangOpts().ObjC1 ||
      getLangOpts().getGC() != LangOptions::NonGC)
    return false;
  
  HasByrefExtendedLayout = false;
  if (Ty->isRecordType()) {
    HasByrefExtendedLayout = true;
    LifeTime = Qualifiers::OCL_None;
  } else if ((LifeTime = Ty.getObjCLifetime())) {
    // Honor the ARC qualifiers.
  } else if (Ty->isObjCObjectPointerType() || Ty->isBlockPointerType()) {
    // The MRR rule.
    LifeTime = Qualifiers::OCL_ExplicitNone;
  } else {
    LifeTime = Qualifiers::OCL_None;
  }
  return true;
}

TypedefDecl *ASTContext::getObjCInstanceTypeDecl() {
  if (!ObjCInstanceTypeDecl)
    ObjCInstanceTypeDecl =
        buildImplicitTypedef(getObjCIdType(), "instancetype");
  return ObjCInstanceTypeDecl;
}

// This returns true if a type has been typedefed to BOOL:
// typedef <type> BOOL;
static bool isTypeTypedefedAsBOOL(QualType T) {
  if (const TypedefType *TT = dyn_cast<TypedefType>(T))
    if (IdentifierInfo *II = TT->getDecl()->getIdentifier())
      return II->isStr("BOOL");

  return false;
}

/// getObjCEncodingTypeSize returns size of type for objective-c encoding
/// purpose.
CharUnits ASTContext::getObjCEncodingTypeSize(QualType type) const {
  if (!type->isIncompleteArrayType() && type->isIncompleteType())
    return CharUnits::Zero();
  
  CharUnits sz = getTypeSizeInChars(type);

  // Make all integer and enum types at least as large as an int
  if (sz.isPositive() && type->isIntegralOrEnumerationType())
    sz = std::max(sz, getTypeSizeInChars(IntTy));
  // Treat arrays as pointers, since that's how they're passed in.
  else if (type->isArrayType())
    sz = getTypeSizeInChars(VoidPtrTy);
  return sz;
}

bool ASTContext::isMSStaticDataMemberInlineDefinition(const VarDecl *VD) const {
  return getTargetInfo().getCXXABI().isMicrosoft() &&
         VD->isStaticDataMember() &&
         VD->getType()->isIntegralOrEnumerationType() &&
         !VD->getFirstDecl()->isOutOfLine() && VD->getFirstDecl()->hasInit();
}

ASTContext::InlineVariableDefinitionKind
ASTContext::getInlineVariableDefinitionKind(const VarDecl *VD) const {
  if (!VD->isInline())
    return InlineVariableDefinitionKind::None;

  // In almost all cases, it's a weak definition.
  auto *First = VD->getFirstDecl();
  if (First->isInlineSpecified() || !First->isStaticDataMember())
    return InlineVariableDefinitionKind::Weak;

  // If there's a file-context declaration in this translation unit, it's a
  // non-discardable definition.
  for (auto *D : VD->redecls())
    if (D->getLexicalDeclContext()->isFileContext() &&
        !D->isInlineSpecified() && (D->isConstexpr() || First->isConstexpr()))
      return InlineVariableDefinitionKind::Strong;

  // If we've not seen one yet, we don't know.
  return InlineVariableDefinitionKind::WeakUnknown;
}

static inline 
std::string charUnitsToString(const CharUnits &CU) {
  return llvm::itostr(CU.getQuantity());
}

/// getObjCEncodingForBlock - Return the encoded type for this block
/// declaration.
std::string ASTContext::getObjCEncodingForBlock(const BlockExpr *Expr) const {
  std::string S;

  const BlockDecl *Decl = Expr->getBlockDecl();
  QualType BlockTy =
      Expr->getType()->getAs<BlockPointerType>()->getPointeeType();
  // Encode result type.
  if (getLangOpts().EncodeExtendedBlockSig)
    getObjCEncodingForMethodParameter(
        Decl::OBJC_TQ_None, BlockTy->getAs<FunctionType>()->getReturnType(), S,
        true /*Extended*/);
  else
    getObjCEncodingForType(BlockTy->getAs<FunctionType>()->getReturnType(), S);
  // Compute size of all parameters.
  // Start with computing size of a pointer in number of bytes.
  // FIXME: There might(should) be a better way of doing this computation!
  CharUnits PtrSize = getTypeSizeInChars(VoidPtrTy);
  CharUnits ParmOffset = PtrSize;
  for (auto PI : Decl->parameters()) {
    QualType PType = PI->getType();
    CharUnits sz = getObjCEncodingTypeSize(PType);
    if (sz.isZero())
      continue;
    assert (sz.isPositive() && "BlockExpr - Incomplete param type");
    ParmOffset += sz;
  }
  // Size of the argument frame
  S += charUnitsToString(ParmOffset);
  // Block pointer and offset.
  S += "@?0";
  
  // Argument types.
  ParmOffset = PtrSize;
  for (auto PVDecl : Decl->parameters()) {
    QualType PType = PVDecl->getOriginalType(); 
    if (const ArrayType *AT =
          dyn_cast<ArrayType>(PType->getCanonicalTypeInternal())) {
      // Use array's original type only if it has known number of
      // elements.
      if (!isa<ConstantArrayType>(AT))
        PType = PVDecl->getType();
    } else if (PType->isFunctionType())
      PType = PVDecl->getType();
    if (getLangOpts().EncodeExtendedBlockSig)
      getObjCEncodingForMethodParameter(Decl::OBJC_TQ_None, PType,
                                      S, true /*Extended*/);
    else
      getObjCEncodingForType(PType, S);
    S += charUnitsToString(ParmOffset);
    ParmOffset += getObjCEncodingTypeSize(PType);
  }

  return S;
}

std::string
ASTContext::getObjCEncodingForFunctionDecl(const FunctionDecl *Decl) const {
  std::string S;
  // Encode result type.
  getObjCEncodingForType(Decl->getReturnType(), S);
  CharUnits ParmOffset;
  // Compute size of all parameters.
  for (auto PI : Decl->parameters()) {
    QualType PType = PI->getType();
    CharUnits sz = getObjCEncodingTypeSize(PType);
    if (sz.isZero())
      continue;
 
    assert(sz.isPositive() && 
           "getObjCEncodingForFunctionDecl - Incomplete param type");
    ParmOffset += sz;
  }
  S += charUnitsToString(ParmOffset);
  ParmOffset = CharUnits::Zero();

  // Argument types.
  for (auto PVDecl : Decl->parameters()) {
    QualType PType = PVDecl->getOriginalType();
    if (const ArrayType *AT =
          dyn_cast<ArrayType>(PType->getCanonicalTypeInternal())) {
      // Use array's original type only if it has known number of
      // elements.
      if (!isa<ConstantArrayType>(AT))
        PType = PVDecl->getType();
    } else if (PType->isFunctionType())
      PType = PVDecl->getType();
    getObjCEncodingForType(PType, S);
    S += charUnitsToString(ParmOffset);
    ParmOffset += getObjCEncodingTypeSize(PType);
  }
  
  return S;
}

/// getObjCEncodingForMethodParameter - Return the encoded type for a single
/// method parameter or return type. If Extended, include class names and 
/// block object types.
void ASTContext::getObjCEncodingForMethodParameter(Decl::ObjCDeclQualifier QT,
                                                   QualType T, std::string& S,
                                                   bool Extended) const {
  // Encode type qualifer, 'in', 'inout', etc. for the parameter.
  getObjCEncodingForTypeQualifier(QT, S);
  // Encode parameter type.
  getObjCEncodingForTypeImpl(T, S, true, true, nullptr,
                             true     /*OutermostType*/,
                             false    /*EncodingProperty*/, 
                             false    /*StructField*/, 
                             Extended /*EncodeBlockParameters*/, 
                             Extended /*EncodeClassNames*/);
}

/// getObjCEncodingForMethodDecl - Return the encoded type for this method
/// declaration.
std::string ASTContext::getObjCEncodingForMethodDecl(const ObjCMethodDecl *Decl,
                                                     bool Extended) const {
  // FIXME: This is not very efficient.
  // Encode return type.
  std::string S;
  getObjCEncodingForMethodParameter(Decl->getObjCDeclQualifier(),
                                    Decl->getReturnType(), S, Extended);
  // Compute size of all parameters.
  // Start with computing size of a pointer in number of bytes.
  // FIXME: There might(should) be a better way of doing this computation!
  CharUnits PtrSize = getTypeSizeInChars(VoidPtrTy);
  // The first two arguments (self and _cmd) are pointers; account for
  // their size.
  CharUnits ParmOffset = 2 * PtrSize;
  for (ObjCMethodDecl::param_const_iterator PI = Decl->param_begin(),
       E = Decl->sel_param_end(); PI != E; ++PI) {
    QualType PType = (*PI)->getType();
    CharUnits sz = getObjCEncodingTypeSize(PType);
    if (sz.isZero())
      continue;
 
    assert (sz.isPositive() && 
        "getObjCEncodingForMethodDecl - Incomplete param type");
    ParmOffset += sz;
  }
  S += charUnitsToString(ParmOffset);
  S += "@0:";
  S += charUnitsToString(PtrSize);

  // Argument types.
  ParmOffset = 2 * PtrSize;
  for (ObjCMethodDecl::param_const_iterator PI = Decl->param_begin(),
       E = Decl->sel_param_end(); PI != E; ++PI) {
    const ParmVarDecl *PVDecl = *PI;
    QualType PType = PVDecl->getOriginalType();
    if (const ArrayType *AT =
          dyn_cast<ArrayType>(PType->getCanonicalTypeInternal())) {
      // Use array's original type only if it has known number of
      // elements.
      if (!isa<ConstantArrayType>(AT))
        PType = PVDecl->getType();
    } else if (PType->isFunctionType())
      PType = PVDecl->getType();
    getObjCEncodingForMethodParameter(PVDecl->getObjCDeclQualifier(), 
                                      PType, S, Extended);
    S += charUnitsToString(ParmOffset);
    ParmOffset += getObjCEncodingTypeSize(PType);
  }
  
  return S;
}

ObjCPropertyImplDecl *
ASTContext::getObjCPropertyImplDeclForPropertyDecl(
                                      const ObjCPropertyDecl *PD,
                                      const Decl *Container) const {
  if (!Container)
    return nullptr;
  if (const ObjCCategoryImplDecl *CID =
      dyn_cast<ObjCCategoryImplDecl>(Container)) {
    for (auto *PID : CID->property_impls())
      if (PID->getPropertyDecl() == PD)
        return PID;
  } else {
    const ObjCImplementationDecl *OID=cast<ObjCImplementationDecl>(Container);
    for (auto *PID : OID->property_impls())
      if (PID->getPropertyDecl() == PD)
        return PID;
  }
  return nullptr;
}

/// getObjCEncodingForPropertyDecl - Return the encoded type for this
/// property declaration. If non-NULL, Container must be either an
/// ObjCCategoryImplDecl or ObjCImplementationDecl; it should only be
/// NULL when getting encodings for protocol properties.
/// Property attributes are stored as a comma-delimited C string. The simple
/// attributes readonly and bycopy are encoded as single characters. The
/// parametrized attributes, getter=name, setter=name, and ivar=name, are
/// encoded as single characters, followed by an identifier. Property types
/// are also encoded as a parametrized attribute. The characters used to encode
/// these attributes are defined by the following enumeration:
/// @code
/// enum PropertyAttributes {
/// kPropertyReadOnly = 'R',   // property is read-only.
/// kPropertyBycopy = 'C',     // property is a copy of the value last assigned
/// kPropertyByref = '&',  // property is a reference to the value last assigned
/// kPropertyDynamic = 'D',    // property is dynamic
/// kPropertyGetter = 'G',     // followed by getter selector name
/// kPropertySetter = 'S',     // followed by setter selector name
/// kPropertyInstanceVariable = 'V'  // followed by instance variable  name
/// kPropertyType = 'T'              // followed by old-style type encoding.
/// kPropertyWeak = 'W'              // 'weak' property
/// kPropertyStrong = 'P'            // property GC'able
/// kPropertyNonAtomic = 'N'         // property non-atomic
/// };
/// @endcode
std::string
ASTContext::getObjCEncodingForPropertyDecl(const ObjCPropertyDecl *PD,
                                           const Decl *Container) const {
  // Collect information from the property implementation decl(s).
  bool Dynamic = false;
  ObjCPropertyImplDecl *SynthesizePID = nullptr;

  if (ObjCPropertyImplDecl *PropertyImpDecl =
      getObjCPropertyImplDeclForPropertyDecl(PD, Container)) {
    if (PropertyImpDecl->getPropertyImplementation() == ObjCPropertyImplDecl::Dynamic)
      Dynamic = true;
    else
      SynthesizePID = PropertyImpDecl;
  }

  // FIXME: This is not very efficient.
  std::string S = "T";

  // Encode result type.
  // GCC has some special rules regarding encoding of properties which
  // closely resembles encoding of ivars.
  getObjCEncodingForPropertyType(PD->getType(), S);

  if (PD->isReadOnly()) {
    S += ",R";
    if (PD->getPropertyAttributes() & ObjCPropertyDecl::OBJC_PR_copy)
      S += ",C";
    if (PD->getPropertyAttributes() & ObjCPropertyDecl::OBJC_PR_retain)
      S += ",&";
    if (PD->getPropertyAttributes() & ObjCPropertyDecl::OBJC_PR_weak)
      S += ",W";
  } else {
    switch (PD->getSetterKind()) {
    case ObjCPropertyDecl::Assign: break;
    case ObjCPropertyDecl::Copy:   S += ",C"; break;
    case ObjCPropertyDecl::Retain: S += ",&"; break;
    case ObjCPropertyDecl::Weak:   S += ",W"; break;
    }
  }

  // It really isn't clear at all what this means, since properties
  // are "dynamic by default".
  if (Dynamic)
    S += ",D";

  if (PD->getPropertyAttributes() & ObjCPropertyDecl::OBJC_PR_nonatomic)
    S += ",N";

  if (PD->getPropertyAttributes() & ObjCPropertyDecl::OBJC_PR_getter) {
    S += ",G";
    S += PD->getGetterName().getAsString();
  }

  if (PD->getPropertyAttributes() & ObjCPropertyDecl::OBJC_PR_setter) {
    S += ",S";
    S += PD->getSetterName().getAsString();
  }

  if (SynthesizePID) {
    const ObjCIvarDecl *OID = SynthesizePID->getPropertyIvarDecl();
    S += ",V";
    S += OID->getNameAsString();
  }

  // FIXME: OBJCGC: weak & strong
  return S;
}

/// getLegacyIntegralTypeEncoding -
/// Another legacy compatibility encoding: 32-bit longs are encoded as
/// 'l' or 'L' , but not always.  For typedefs, we need to use
/// 'i' or 'I' instead if encoding a struct field, or a pointer!
///
void ASTContext::getLegacyIntegralTypeEncoding (QualType &PointeeTy) const {
  if (isa<TypedefType>(PointeeTy.getTypePtr())) {
    if (const BuiltinType *BT = PointeeTy->getAs<BuiltinType>()) {
      if (BT->getKind() == BuiltinType::ULong && getIntWidth(PointeeTy) == 32)
        PointeeTy = UnsignedIntTy;
      else
        if (BT->getKind() == BuiltinType::Long && getIntWidth(PointeeTy) == 32)
          PointeeTy = IntTy;
    }
  }
}

void ASTContext::getObjCEncodingForType(QualType T, std::string& S,
                                        const FieldDecl *Field,
                                        QualType *NotEncodedT) const {
  // We follow the behavior of gcc, expanding structures which are
  // directly pointed to, and expanding embedded structures. Note that
  // these rules are sufficient to prevent recursive encoding of the
  // same type.
  getObjCEncodingForTypeImpl(T, S, true, true, Field,
                             true /* outermost type */, false, false,
                             false, false, false, NotEncodedT);
}

void ASTContext::getObjCEncodingForPropertyType(QualType T,
                                                std::string& S) const {
  // Encode result type.
  // GCC has some special rules regarding encoding of properties which
  // closely resembles encoding of ivars.
  getObjCEncodingForTypeImpl(T, S, true, true, nullptr,
                             true /* outermost type */,
                             true /* encoding property */);
}

static char getObjCEncodingForPrimitiveKind(const ASTContext *C,
                                            BuiltinType::Kind kind) {
    switch (kind) {
    case BuiltinType::Void:       return 'v';
    case BuiltinType::Bool:       return 'B';
    case BuiltinType::Char_U:
    case BuiltinType::UChar:      return 'C';
    case BuiltinType::Char16:
    case BuiltinType::UShort:     return 'S';
    case BuiltinType::Char32:
    case BuiltinType::UInt:       return 'I';
    case BuiltinType::ULong:
        return C->getTargetInfo().getLongWidth() == 32 ? 'L' : 'Q';
    case BuiltinType::UInt128:    return 'T';
    case BuiltinType::ULongLong:  return 'Q';
    case BuiltinType::Char_S:
    case BuiltinType::SChar:      return 'c';
    case BuiltinType::Short:      return 's';
    case BuiltinType::WChar_S:
    case BuiltinType::WChar_U:
    case BuiltinType::Int:        return 'i';
    case BuiltinType::Long:
      return C->getTargetInfo().getLongWidth() == 32 ? 'l' : 'q';
    case BuiltinType::LongLong:   return 'q';
    case BuiltinType::Int128:     return 't';
    case BuiltinType::Float:      return 'f';
    case BuiltinType::Double:     return 'd';
    case BuiltinType::LongDouble: return 'D';
    case BuiltinType::NullPtr:    return '*'; // like char*

    case BuiltinType::Float16:
    case BuiltinType::Float128:
    case BuiltinType::Half:
      // FIXME: potentially need @encodes for these!
      return ' ';

    case BuiltinType::ObjCId:
    case BuiltinType::ObjCClass:
    case BuiltinType::ObjCSel:
      llvm_unreachable("@encoding ObjC primitive type");

    // OpenCL and placeholder types don't need @encodings.
#define IMAGE_TYPE(ImgType, Id, SingletonId, Access, Suffix) \
    case BuiltinType::Id:
#include "clang/Basic/OpenCLImageTypes.def"
    case BuiltinType::OCLEvent:
    case BuiltinType::OCLClkEvent:
    case BuiltinType::OCLQueue:
    case BuiltinType::OCLReserveID:
    case BuiltinType::OCLSampler:
    case BuiltinType::Dependent:
#define BUILTIN_TYPE(KIND, ID)
#define PLACEHOLDER_TYPE(KIND, ID) \
    case BuiltinType::KIND:
#include "clang/AST/BuiltinTypes.def"
      llvm_unreachable("invalid builtin type for @encode");
    }
    llvm_unreachable("invalid BuiltinType::Kind value");
}

static char ObjCEncodingForEnumType(const ASTContext *C, const EnumType *ET) {
  EnumDecl *Enum = ET->getDecl();
  
  // The encoding of an non-fixed enum type is always 'i', regardless of size.
  if (!Enum->isFixed())
    return 'i';
  
  // The encoding of a fixed enum type matches its fixed underlying type.
  const BuiltinType *BT = Enum->getIntegerType()->castAs<BuiltinType>();
  return getObjCEncodingForPrimitiveKind(C, BT->getKind());
}

static void EncodeBitField(const ASTContext *Ctx, std::string& S,
                           QualType T, const FieldDecl *FD) {
  assert(FD->isBitField() && "not a bitfield - getObjCEncodingForTypeImpl");
  S += 'b';
  // The NeXT runtime encodes bit fields as b followed by the number of bits.
  // The GNU runtime requires more information; bitfields are encoded as b,
  // then the offset (in bits) of the first element, then the type of the
  // bitfield, then the size in bits.  For example, in this structure:
  //
  // struct
  // {
  //    int integer;
  //    int flags:2;
  // };
  // On a 32-bit system, the encoding for flags would be b2 for the NeXT
  // runtime, but b32i2 for the GNU runtime.  The reason for this extra
  // information is not especially sensible, but we're stuck with it for
  // compatibility with GCC, although providing it breaks anything that
  // actually uses runtime introspection and wants to work on both runtimes...
  if (Ctx->getLangOpts().ObjCRuntime.isGNUFamily()) {
    uint64_t Offset;

    if (const auto *IVD = dyn_cast<ObjCIvarDecl>(FD)) {
      Offset = Ctx->lookupFieldBitOffset(IVD->getContainingInterface(), nullptr,
                                         IVD);
    } else {
      const RecordDecl *RD = FD->getParent();
      const ASTRecordLayout &RL = Ctx->getASTRecordLayout(RD);
      Offset = RL.getFieldOffset(FD->getFieldIndex());
    }

    S += llvm::utostr(Offset);

    if (const EnumType *ET = T->getAs<EnumType>())
      S += ObjCEncodingForEnumType(Ctx, ET);
    else {
      const BuiltinType *BT = T->castAs<BuiltinType>();
      S += getObjCEncodingForPrimitiveKind(Ctx, BT->getKind());
    }
  }
  S += llvm::utostr(FD->getBitWidthValue(*Ctx));
}

// FIXME: Use SmallString for accumulating string.
void ASTContext::getObjCEncodingForTypeImpl(QualType T, std::string& S,
                                            bool ExpandPointedToStructures,
                                            bool ExpandStructures,
                                            const FieldDecl *FD,
                                            bool OutermostType,
                                            bool EncodingProperty,
                                            bool StructField,
                                            bool EncodeBlockParameters,
                                            bool EncodeClassNames,
                                            bool EncodePointerToObjCTypedef,
                                            QualType *NotEncodedT) const {
  CanQualType CT = getCanonicalType(T);
  switch (CT->getTypeClass()) {
  case Type::Builtin:
  case Type::Enum:
    if (FD && FD->isBitField())
      return EncodeBitField(this, S, T, FD);
    if (const BuiltinType *BT = dyn_cast<BuiltinType>(CT))
      S += getObjCEncodingForPrimitiveKind(this, BT->getKind());
    else
      S += ObjCEncodingForEnumType(this, cast<EnumType>(CT));
    return;

  case Type::Complex: {
    const ComplexType *CT = T->castAs<ComplexType>();
    S += 'j';
    getObjCEncodingForTypeImpl(CT->getElementType(), S, false, false, nullptr);
    return;
  }

  case Type::Atomic: {
    const AtomicType *AT = T->castAs<AtomicType>();
    S += 'A';
    getObjCEncodingForTypeImpl(AT->getValueType(), S, false, false, nullptr);
    return;
  }

  // encoding for pointer or reference types.
  case Type::Pointer:
  case Type::LValueReference:
  case Type::RValueReference: {
    QualType PointeeTy;
    if (isa<PointerType>(CT)) {
      const PointerType *PT = T->castAs<PointerType>();
      if (PT->isObjCSelType()) {
        S += ':';
        return;
      }
      PointeeTy = PT->getPointeeType();
    } else {
      PointeeTy = T->castAs<ReferenceType>()->getPointeeType();
    }

    bool isReadOnly = false;
    // For historical/compatibility reasons, the read-only qualifier of the
    // pointee gets emitted _before_ the '^'.  The read-only qualifier of
    // the pointer itself gets ignored, _unless_ we are looking at a typedef!
    // Also, do not emit the 'r' for anything but the outermost type!
    if (isa<TypedefType>(T.getTypePtr())) {
      if (OutermostType && T.isConstQualified()) {
        isReadOnly = true;
        S += 'r';
      }
    } else if (OutermostType) {
      QualType P = PointeeTy;
      while (P->getAs<PointerType>())
        P = P->getAs<PointerType>()->getPointeeType();
      if (P.isConstQualified()) {
        isReadOnly = true;
        S += 'r';
      }
    }
    if (isReadOnly) {
      // Another legacy compatibility encoding. Some ObjC qualifier and type
      // combinations need to be rearranged.
      // Rewrite "in const" from "nr" to "rn"
      if (StringRef(S).endswith("nr"))
        S.replace(S.end()-2, S.end(), "rn");
    }

    if (PointeeTy->isCharType()) {
      // char pointer types should be encoded as '*' unless it is a
      // type that has been typedef'd to 'BOOL'.
      if (!isTypeTypedefedAsBOOL(PointeeTy)) {
        S += '*';
        return;
      }
    } else if (const RecordType *RTy = PointeeTy->getAs<RecordType>()) {
      // GCC binary compat: Need to convert "struct objc_class *" to "#".
      if (RTy->getDecl()->getIdentifier() == &Idents.get("objc_class")) {
        S += '#';
        return;
      }
      // GCC binary compat: Need to convert "struct objc_object *" to "@".
      if (RTy->getDecl()->getIdentifier() == &Idents.get("objc_object")) {
        S += '@';
        return;
      }
      // fall through...
    }
    S += '^';
    getLegacyIntegralTypeEncoding(PointeeTy);

    getObjCEncodingForTypeImpl(PointeeTy, S, false, ExpandPointedToStructures,
                               nullptr, false, false, false, false, false, false,
                               NotEncodedT);
    return;
  }

  case Type::ConstantArray:
  case Type::IncompleteArray:
  case Type::VariableArray: {
    const ArrayType *AT = cast<ArrayType>(CT);

    if (isa<IncompleteArrayType>(AT) && !StructField) {
      // Incomplete arrays are encoded as a pointer to the array element.
      S += '^';

      getObjCEncodingForTypeImpl(AT->getElementType(), S,
                                 false, ExpandStructures, FD);
    } else {
      S += '[';

      if (const ConstantArrayType *CAT = dyn_cast<ConstantArrayType>(AT))
        S += llvm::utostr(CAT->getSize().getZExtValue());
      else {
        //Variable length arrays are encoded as a regular array with 0 elements.
        assert((isa<VariableArrayType>(AT) || isa<IncompleteArrayType>(AT)) &&
               "Unknown array type!");
        S += '0';
      }

      getObjCEncodingForTypeImpl(AT->getElementType(), S,
                                 false, ExpandStructures, FD,
                                 false, false, false, false, false, false,
                                 NotEncodedT);
      S += ']';
    }
    return;
  }

  case Type::FunctionNoProto:
  case Type::FunctionProto:
    S += '?';
    return;

  case Type::Record: {
    RecordDecl *RDecl = cast<RecordType>(CT)->getDecl();
    S += RDecl->isUnion() ? '(' : '{';
    // Anonymous structures print as '?'
    if (const IdentifierInfo *II = RDecl->getIdentifier()) {
      S += II->getName();
      if (ClassTemplateSpecializationDecl *Spec
          = dyn_cast<ClassTemplateSpecializationDecl>(RDecl)) {
        const TemplateArgumentList &TemplateArgs = Spec->getTemplateArgs();
        llvm::raw_string_ostream OS(S);
        TemplateSpecializationType::PrintTemplateArgumentList(OS,
                                            TemplateArgs.asArray(),
                                            (*this).getPrintingPolicy());
      }
    } else {
      S += '?';
    }
    if (ExpandStructures) {
      S += '=';
      if (!RDecl->isUnion()) {
        getObjCEncodingForStructureImpl(RDecl, S, FD, true, NotEncodedT);
      } else {
        for (const auto *Field : RDecl->fields()) {
          if (FD) {
            S += '"';
            S += Field->getNameAsString();
            S += '"';
          }

          // Special case bit-fields.
          if (Field->isBitField()) {
            getObjCEncodingForTypeImpl(Field->getType(), S, false, true,
                                       Field);
          } else {
            QualType qt = Field->getType();
            getLegacyIntegralTypeEncoding(qt);
            getObjCEncodingForTypeImpl(qt, S, false, true,
                                       FD, /*OutermostType*/false,
                                       /*EncodingProperty*/false,
                                       /*StructField*/true,
                                       false, false, false, NotEncodedT);
          }
        }
      }
    }
    S += RDecl->isUnion() ? ')' : '}';
    return;
  }

  case Type::BlockPointer: {
    const BlockPointerType *BT = T->castAs<BlockPointerType>();
    S += "@?"; // Unlike a pointer-to-function, which is "^?".
    if (EncodeBlockParameters) {
      const FunctionType *FT = BT->getPointeeType()->castAs<FunctionType>();
      
      S += '<';
      // Block return type
      getObjCEncodingForTypeImpl(
          FT->getReturnType(), S, ExpandPointedToStructures, ExpandStructures,
          FD, false /* OutermostType */, EncodingProperty,
          false /* StructField */, EncodeBlockParameters, EncodeClassNames, false,
                                 NotEncodedT);
      // Block self
      S += "@?";
      // Block parameters
      if (const FunctionProtoType *FPT = dyn_cast<FunctionProtoType>(FT)) {
        for (const auto &I : FPT->param_types())
          getObjCEncodingForTypeImpl(
              I, S, ExpandPointedToStructures, ExpandStructures, FD,
              false /* OutermostType */, EncodingProperty,
              false /* StructField */, EncodeBlockParameters, EncodeClassNames,
                                     false, NotEncodedT);
      }
      S += '>';
    }
    return;
  }

  case Type::ObjCObject: {
    // hack to match legacy encoding of *id and *Class
    QualType Ty = getObjCObjectPointerType(CT);
    if (Ty->isObjCIdType()) {
      S += "{objc_object=}";
      return;
    }
    else if (Ty->isObjCClassType()) {
      S += "{objc_class=}";
      return;
    }
    // TODO: Double check to make sure this intentially falls through.
    LLVM_FALLTHROUGH;
  }
  
  case Type::ObjCInterface: {
    // Ignore protocol qualifiers when mangling at this level.
    // @encode(class_name)
    ObjCInterfaceDecl *OI = T->castAs<ObjCObjectType>()->getInterface();
    S += '{';
    S += OI->getObjCRuntimeNameAsString();
    if (ExpandStructures) {
      S += '=';
      SmallVector<const ObjCIvarDecl*, 32> Ivars;
      DeepCollectObjCIvars(OI, true, Ivars);
      for (unsigned i = 0, e = Ivars.size(); i != e; ++i) {
        const FieldDecl *Field = cast<FieldDecl>(Ivars[i]);
        if (Field->isBitField())
          getObjCEncodingForTypeImpl(Field->getType(), S, false, true, Field);
        else
          getObjCEncodingForTypeImpl(Field->getType(), S, false, true, FD,
                                     false, false, false, false, false,
                                     EncodePointerToObjCTypedef,
                                     NotEncodedT);
      }
    }
    S += '}';
    return;
  }

  case Type::ObjCObjectPointer: {
    const ObjCObjectPointerType *OPT = T->castAs<ObjCObjectPointerType>();
    if (OPT->isObjCIdType()) {
      S += '@';
      return;
    }

    if (OPT->isObjCClassType() || OPT->isObjCQualifiedClassType()) {
      // FIXME: Consider if we need to output qualifiers for 'Class<p>'.
      // Since this is a binary compatibility issue, need to consult with runtime
      // folks. Fortunately, this is a *very* obsure construct.
      S += '#';
      return;
    }

    if (OPT->isObjCQualifiedIdType()) {
      getObjCEncodingForTypeImpl(getObjCIdType(), S,
                                 ExpandPointedToStructures,
                                 ExpandStructures, FD);
      if (FD || EncodingProperty || EncodeClassNames) {
        // Note that we do extended encoding of protocol qualifer list
        // Only when doing ivar or property encoding.
        S += '"';
        for (const auto *I : OPT->quals()) {
          S += '<';
          S += I->getObjCRuntimeNameAsString();
          S += '>';
        }
        S += '"';
      }
      return;
    }

    QualType PointeeTy = OPT->getPointeeType();
    if (!EncodingProperty &&
        isa<TypedefType>(PointeeTy.getTypePtr()) &&
        !EncodePointerToObjCTypedef) {
      // Another historical/compatibility reason.
      // We encode the underlying type which comes out as
      // {...};
      S += '^';
      if (FD && OPT->getInterfaceDecl()) {
        // Prevent recursive encoding of fields in some rare cases.
        ObjCInterfaceDecl *OI = OPT->getInterfaceDecl();
        SmallVector<const ObjCIvarDecl*, 32> Ivars;
        DeepCollectObjCIvars(OI, true, Ivars);
        for (unsigned i = 0, e = Ivars.size(); i != e; ++i) {
          if (cast<FieldDecl>(Ivars[i]) == FD) {
            S += '{';
            S += OI->getObjCRuntimeNameAsString();
            S += '}';
            return;
          }
        }
      }
      getObjCEncodingForTypeImpl(PointeeTy, S,
                                 false, ExpandPointedToStructures,
                                 nullptr,
                                 false, false, false, false, false,
                                 /*EncodePointerToObjCTypedef*/true);
      return;
    }

    S += '@';
    if (OPT->getInterfaceDecl() && 
        (FD || EncodingProperty || EncodeClassNames)) {
      S += '"';
      S += OPT->getInterfaceDecl()->getObjCRuntimeNameAsString();
      for (const auto *I : OPT->quals()) {
        S += '<';
        S += I->getObjCRuntimeNameAsString();
        S += '>';
      }
      S += '"';
    }
    return;
  }

  // gcc just blithely ignores member pointers.
  // FIXME: we shoul do better than that.  'M' is available.
  case Type::MemberPointer:
  // This matches gcc's encoding, even though technically it is insufficient.
  //FIXME. We should do a better job than gcc.
  case Type::Vector:
  case Type::ExtVector:
  // Until we have a coherent encoding of these three types, issue warning.
    { if (NotEncodedT)
        *NotEncodedT = T;
      return;
    }
      
  // We could see an undeduced auto type here during error recovery.
  // Just ignore it.
  case Type::Auto:
  case Type::DeducedTemplateSpecialization:
  case Type::TypeVariable:
    return;

  case Type::Pipe:
#define ABSTRACT_TYPE(KIND, BASE)
#define TYPE(KIND, BASE)
#define DEPENDENT_TYPE(KIND, BASE) \
  case Type::KIND:
#define NON_CANONICAL_TYPE(KIND, BASE) \
  case Type::KIND:
#define NON_CANONICAL_UNLESS_DEPENDENT_TYPE(KIND, BASE) \
  case Type::KIND:
#include "clang/AST/TypeNodes.def"
    llvm_unreachable("@encode for dependent type!");
  }
  llvm_unreachable("bad type kind!");
}

void ASTContext::getObjCEncodingForStructureImpl(RecordDecl *RDecl,
                                                 std::string &S,
                                                 const FieldDecl *FD,
                                                 bool includeVBases,
                                                 QualType *NotEncodedT) const {
  assert(RDecl && "Expected non-null RecordDecl");
  assert(!RDecl->isUnion() && "Should not be called for unions");
  if (!RDecl->getDefinition() || RDecl->getDefinition()->isInvalidDecl())
    return;

  CXXRecordDecl *CXXRec = dyn_cast<CXXRecordDecl>(RDecl);
  std::multimap<uint64_t, NamedDecl *> FieldOrBaseOffsets;
  const ASTRecordLayout &layout = getASTRecordLayout(RDecl);

  if (CXXRec) {
    for (const auto &BI : CXXRec->bases()) {
      if (!BI.isVirtual()) {
        CXXRecordDecl *base = BI.getType()->getAsCXXRecordDecl();
        if (base->isEmpty())
          continue;
        uint64_t offs = toBits(layout.getBaseClassOffset(base));
        FieldOrBaseOffsets.insert(FieldOrBaseOffsets.upper_bound(offs),
                                  std::make_pair(offs, base));
      }
    }
  }
  
  unsigned i = 0;
  for (auto *Field : RDecl->fields()) {
    uint64_t offs = layout.getFieldOffset(i);
    FieldOrBaseOffsets.insert(FieldOrBaseOffsets.upper_bound(offs),
                              std::make_pair(offs, Field));
    ++i;
  }

  if (CXXRec && includeVBases) {
    for (const auto &BI : CXXRec->vbases()) {
      CXXRecordDecl *base = BI.getType()->getAsCXXRecordDecl();
      if (base->isEmpty())
        continue;
      uint64_t offs = toBits(layout.getVBaseClassOffset(base));
      if (offs >= uint64_t(toBits(layout.getNonVirtualSize())) &&
          FieldOrBaseOffsets.find(offs) == FieldOrBaseOffsets.end())
        FieldOrBaseOffsets.insert(FieldOrBaseOffsets.end(),
                                  std::make_pair(offs, base));
    }
  }

  CharUnits size;
  if (CXXRec) {
    size = includeVBases ? layout.getSize() : layout.getNonVirtualSize();
  } else {
    size = layout.getSize();
  }

#ifndef NDEBUG
  uint64_t CurOffs = 0;
#endif
  std::multimap<uint64_t, NamedDecl *>::iterator
    CurLayObj = FieldOrBaseOffsets.begin();

  if (CXXRec && CXXRec->isDynamicClass() &&
      (CurLayObj == FieldOrBaseOffsets.end() || CurLayObj->first != 0)) {
    if (FD) {
      S += "\"_vptr$";
      std::string recname = CXXRec->getNameAsString();
      if (recname.empty()) recname = "?";
      S += recname;
      S += '"';
    }
    S += "^^?";
#ifndef NDEBUG
    CurOffs += getTypeSize(VoidPtrTy);
#endif
  }

  if (!RDecl->hasFlexibleArrayMember()) {
    // Mark the end of the structure.
    uint64_t offs = toBits(size);
    FieldOrBaseOffsets.insert(FieldOrBaseOffsets.upper_bound(offs),
                              std::make_pair(offs, nullptr));
  }

  for (; CurLayObj != FieldOrBaseOffsets.end(); ++CurLayObj) {
#ifndef NDEBUG
    assert(CurOffs <= CurLayObj->first);
    if (CurOffs < CurLayObj->first) {
      uint64_t padding = CurLayObj->first - CurOffs; 
      // FIXME: There doesn't seem to be a way to indicate in the encoding that
      // packing/alignment of members is different that normal, in which case
      // the encoding will be out-of-sync with the real layout.
      // If the runtime switches to just consider the size of types without
      // taking into account alignment, we could make padding explicit in the
      // encoding (e.g. using arrays of chars). The encoding strings would be
      // longer then though.
      CurOffs += padding;
    }
#endif

    NamedDecl *dcl = CurLayObj->second;
    if (!dcl)
      break; // reached end of structure.

    if (CXXRecordDecl *base = dyn_cast<CXXRecordDecl>(dcl)) {
      // We expand the bases without their virtual bases since those are going
      // in the initial structure. Note that this differs from gcc which
      // expands virtual bases each time one is encountered in the hierarchy,
      // making the encoding type bigger than it really is.
      getObjCEncodingForStructureImpl(base, S, FD, /*includeVBases*/false,
                                      NotEncodedT);
      assert(!base->isEmpty());
#ifndef NDEBUG
      CurOffs += toBits(getASTRecordLayout(base).getNonVirtualSize());
#endif
    } else {
      FieldDecl *field = cast<FieldDecl>(dcl);
      if (FD) {
        S += '"';
        S += field->getNameAsString();
        S += '"';
      }

      if (field->isBitField()) {
        EncodeBitField(this, S, field->getType(), field);
#ifndef NDEBUG
        CurOffs += field->getBitWidthValue(*this);
#endif
      } else {
        QualType qt = field->getType();
        getLegacyIntegralTypeEncoding(qt);
        getObjCEncodingForTypeImpl(qt, S, false, true, FD,
                                   /*OutermostType*/false,
                                   /*EncodingProperty*/false,
                                   /*StructField*/true,
                                   false, false, false, NotEncodedT);
#ifndef NDEBUG
        CurOffs += getTypeSize(field->getType());
#endif
      }
    }
  }
}

void ASTContext::getObjCEncodingForTypeQualifier(Decl::ObjCDeclQualifier QT,
                                                 std::string& S) const {
  if (QT & Decl::OBJC_TQ_In)
    S += 'n';
  if (QT & Decl::OBJC_TQ_Inout)
    S += 'N';
  if (QT & Decl::OBJC_TQ_Out)
    S += 'o';
  if (QT & Decl::OBJC_TQ_Bycopy)
    S += 'O';
  if (QT & Decl::OBJC_TQ_Byref)
    S += 'R';
  if (QT & Decl::OBJC_TQ_Oneway)
    S += 'V';
}

TypedefDecl *ASTContext::getObjCIdDecl() const {
  if (!ObjCIdDecl) {
    QualType T = getObjCObjectType(ObjCBuiltinIdTy, { }, { });
    T = getObjCObjectPointerType(T);
    ObjCIdDecl = buildImplicitTypedef(T, "id");
  }
  return ObjCIdDecl;
}

TypedefDecl *ASTContext::getObjCSelDecl() const {
  if (!ObjCSelDecl) {
    QualType T = getPointerType(ObjCBuiltinSelTy);
    ObjCSelDecl = buildImplicitTypedef(T, "SEL");
  }
  return ObjCSelDecl;
}

TypedefDecl *ASTContext::getObjCClassDecl() const {
  if (!ObjCClassDecl) {
    QualType T = getObjCObjectType(ObjCBuiltinClassTy, { }, { });
    T = getObjCObjectPointerType(T);
    ObjCClassDecl = buildImplicitTypedef(T, "Class");
  }
  return ObjCClassDecl;
}

ObjCInterfaceDecl *ASTContext::getObjCProtocolDecl() const {
  if (!ObjCProtocolClassDecl) {
    ObjCProtocolClassDecl 
      = ObjCInterfaceDecl::Create(*this, getTranslationUnitDecl(), 
                                  SourceLocation(),
                                  &Idents.get("Protocol"),
                                  /*typeParamList=*/nullptr,
                                  /*PrevDecl=*/nullptr,
                                  SourceLocation(), true);    
  }
  
  return ObjCProtocolClassDecl;
}

//===----------------------------------------------------------------------===//
// __builtin_va_list Construction Functions
//===----------------------------------------------------------------------===//

static TypedefDecl *CreateCharPtrNamedVaListDecl(const ASTContext *Context,
                                                 StringRef Name) {
  // typedef char* __builtin[_ms]_va_list;
  QualType T = Context->getPointerType(Context->CharTy);
  return Context->buildImplicitTypedef(T, Name);
}

static TypedefDecl *CreateMSVaListDecl(const ASTContext *Context) {
  return CreateCharPtrNamedVaListDecl(Context, "__builtin_ms_va_list");
}

static TypedefDecl *CreateCharPtrBuiltinVaListDecl(const ASTContext *Context) {
  return CreateCharPtrNamedVaListDecl(Context, "__builtin_va_list");
}

static TypedefDecl *CreateVoidPtrBuiltinVaListDecl(const ASTContext *Context) {
  // typedef void* __builtin_va_list;
  QualType T = Context->getPointerType(Context->VoidTy);
  return Context->buildImplicitTypedef(T, "__builtin_va_list");
}

static TypedefDecl *
CreateAArch64ABIBuiltinVaListDecl(const ASTContext *Context) {
  // struct __va_list
  RecordDecl *VaListTagDecl = Context->buildImplicitRecord("__va_list");
  if (Context->getLangOpts().CPlusPlus) {
    // namespace std { struct __va_list {
    NamespaceDecl *NS;
    NS = NamespaceDecl::Create(const_cast<ASTContext &>(*Context),
                               Context->getTranslationUnitDecl(),
                               /*Inline*/ false, SourceLocation(),
                               SourceLocation(), &Context->Idents.get("std"),
                               /*PrevDecl*/ nullptr);
    NS->setImplicit();
    VaListTagDecl->setDeclContext(NS);
  }

  VaListTagDecl->startDefinition();

  const size_t NumFields = 5;
  QualType FieldTypes[NumFields];
  const char *FieldNames[NumFields];

  // void *__stack;
  FieldTypes[0] = Context->getPointerType(Context->VoidTy);
  FieldNames[0] = "__stack";

  // void *__gr_top;
  FieldTypes[1] = Context->getPointerType(Context->VoidTy);
  FieldNames[1] = "__gr_top";

  // void *__vr_top;
  FieldTypes[2] = Context->getPointerType(Context->VoidTy);
  FieldNames[2] = "__vr_top";

  // int __gr_offs;
  FieldTypes[3] = Context->IntTy;
  FieldNames[3] = "__gr_offs";

  // int __vr_offs;
  FieldTypes[4] = Context->IntTy;
  FieldNames[4] = "__vr_offs";

  // Create fields
  for (unsigned i = 0; i < NumFields; ++i) {
    FieldDecl *Field = FieldDecl::Create(const_cast<ASTContext &>(*Context),
                                         VaListTagDecl,
                                         SourceLocation(),
                                         SourceLocation(),
                                         &Context->Idents.get(FieldNames[i]),
                                         FieldTypes[i], /*TInfo=*/nullptr,
                                         /*BitWidth=*/nullptr,
                                         /*Mutable=*/false,
                                         ICIS_NoInit);
    Field->setAccess(AS_public);
    VaListTagDecl->addDecl(Field);
  }
  VaListTagDecl->completeDefinition();
  Context->VaListTagDecl = VaListTagDecl;
  QualType VaListTagType = Context->getRecordType(VaListTagDecl);

  // } __builtin_va_list;
  return Context->buildImplicitTypedef(VaListTagType, "__builtin_va_list");
}

static TypedefDecl *CreatePowerABIBuiltinVaListDecl(const ASTContext *Context) {
  // typedef struct __va_list_tag {
  RecordDecl *VaListTagDecl;

  VaListTagDecl = Context->buildImplicitRecord("__va_list_tag");
  VaListTagDecl->startDefinition();

  const size_t NumFields = 5;
  QualType FieldTypes[NumFields];
  const char *FieldNames[NumFields];

  //   unsigned char gpr;
  FieldTypes[0] = Context->UnsignedCharTy;
  FieldNames[0] = "gpr";

  //   unsigned char fpr;
  FieldTypes[1] = Context->UnsignedCharTy;
  FieldNames[1] = "fpr";

  //   unsigned short reserved;
  FieldTypes[2] = Context->UnsignedShortTy;
  FieldNames[2] = "reserved";

  //   void* overflow_arg_area;
  FieldTypes[3] = Context->getPointerType(Context->VoidTy);
  FieldNames[3] = "overflow_arg_area";

  //   void* reg_save_area;
  FieldTypes[4] = Context->getPointerType(Context->VoidTy);
  FieldNames[4] = "reg_save_area";

  // Create fields
  for (unsigned i = 0; i < NumFields; ++i) {
    FieldDecl *Field = FieldDecl::Create(*Context, VaListTagDecl,
                                         SourceLocation(),
                                         SourceLocation(),
                                         &Context->Idents.get(FieldNames[i]),
                                         FieldTypes[i], /*TInfo=*/nullptr,
                                         /*BitWidth=*/nullptr,
                                         /*Mutable=*/false,
                                         ICIS_NoInit);
    Field->setAccess(AS_public);
    VaListTagDecl->addDecl(Field);
  }
  VaListTagDecl->completeDefinition();
  Context->VaListTagDecl = VaListTagDecl;
  QualType VaListTagType = Context->getRecordType(VaListTagDecl);

  // } __va_list_tag;
  TypedefDecl *VaListTagTypedefDecl =
      Context->buildImplicitTypedef(VaListTagType, "__va_list_tag");

  QualType VaListTagTypedefType =
    Context->getTypedefType(VaListTagTypedefDecl);

  // typedef __va_list_tag __builtin_va_list[1];
  llvm::APInt Size(Context->getTypeSize(Context->getSizeType()), 1);
  QualType VaListTagArrayType
    = Context->getConstantArrayType(VaListTagTypedefType,
                                    Size, ArrayType::Normal, 0);
  return Context->buildImplicitTypedef(VaListTagArrayType, "__builtin_va_list");
}

static TypedefDecl *
CreateX86_64ABIBuiltinVaListDecl(const ASTContext *Context) {
  // struct __va_list_tag {
  RecordDecl *VaListTagDecl;
  VaListTagDecl = Context->buildImplicitRecord("__va_list_tag");
  VaListTagDecl->startDefinition();

  const size_t NumFields = 4;
  QualType FieldTypes[NumFields];
  const char *FieldNames[NumFields];

  //   unsigned gp_offset;
  FieldTypes[0] = Context->UnsignedIntTy;
  FieldNames[0] = "gp_offset";

  //   unsigned fp_offset;
  FieldTypes[1] = Context->UnsignedIntTy;
  FieldNames[1] = "fp_offset";

  //   void* overflow_arg_area;
  FieldTypes[2] = Context->getPointerType(Context->VoidTy);
  FieldNames[2] = "overflow_arg_area";

  //   void* reg_save_area;
  FieldTypes[3] = Context->getPointerType(Context->VoidTy);
  FieldNames[3] = "reg_save_area";

  // Create fields
  for (unsigned i = 0; i < NumFields; ++i) {
    FieldDecl *Field = FieldDecl::Create(const_cast<ASTContext &>(*Context),
                                         VaListTagDecl,
                                         SourceLocation(),
                                         SourceLocation(),
                                         &Context->Idents.get(FieldNames[i]),
                                         FieldTypes[i], /*TInfo=*/nullptr,
                                         /*BitWidth=*/nullptr,
                                         /*Mutable=*/false,
                                         ICIS_NoInit);
    Field->setAccess(AS_public);
    VaListTagDecl->addDecl(Field);
  }
  VaListTagDecl->completeDefinition();
  Context->VaListTagDecl = VaListTagDecl;
  QualType VaListTagType = Context->getRecordType(VaListTagDecl);

  // };

  // typedef struct __va_list_tag __builtin_va_list[1];
  llvm::APInt Size(Context->getTypeSize(Context->getSizeType()), 1);
  QualType VaListTagArrayType =
      Context->getConstantArrayType(VaListTagType, Size, ArrayType::Normal, 0);
  return Context->buildImplicitTypedef(VaListTagArrayType, "__builtin_va_list");
}

static TypedefDecl *CreatePNaClABIBuiltinVaListDecl(const ASTContext *Context) {
  // typedef int __builtin_va_list[4];
  llvm::APInt Size(Context->getTypeSize(Context->getSizeType()), 4);
  QualType IntArrayType =
      Context->getConstantArrayType(Context->IntTy, Size, ArrayType::Normal, 0);
  return Context->buildImplicitTypedef(IntArrayType, "__builtin_va_list");
}

static TypedefDecl *
CreateAAPCSABIBuiltinVaListDecl(const ASTContext *Context) {
  // struct __va_list
  RecordDecl *VaListDecl = Context->buildImplicitRecord("__va_list");
  if (Context->getLangOpts().CPlusPlus) {
    // namespace std { struct __va_list {
    NamespaceDecl *NS;
    NS = NamespaceDecl::Create(const_cast<ASTContext &>(*Context),
                               Context->getTranslationUnitDecl(),
                               /*Inline*/false, SourceLocation(),
                               SourceLocation(), &Context->Idents.get("std"),
                               /*PrevDecl*/ nullptr);
    NS->setImplicit();
    VaListDecl->setDeclContext(NS);
  }

  VaListDecl->startDefinition();

  // void * __ap;
  FieldDecl *Field = FieldDecl::Create(const_cast<ASTContext &>(*Context),
                                       VaListDecl,
                                       SourceLocation(),
                                       SourceLocation(),
                                       &Context->Idents.get("__ap"),
                                       Context->getPointerType(Context->VoidTy),
                                       /*TInfo=*/nullptr,
                                       /*BitWidth=*/nullptr,
                                       /*Mutable=*/false,
                                       ICIS_NoInit);
  Field->setAccess(AS_public);
  VaListDecl->addDecl(Field);

  // };
  VaListDecl->completeDefinition();
  Context->VaListTagDecl = VaListDecl;

  // typedef struct __va_list __builtin_va_list;
  QualType T = Context->getRecordType(VaListDecl);
  return Context->buildImplicitTypedef(T, "__builtin_va_list");
}

static TypedefDecl *
CreateSystemZBuiltinVaListDecl(const ASTContext *Context) {
  // struct __va_list_tag {
  RecordDecl *VaListTagDecl;
  VaListTagDecl = Context->buildImplicitRecord("__va_list_tag");
  VaListTagDecl->startDefinition();

  const size_t NumFields = 4;
  QualType FieldTypes[NumFields];
  const char *FieldNames[NumFields];

  //   long __gpr;
  FieldTypes[0] = Context->LongTy;
  FieldNames[0] = "__gpr";

  //   long __fpr;
  FieldTypes[1] = Context->LongTy;
  FieldNames[1] = "__fpr";

  //   void *__overflow_arg_area;
  FieldTypes[2] = Context->getPointerType(Context->VoidTy);
  FieldNames[2] = "__overflow_arg_area";

  //   void *__reg_save_area;
  FieldTypes[3] = Context->getPointerType(Context->VoidTy);
  FieldNames[3] = "__reg_save_area";

  // Create fields
  for (unsigned i = 0; i < NumFields; ++i) {
    FieldDecl *Field = FieldDecl::Create(const_cast<ASTContext &>(*Context),
                                         VaListTagDecl,
                                         SourceLocation(),
                                         SourceLocation(),
                                         &Context->Idents.get(FieldNames[i]),
                                         FieldTypes[i], /*TInfo=*/nullptr,
                                         /*BitWidth=*/nullptr,
                                         /*Mutable=*/false,
                                         ICIS_NoInit);
    Field->setAccess(AS_public);
    VaListTagDecl->addDecl(Field);
  }
  VaListTagDecl->completeDefinition();
  Context->VaListTagDecl = VaListTagDecl;
  QualType VaListTagType = Context->getRecordType(VaListTagDecl);

  // };

  // typedef __va_list_tag __builtin_va_list[1];
  llvm::APInt Size(Context->getTypeSize(Context->getSizeType()), 1);
  QualType VaListTagArrayType =
      Context->getConstantArrayType(VaListTagType, Size, ArrayType::Normal, 0);

  return Context->buildImplicitTypedef(VaListTagArrayType, "__builtin_va_list");
}

static TypedefDecl *CreateVaListDecl(const ASTContext *Context,
                                     TargetInfo::BuiltinVaListKind Kind) {
  switch (Kind) {
  case TargetInfo::CharPtrBuiltinVaList:
    return CreateCharPtrBuiltinVaListDecl(Context);
  case TargetInfo::VoidPtrBuiltinVaList:
    return CreateVoidPtrBuiltinVaListDecl(Context);
  case TargetInfo::AArch64ABIBuiltinVaList:
    return CreateAArch64ABIBuiltinVaListDecl(Context);
  case TargetInfo::PowerABIBuiltinVaList:
    return CreatePowerABIBuiltinVaListDecl(Context);
  case TargetInfo::X86_64ABIBuiltinVaList:
    return CreateX86_64ABIBuiltinVaListDecl(Context);
  case TargetInfo::PNaClABIBuiltinVaList:
    return CreatePNaClABIBuiltinVaListDecl(Context);
  case TargetInfo::AAPCSABIBuiltinVaList:
    return CreateAAPCSABIBuiltinVaListDecl(Context);
  case TargetInfo::SystemZBuiltinVaList:
    return CreateSystemZBuiltinVaListDecl(Context);
  }

  llvm_unreachable("Unhandled __builtin_va_list type kind");
}

TypedefDecl *ASTContext::getBuiltinVaListDecl() const {
  if (!BuiltinVaListDecl) {
    BuiltinVaListDecl = CreateVaListDecl(this, Target->getBuiltinVaListKind());
    assert(BuiltinVaListDecl->isImplicit());
  }

  return BuiltinVaListDecl;
}

Decl *ASTContext::getVaListTagDecl() const {
  // Force the creation of VaListTagDecl by building the __builtin_va_list
  // declaration.
  if (!VaListTagDecl)
    (void)getBuiltinVaListDecl();

  return VaListTagDecl;
}

TypedefDecl *ASTContext::getBuiltinMSVaListDecl() const {
  if (!BuiltinMSVaListDecl)
    BuiltinMSVaListDecl = CreateMSVaListDecl(this);

  return BuiltinMSVaListDecl;
}

void ASTContext::setObjCConstantStringInterface(ObjCInterfaceDecl *Decl) {
  assert(ObjCConstantStringType.isNull() &&
         "'NSConstantString' type already set!");

  ObjCConstantStringType = getObjCInterfaceType(Decl);
}

/// \brief Retrieve the template name that corresponds to a non-empty
/// lookup.
TemplateName
ASTContext::getOverloadedTemplateName(UnresolvedSetIterator Begin,
                                      UnresolvedSetIterator End) const {
  unsigned size = End - Begin;
  assert(size > 1 && "set is not overloaded!");

  void *memory = Allocate(sizeof(OverloadedTemplateStorage) +
                          size * sizeof(FunctionTemplateDecl*));
  OverloadedTemplateStorage *OT = new(memory) OverloadedTemplateStorage(size);

  NamedDecl **Storage = OT->getStorage();
  for (UnresolvedSetIterator I = Begin; I != End; ++I) {
    NamedDecl *D = *I;
    assert(isa<FunctionTemplateDecl>(D) ||
           (isa<UsingShadowDecl>(D) &&
            isa<FunctionTemplateDecl>(D->getUnderlyingDecl())));
    *Storage++ = D;
  }

  return TemplateName(OT);
}

/// \brief Retrieve the template name that represents a qualified
/// template name such as \c std::vector.
TemplateName
ASTContext::getQualifiedTemplateName(NestedNameSpecifier *NNS,
                                     bool TemplateKeyword,
                                     TemplateDecl *Template) const {
  assert(NNS && "Missing nested-name-specifier in qualified template name");
  
  // FIXME: Canonicalization?
  llvm::FoldingSetNodeID ID;
  QualifiedTemplateName::Profile(ID, NNS, TemplateKeyword, Template);

  void *InsertPos = nullptr;
  QualifiedTemplateName *QTN =
    QualifiedTemplateNames.FindNodeOrInsertPos(ID, InsertPos);
  if (!QTN) {
    QTN = new (*this, alignof(QualifiedTemplateName))
        QualifiedTemplateName(NNS, TemplateKeyword, Template);
    QualifiedTemplateNames.InsertNode(QTN, InsertPos);
  }

  return TemplateName(QTN);
}

/// \brief Retrieve the template name that represents a dependent
/// template name such as \c MetaFun::template apply.
TemplateName
ASTContext::getDependentTemplateName(NestedNameSpecifier *NNS,
                                     const IdentifierInfo *Name) const {
  assert((!NNS || NNS->isDependent()) &&
         "Nested name specifier must be dependent");

  llvm::FoldingSetNodeID ID;
  DependentTemplateName::Profile(ID, NNS, Name);

  void *InsertPos = nullptr;
  DependentTemplateName *QTN =
    DependentTemplateNames.FindNodeOrInsertPos(ID, InsertPos);

  if (QTN)
    return TemplateName(QTN);

  NestedNameSpecifier *CanonNNS = getCanonicalNestedNameSpecifier(NNS);
  if (CanonNNS == NNS) {
    QTN = new (*this, alignof(DependentTemplateName))
        DependentTemplateName(NNS, Name);
  } else {
    TemplateName Canon = getDependentTemplateName(CanonNNS, Name);
    QTN = new (*this, alignof(DependentTemplateName))
        DependentTemplateName(NNS, Name, Canon);
    DependentTemplateName *CheckQTN =
      DependentTemplateNames.FindNodeOrInsertPos(ID, InsertPos);
    assert(!CheckQTN && "Dependent type name canonicalization broken");
    (void)CheckQTN;
  }

  DependentTemplateNames.InsertNode(QTN, InsertPos);
  return TemplateName(QTN);
}

/// \brief Retrieve the template name that represents a dependent
/// template name such as \c MetaFun::template operator+.
TemplateName 
ASTContext::getDependentTemplateName(NestedNameSpecifier *NNS,
                                     OverloadedOperatorKind Operator) const {
  assert((!NNS || NNS->isDependent()) &&
         "Nested name specifier must be dependent");
  
  llvm::FoldingSetNodeID ID;
  DependentTemplateName::Profile(ID, NNS, Operator);

  void *InsertPos = nullptr;
  DependentTemplateName *QTN
    = DependentTemplateNames.FindNodeOrInsertPos(ID, InsertPos);
  
  if (QTN)
    return TemplateName(QTN);
  
  NestedNameSpecifier *CanonNNS = getCanonicalNestedNameSpecifier(NNS);
  if (CanonNNS == NNS) {
    QTN = new (*this, alignof(DependentTemplateName))
        DependentTemplateName(NNS, Operator);
  } else {
    TemplateName Canon = getDependentTemplateName(CanonNNS, Operator);
    QTN = new (*this, alignof(DependentTemplateName))
        DependentTemplateName(NNS, Operator, Canon);

    DependentTemplateName *CheckQTN
      = DependentTemplateNames.FindNodeOrInsertPos(ID, InsertPos);
    assert(!CheckQTN && "Dependent template name canonicalization broken");
    (void)CheckQTN;
  }
  
  DependentTemplateNames.InsertNode(QTN, InsertPos);
  return TemplateName(QTN);
}

TemplateName 
ASTContext::getSubstTemplateTemplateParm(TemplateTemplateParmDecl *param,
                                         TemplateName replacement) const {
  llvm::FoldingSetNodeID ID;
  SubstTemplateTemplateParmStorage::Profile(ID, param, replacement);

  void *insertPos = nullptr;
  SubstTemplateTemplateParmStorage *subst
    = SubstTemplateTemplateParms.FindNodeOrInsertPos(ID, insertPos);
  
  if (!subst) {
    subst = new (*this) SubstTemplateTemplateParmStorage(param, replacement);
    SubstTemplateTemplateParms.InsertNode(subst, insertPos);
  }

  return TemplateName(subst);
}

TemplateName 
ASTContext::getSubstTemplateTemplateParmPack(TemplateTemplateParmDecl *Param,
                                       const TemplateArgument &ArgPack) const {
  ASTContext &Self = const_cast<ASTContext &>(*this);
  llvm::FoldingSetNodeID ID;
  SubstTemplateTemplateParmPackStorage::Profile(ID, Self, Param, ArgPack);

  void *InsertPos = nullptr;
  SubstTemplateTemplateParmPackStorage *Subst
    = SubstTemplateTemplateParmPacks.FindNodeOrInsertPos(ID, InsertPos);
  
  if (!Subst) {
    Subst = new (*this) SubstTemplateTemplateParmPackStorage(Param, 
                                                           ArgPack.pack_size(),
                                                         ArgPack.pack_begin());
    SubstTemplateTemplateParmPacks.InsertNode(Subst, InsertPos);
  }

  return TemplateName(Subst);
}

/// getFromTargetType - Given one of the integer types provided by
/// TargetInfo, produce the corresponding type. The unsigned @p Type
/// is actually a value of type @c TargetInfo::IntType.
CanQualType ASTContext::getFromTargetType(unsigned Type) const {
  switch (Type) {
  case TargetInfo::NoInt: return CanQualType();
  case TargetInfo::SignedChar: return SignedCharTy;
  case TargetInfo::UnsignedChar: return UnsignedCharTy;
  case TargetInfo::SignedShort: return ShortTy;
  case TargetInfo::UnsignedShort: return UnsignedShortTy;
  case TargetInfo::SignedInt: return IntTy;
  case TargetInfo::UnsignedInt: return UnsignedIntTy;
  case TargetInfo::SignedLong: return LongTy;
  case TargetInfo::UnsignedLong: return UnsignedLongTy;
  case TargetInfo::SignedLongLong: return LongLongTy;
  case TargetInfo::UnsignedLongLong: return UnsignedLongLongTy;
  }

  llvm_unreachable("Unhandled TargetInfo::IntType value");
}

//===----------------------------------------------------------------------===//
//                        Type Predicates.
//===----------------------------------------------------------------------===//

/// getObjCGCAttr - Returns one of GCNone, Weak or Strong objc's
/// garbage collection attribute.
///
Qualifiers::GC ASTContext::getObjCGCAttrKind(QualType Ty) const {
  if (getLangOpts().getGC() == LangOptions::NonGC)
    return Qualifiers::GCNone;

  assert(getLangOpts().ObjC1);
  Qualifiers::GC GCAttrs = Ty.getObjCGCAttr();

  // Default behaviour under objective-C's gc is for ObjC pointers
  // (or pointers to them) be treated as though they were declared
  // as __strong.
  if (GCAttrs == Qualifiers::GCNone) {
    if (Ty->isObjCObjectPointerType() || Ty->isBlockPointerType())
      return Qualifiers::Strong;
    else if (Ty->isPointerType())
      return getObjCGCAttrKind(Ty->getAs<PointerType>()->getPointeeType());
  } else {
    // It's not valid to set GC attributes on anything that isn't a
    // pointer.
#ifndef NDEBUG
    QualType CT = Ty->getCanonicalTypeInternal();
    while (const ArrayType *AT = dyn_cast<ArrayType>(CT))
      CT = AT->getElementType();
    assert(CT->isAnyPointerType() || CT->isBlockPointerType());
#endif
  }
  return GCAttrs;
}

//===----------------------------------------------------------------------===//
//                        Type Compatibility Testing
//===----------------------------------------------------------------------===//

/// areCompatVectorTypes - Return true if the two specified vector types are
/// compatible.
static bool areCompatVectorTypes(const VectorType *LHS,
                                 const VectorType *RHS) {
  assert(LHS->isCanonicalUnqualified() && RHS->isCanonicalUnqualified());
  return LHS->getElementType() == RHS->getElementType() &&
         LHS->getNumElements() == RHS->getNumElements();
}

bool ASTContext::areCompatibleVectorTypes(QualType FirstVec,
                                          QualType SecondVec) {
  assert(FirstVec->isVectorType() && "FirstVec should be a vector type");
  assert(SecondVec->isVectorType() && "SecondVec should be a vector type");

  if (hasSameUnqualifiedType(FirstVec, SecondVec))
    return true;

  // Treat Neon vector types and most AltiVec vector types as if they are the
  // equivalent GCC vector types.
  const VectorType *First = FirstVec->getAs<VectorType>();
  const VectorType *Second = SecondVec->getAs<VectorType>();
  if (First->getNumElements() == Second->getNumElements() &&
      hasSameType(First->getElementType(), Second->getElementType()) &&
      First->getVectorKind() != VectorType::AltiVecPixel &&
      First->getVectorKind() != VectorType::AltiVecBool &&
      Second->getVectorKind() != VectorType::AltiVecPixel &&
      Second->getVectorKind() != VectorType::AltiVecBool)
    return true;

  return false;
}

//===----------------------------------------------------------------------===//
// ObjCQualifiedIdTypesAreCompatible - Compatibility testing for qualified id's.
//===----------------------------------------------------------------------===//

/// ProtocolCompatibleWithProtocol - return 'true' if 'lProto' is in the
/// inheritance hierarchy of 'rProto'.
bool
ASTContext::ProtocolCompatibleWithProtocol(ObjCProtocolDecl *lProto,
                                           ObjCProtocolDecl *rProto) const {
  if (declaresSameEntity(lProto, rProto))
    return true;
  for (auto *PI : rProto->protocols())
    if (ProtocolCompatibleWithProtocol(lProto, PI))
      return true;
  return false;
}

/// ObjCQualifiedClassTypesAreCompatible - compare  Class<pr,...> and
/// Class<pr1, ...>.
bool ASTContext::ObjCQualifiedClassTypesAreCompatible(QualType lhs, 
                                                      QualType rhs) {
  const ObjCObjectPointerType *lhsQID = lhs->getAs<ObjCObjectPointerType>();
  const ObjCObjectPointerType *rhsOPT = rhs->getAs<ObjCObjectPointerType>();
  assert ((lhsQID && rhsOPT) && "ObjCQualifiedClassTypesAreCompatible");
  
  for (auto *lhsProto : lhsQID->quals()) {
    bool match = false;
    for (auto *rhsProto : rhsOPT->quals()) {
      if (ProtocolCompatibleWithProtocol(lhsProto, rhsProto)) {
        match = true;
        break;
      }
    }
    if (!match)
      return false;
  }
  return true;
}

/// ObjCQualifiedIdTypesAreCompatible - We know that one of lhs/rhs is an
/// ObjCQualifiedIDType.
bool ASTContext::ObjCQualifiedIdTypesAreCompatible(QualType lhs, QualType rhs,
                                                   bool compare) {
  // Allow id<P..> and an 'id' or void* type in all cases.
  if (lhs->isVoidPointerType() ||
      lhs->isObjCIdType() || lhs->isObjCClassType())
    return true;
  else if (rhs->isVoidPointerType() ||
           rhs->isObjCIdType() || rhs->isObjCClassType())
    return true;

  if (const ObjCObjectPointerType *lhsQID = lhs->getAsObjCQualifiedIdType()) {
    const ObjCObjectPointerType *rhsOPT = rhs->getAs<ObjCObjectPointerType>();

    if (!rhsOPT) return false;

    if (rhsOPT->qual_empty()) {
      // If the RHS is a unqualified interface pointer "NSString*",
      // make sure we check the class hierarchy.
      if (ObjCInterfaceDecl *rhsID = rhsOPT->getInterfaceDecl()) {
        for (auto *I : lhsQID->quals()) {
          // when comparing an id<P> on lhs with a static type on rhs,
          // see if static class implements all of id's protocols, directly or
          // through its super class and categories.
          if (!rhsID->ClassImplementsProtocol(I, true))
            return false;
        }
      }
      // If there are no qualifiers and no interface, we have an 'id'.
      return true;
    }
    // Both the right and left sides have qualifiers.
    for (auto *lhsProto : lhsQID->quals()) {
      bool match = false;

      // when comparing an id<P> on lhs with a static type on rhs,
      // see if static class implements all of id's protocols, directly or
      // through its super class and categories.
      for (auto *rhsProto : rhsOPT->quals()) {
        if (ProtocolCompatibleWithProtocol(lhsProto, rhsProto) ||
            (compare && ProtocolCompatibleWithProtocol(rhsProto, lhsProto))) {
          match = true;
          break;
        }
      }
      // If the RHS is a qualified interface pointer "NSString<P>*",
      // make sure we check the class hierarchy.
      if (ObjCInterfaceDecl *rhsID = rhsOPT->getInterfaceDecl()) {
        for (auto *I : lhsQID->quals()) {
          // when comparing an id<P> on lhs with a static type on rhs,
          // see if static class implements all of id's protocols, directly or
          // through its super class and categories.
          if (rhsID->ClassImplementsProtocol(I, true)) {
            match = true;
            break;
          }
        }
      }
      if (!match)
        return false;
    }

    return true;
  }

  const ObjCObjectPointerType *rhsQID = rhs->getAsObjCQualifiedIdType();
  assert(rhsQID && "One of the LHS/RHS should be id<x>");

  if (const ObjCObjectPointerType *lhsOPT =
        lhs->getAsObjCInterfacePointerType()) {
    // If both the right and left sides have qualifiers.
    for (auto *lhsProto : lhsOPT->quals()) {
      bool match = false;

      // when comparing an id<P> on rhs with a static type on lhs,
      // see if static class implements all of id's protocols, directly or
      // through its super class and categories.
      // First, lhs protocols in the qualifier list must be found, direct
      // or indirect in rhs's qualifier list or it is a mismatch.
      for (auto *rhsProto : rhsQID->quals()) {
        if (ProtocolCompatibleWithProtocol(lhsProto, rhsProto) ||
            (compare && ProtocolCompatibleWithProtocol(rhsProto, lhsProto))) {
          match = true;
          break;
        }
      }
      if (!match)
        return false;
    }
    
    // Static class's protocols, or its super class or category protocols
    // must be found, direct or indirect in rhs's qualifier list or it is a mismatch.
    if (ObjCInterfaceDecl *lhsID = lhsOPT->getInterfaceDecl()) {
      llvm::SmallPtrSet<ObjCProtocolDecl *, 8> LHSInheritedProtocols;
      CollectInheritedProtocols(lhsID, LHSInheritedProtocols);
      // This is rather dubious but matches gcc's behavior. If lhs has
      // no type qualifier and its class has no static protocol(s)
      // assume that it is mismatch.
      if (LHSInheritedProtocols.empty() && lhsOPT->qual_empty())
        return false;
      for (auto *lhsProto : LHSInheritedProtocols) {
        bool match = false;
        for (auto *rhsProto : rhsQID->quals()) {
          if (ProtocolCompatibleWithProtocol(lhsProto, rhsProto) ||
              (compare && ProtocolCompatibleWithProtocol(rhsProto, lhsProto))) {
            match = true;
            break;
          }
        }
        if (!match)
          return false;
      }
    }
    return true;
  }
  return false;
}

/// canAssignObjCInterfaces - Return true if the two interface types are
/// compatible for assignment from RHS to LHS.  This handles validation of any
/// protocol qualifiers on the LHS or RHS.
///
bool ASTContext::canAssignObjCInterfaces(const ObjCObjectPointerType *LHSOPT,
                                         const ObjCObjectPointerType *RHSOPT) {
  const ObjCObjectType* LHS = LHSOPT->getObjectType();
  const ObjCObjectType* RHS = RHSOPT->getObjectType();

  // If either type represents the built-in 'id' or 'Class' types, return true.
  if (LHS->isObjCUnqualifiedIdOrClass() ||
      RHS->isObjCUnqualifiedIdOrClass())
    return true;

  // Function object that propagates a successful result or handles
  // __kindof types.
  auto finish = [&](bool succeeded) -> bool {
    if (succeeded)
      return true;

    if (!RHS->isKindOfType())
      return false;

    // Strip off __kindof and protocol qualifiers, then check whether
    // we can assign the other way.
    return canAssignObjCInterfaces(RHSOPT->stripObjCKindOfTypeAndQuals(*this),
                                   LHSOPT->stripObjCKindOfTypeAndQuals(*this));
  };

  if (LHS->isObjCQualifiedId() || RHS->isObjCQualifiedId()) {
    return finish(ObjCQualifiedIdTypesAreCompatible(QualType(LHSOPT,0),
                                                    QualType(RHSOPT,0),
                                                    false));
  }
  
  if (LHS->isObjCQualifiedClass() && RHS->isObjCQualifiedClass()) {
    return finish(ObjCQualifiedClassTypesAreCompatible(QualType(LHSOPT,0),
                                                       QualType(RHSOPT,0)));
  }
  
  // If we have 2 user-defined types, fall into that path.
  if (LHS->getInterface() && RHS->getInterface()) {
    return finish(canAssignObjCInterfaces(LHS, RHS));
  }

  return false;
}

/// canAssignObjCInterfacesInBlockPointer - This routine is specifically written
/// for providing type-safety for objective-c pointers used to pass/return 
/// arguments in block literals. When passed as arguments, passing 'A*' where
/// 'id' is expected is not OK. Passing 'Sub *" where 'Super *" is expected is
/// not OK. For the return type, the opposite is not OK.
bool ASTContext::canAssignObjCInterfacesInBlockPointer(
                                         const ObjCObjectPointerType *LHSOPT,
                                         const ObjCObjectPointerType *RHSOPT,
                                         bool BlockReturnType) {

  // Function object that propagates a successful result or handles
  // __kindof types.
  auto finish = [&](bool succeeded) -> bool {
    if (succeeded)
      return true;

    const ObjCObjectPointerType *Expected = BlockReturnType ? RHSOPT : LHSOPT;
    if (!Expected->isKindOfType())
      return false;

    // Strip off __kindof and protocol qualifiers, then check whether
    // we can assign the other way.
    return canAssignObjCInterfacesInBlockPointer(
             RHSOPT->stripObjCKindOfTypeAndQuals(*this),
             LHSOPT->stripObjCKindOfTypeAndQuals(*this),
             BlockReturnType);
  };

  if (RHSOPT->isObjCBuiltinType() || LHSOPT->isObjCIdType())
    return true;
  
  if (LHSOPT->isObjCBuiltinType()) {
    return finish(RHSOPT->isObjCBuiltinType() ||
                  RHSOPT->isObjCQualifiedIdType());
  }
  
  if (LHSOPT->isObjCQualifiedIdType() || RHSOPT->isObjCQualifiedIdType())
    return finish(ObjCQualifiedIdTypesAreCompatible(QualType(LHSOPT,0),
                                                    QualType(RHSOPT,0),
                                                    false));
  
  const ObjCInterfaceType* LHS = LHSOPT->getInterfaceType();
  const ObjCInterfaceType* RHS = RHSOPT->getInterfaceType();
  if (LHS && RHS)  { // We have 2 user-defined types.
    if (LHS != RHS) {
      if (LHS->getDecl()->isSuperClassOf(RHS->getDecl()))
        return finish(BlockReturnType);
      if (RHS->getDecl()->isSuperClassOf(LHS->getDecl()))
        return finish(!BlockReturnType);
    }
    else
      return true;
  }
  return false;
}

/// Comparison routine for Objective-C protocols to be used with
/// llvm::array_pod_sort.
static int compareObjCProtocolsByName(ObjCProtocolDecl * const *lhs,
                                      ObjCProtocolDecl * const *rhs) {
  return (*lhs)->getName().compare((*rhs)->getName());

}

/// getIntersectionOfProtocols - This routine finds the intersection of set
/// of protocols inherited from two distinct objective-c pointer objects with
/// the given common base.
/// It is used to build composite qualifier list of the composite type of
/// the conditional expression involving two objective-c pointer objects.
static 
void getIntersectionOfProtocols(ASTContext &Context,
                                const ObjCInterfaceDecl *CommonBase,
                                const ObjCObjectPointerType *LHSOPT,
                                const ObjCObjectPointerType *RHSOPT,
      SmallVectorImpl<ObjCProtocolDecl *> &IntersectionSet) {
  
  const ObjCObjectType* LHS = LHSOPT->getObjectType();
  const ObjCObjectType* RHS = RHSOPT->getObjectType();
  assert(LHS->getInterface() && "LHS must have an interface base");
  assert(RHS->getInterface() && "RHS must have an interface base");

  // Add all of the protocols for the LHS.
  llvm::SmallPtrSet<ObjCProtocolDecl *, 8> LHSProtocolSet;

  // Start with the protocol qualifiers.
  for (auto proto : LHS->quals()) {
    Context.CollectInheritedProtocols(proto, LHSProtocolSet);
  }

  // Also add the protocols associated with the LHS interface.
  Context.CollectInheritedProtocols(LHS->getInterface(), LHSProtocolSet);

  // Add all of the protocls for the RHS.
  llvm::SmallPtrSet<ObjCProtocolDecl *, 8> RHSProtocolSet;

  // Start with the protocol qualifiers.
  for (auto proto : RHS->quals()) {
    Context.CollectInheritedProtocols(proto, RHSProtocolSet);
  }

  // Also add the protocols associated with the RHS interface.
  Context.CollectInheritedProtocols(RHS->getInterface(), RHSProtocolSet);

  // Compute the intersection of the collected protocol sets.
  for (auto proto : LHSProtocolSet) {
    if (RHSProtocolSet.count(proto))
      IntersectionSet.push_back(proto);
  }

  // Compute the set of protocols that is implied by either the common type or
  // the protocols within the intersection.
  llvm::SmallPtrSet<ObjCProtocolDecl *, 8> ImpliedProtocols;
  Context.CollectInheritedProtocols(CommonBase, ImpliedProtocols);

  // Remove any implied protocols from the list of inherited protocols.
  if (!ImpliedProtocols.empty()) {
    IntersectionSet.erase(
      std::remove_if(IntersectionSet.begin(),
                     IntersectionSet.end(),
                     [&](ObjCProtocolDecl *proto) -> bool {
                       return ImpliedProtocols.count(proto) > 0;
                     }),
      IntersectionSet.end());
  }

  // Sort the remaining protocols by name.
  llvm::array_pod_sort(IntersectionSet.begin(), IntersectionSet.end(),
                       compareObjCProtocolsByName);
}

/// Determine whether the first type is a subtype of the second.
static bool canAssignObjCObjectTypes(ASTContext &ctx, QualType lhs,
                                     QualType rhs) {
  // Common case: two object pointers.
  const ObjCObjectPointerType *lhsOPT = lhs->getAs<ObjCObjectPointerType>();
  const ObjCObjectPointerType *rhsOPT = rhs->getAs<ObjCObjectPointerType>();
  if (lhsOPT && rhsOPT)
    return ctx.canAssignObjCInterfaces(lhsOPT, rhsOPT);

  // Two block pointers.
  const BlockPointerType *lhsBlock = lhs->getAs<BlockPointerType>();
  const BlockPointerType *rhsBlock = rhs->getAs<BlockPointerType>();
  if (lhsBlock && rhsBlock)
    return ctx.typesAreBlockPointerCompatible(lhs, rhs);

  // If either is an unqualified 'id' and the other is a block, it's
  // acceptable.
  if ((lhsOPT && lhsOPT->isObjCIdType() && rhsBlock) ||
      (rhsOPT && rhsOPT->isObjCIdType() && lhsBlock))
    return true;

  return false;
}

// Check that the given Objective-C type argument lists are equivalent.
static bool sameObjCTypeArgs(ASTContext &ctx,
                             const ObjCInterfaceDecl *iface,
                             ArrayRef<QualType> lhsArgs,
                             ArrayRef<QualType> rhsArgs,
                             bool stripKindOf) {
  if (lhsArgs.size() != rhsArgs.size())
    return false;

  ObjCTypeParamList *typeParams = iface->getTypeParamList();
  for (unsigned i = 0, n = lhsArgs.size(); i != n; ++i) {
    if (ctx.hasSameType(lhsArgs[i], rhsArgs[i]))
      continue;

    switch (typeParams->begin()[i]->getVariance()) {
    case ObjCTypeParamVariance::Invariant:
      if (!stripKindOf ||
          !ctx.hasSameType(lhsArgs[i].stripObjCKindOfType(ctx),
                           rhsArgs[i].stripObjCKindOfType(ctx))) {
        return false;
      }
      break;

    case ObjCTypeParamVariance::Covariant:
      if (!canAssignObjCObjectTypes(ctx, lhsArgs[i], rhsArgs[i]))
        return false;
      break;

    case ObjCTypeParamVariance::Contravariant:
      if (!canAssignObjCObjectTypes(ctx, rhsArgs[i], lhsArgs[i]))
        return false;
      break;
    }
  }

  return true;
}

QualType ASTContext::areCommonBaseCompatible(
           const ObjCObjectPointerType *Lptr,
           const ObjCObjectPointerType *Rptr) {
  const ObjCObjectType *LHS = Lptr->getObjectType();
  const ObjCObjectType *RHS = Rptr->getObjectType();
  const ObjCInterfaceDecl* LDecl = LHS->getInterface();
  const ObjCInterfaceDecl* RDecl = RHS->getInterface();

  if (!LDecl || !RDecl)
    return QualType();

  // When either LHS or RHS is a kindof type, we should return a kindof type.
  // For example, for common base of kindof(ASub1) and kindof(ASub2), we return
  // kindof(A).
  bool anyKindOf = LHS->isKindOfType() || RHS->isKindOfType();

  // Follow the left-hand side up the class hierarchy until we either hit a
  // root or find the RHS. Record the ancestors in case we don't find it.
  llvm::SmallDenseMap<const ObjCInterfaceDecl *, const ObjCObjectType *, 4>
    LHSAncestors;
  while (true) {
    // Record this ancestor. We'll need this if the common type isn't in the
    // path from the LHS to the root.
    LHSAncestors[LHS->getInterface()->getCanonicalDecl()] = LHS;

    if (declaresSameEntity(LHS->getInterface(), RDecl)) {
      // Get the type arguments.
      ArrayRef<QualType> LHSTypeArgs = LHS->getTypeArgsAsWritten();
      bool anyChanges = false;
      if (LHS->isSpecialized() && RHS->isSpecialized()) {
        // Both have type arguments, compare them.
        if (!sameObjCTypeArgs(*this, LHS->getInterface(),
                              LHS->getTypeArgs(), RHS->getTypeArgs(),
                              /*stripKindOf=*/true))
          return QualType();
      } else if (LHS->isSpecialized() != RHS->isSpecialized()) {
        // If only one has type arguments, the result will not have type
        // arguments.
        LHSTypeArgs = { };
        anyChanges = true;
      }

      // Compute the intersection of protocols.
      SmallVector<ObjCProtocolDecl *, 8> Protocols;
      getIntersectionOfProtocols(*this, LHS->getInterface(), Lptr, Rptr,
                                 Protocols);
      if (!Protocols.empty())
        anyChanges = true;

      // If anything in the LHS will have changed, build a new result type.
      // If we need to return a kindof type but LHS is not a kindof type, we
      // build a new result type.
      if (anyChanges || LHS->isKindOfType() != anyKindOf) {
        QualType Result = getObjCInterfaceType(LHS->getInterface());
        Result = getObjCObjectType(Result, LHSTypeArgs, Protocols,
                                   anyKindOf || LHS->isKindOfType());
        return getObjCObjectPointerType(Result);
      }

      return getObjCObjectPointerType(QualType(LHS, 0));
    }

    // Find the superclass.
    QualType LHSSuperType = LHS->getSuperClassType();
    if (LHSSuperType.isNull())
      break;

    LHS = LHSSuperType->castAs<ObjCObjectType>();
  }

  // We didn't find anything by following the LHS to its root; now check
  // the RHS against the cached set of ancestors.
  while (true) {
    auto KnownLHS = LHSAncestors.find(RHS->getInterface()->getCanonicalDecl());
    if (KnownLHS != LHSAncestors.end()) {
      LHS = KnownLHS->second;

      // Get the type arguments.
      ArrayRef<QualType> RHSTypeArgs = RHS->getTypeArgsAsWritten();
      bool anyChanges = false;
      if (LHS->isSpecialized() && RHS->isSpecialized()) {
        // Both have type arguments, compare them.
        if (!sameObjCTypeArgs(*this, LHS->getInterface(),
                              LHS->getTypeArgs(), RHS->getTypeArgs(),
                              /*stripKindOf=*/true))
          return QualType();
      } else if (LHS->isSpecialized() != RHS->isSpecialized()) {
        // If only one has type arguments, the result will not have type
        // arguments.
        RHSTypeArgs = { };
        anyChanges = true;
      }

      // Compute the intersection of protocols.
      SmallVector<ObjCProtocolDecl *, 8> Protocols;
      getIntersectionOfProtocols(*this, RHS->getInterface(), Lptr, Rptr,
                                 Protocols);
      if (!Protocols.empty())
        anyChanges = true;

      // If we need to return a kindof type but RHS is not a kindof type, we
      // build a new result type.
      if (anyChanges || RHS->isKindOfType() != anyKindOf) {
        QualType Result = getObjCInterfaceType(RHS->getInterface());
        Result = getObjCObjectType(Result, RHSTypeArgs, Protocols,
                                   anyKindOf || RHS->isKindOfType());
        return getObjCObjectPointerType(Result);
      }

      return getObjCObjectPointerType(QualType(RHS, 0));
    }

    // Find the superclass of the RHS.
    QualType RHSSuperType = RHS->getSuperClassType();
    if (RHSSuperType.isNull())
      break;

    RHS = RHSSuperType->castAs<ObjCObjectType>();
  }

  return QualType();
}

bool ASTContext::canAssignObjCInterfaces(const ObjCObjectType *LHS,
                                         const ObjCObjectType *RHS) {
  assert(LHS->getInterface() && "LHS is not an interface type");
  assert(RHS->getInterface() && "RHS is not an interface type");

  // Verify that the base decls are compatible: the RHS must be a subclass of
  // the LHS.
  ObjCInterfaceDecl *LHSInterface = LHS->getInterface();
  bool IsSuperClass = LHSInterface->isSuperClassOf(RHS->getInterface());
  if (!IsSuperClass)
    return false;

  // If the LHS has protocol qualifiers, determine whether all of them are
  // satisfied by the RHS (i.e., the RHS has a superset of the protocols in the
  // LHS).
  if (LHS->getNumProtocols() > 0) {
    // OK if conversion of LHS to SuperClass results in narrowing of types
    // ; i.e., SuperClass may implement at least one of the protocols
    // in LHS's protocol list. Example, SuperObj<P1> = lhs<P1,P2> is ok.
    // But not SuperObj<P1,P2,P3> = lhs<P1,P2>.
    llvm::SmallPtrSet<ObjCProtocolDecl *, 8> SuperClassInheritedProtocols;
    CollectInheritedProtocols(RHS->getInterface(), SuperClassInheritedProtocols);
    // Also, if RHS has explicit quelifiers, include them for comparing with LHS's
    // qualifiers.
    for (auto *RHSPI : RHS->quals())
      CollectInheritedProtocols(RHSPI, SuperClassInheritedProtocols);
    // If there is no protocols associated with RHS, it is not a match.
    if (SuperClassInheritedProtocols.empty())
      return false;
      
    for (const auto *LHSProto : LHS->quals()) {
      bool SuperImplementsProtocol = false;
      for (auto *SuperClassProto : SuperClassInheritedProtocols)
        if (SuperClassProto->lookupProtocolNamed(LHSProto->getIdentifier())) {
          SuperImplementsProtocol = true;
          break;
        }
      if (!SuperImplementsProtocol)
        return false;
    }
  }

  // If the LHS is specialized, we may need to check type arguments.
  if (LHS->isSpecialized()) {
    // Follow the superclass chain until we've matched the LHS class in the
    // hierarchy. This substitutes type arguments through.
    const ObjCObjectType *RHSSuper = RHS;
    while (!declaresSameEntity(RHSSuper->getInterface(), LHSInterface))
      RHSSuper = RHSSuper->getSuperClassType()->castAs<ObjCObjectType>();

    // If the RHS is specializd, compare type arguments.
    if (RHSSuper->isSpecialized() &&
        !sameObjCTypeArgs(*this, LHS->getInterface(),
                          LHS->getTypeArgs(), RHSSuper->getTypeArgs(),
                          /*stripKindOf=*/true)) {
      return false;
    }
  }

  return true;
}

bool ASTContext::areComparableObjCPointerTypes(QualType LHS, QualType RHS) {
  // get the "pointed to" types
  const ObjCObjectPointerType *LHSOPT = LHS->getAs<ObjCObjectPointerType>();
  const ObjCObjectPointerType *RHSOPT = RHS->getAs<ObjCObjectPointerType>();

  if (!LHSOPT || !RHSOPT)
    return false;

  return canAssignObjCInterfaces(LHSOPT, RHSOPT) ||
         canAssignObjCInterfaces(RHSOPT, LHSOPT);
}

bool ASTContext::canBindObjCObjectType(QualType To, QualType From) {
  return canAssignObjCInterfaces(
                getObjCObjectPointerType(To)->getAs<ObjCObjectPointerType>(),
                getObjCObjectPointerType(From)->getAs<ObjCObjectPointerType>());
}

/// typesAreCompatible - C99 6.7.3p9: For two qualified types to be compatible,
/// both shall have the identically qualified version of a compatible type.
/// C99 6.2.7p1: Two types have compatible types if their types are the
/// same. See 6.7.[2,3,5] for additional rules.
bool ASTContext::typesAreCompatible(QualType LHS, QualType RHS,
                                    bool CompareUnqualified,
                                    bool IgnoreBounds) {
  if (getLangOpts().CPlusPlus)
    return hasSameType(LHS, RHS);

  return !mergeTypes(LHS, RHS, false, CompareUnqualified, 
                     /*BlockReturnType=*/false, IgnoreBounds).isNull();
}

bool ASTContext::propertyTypesAreCompatible(QualType LHS, QualType RHS) {
  return typesAreCompatible(LHS, RHS);
}

bool ASTContext::typesAreBlockPointerCompatible(QualType LHS, QualType RHS) {
  return !mergeTypes(LHS, RHS, true).isNull();
}

/// \brief pointeeTypesAreAssignable: given a LHS pointer and a RHS pointer,
///  determine whether the LHS pointee can be assigned to the RHS pointee.
///
/// The LHS pointer and the RHS pointer must be the same kind of pointer or
/// the RHS pointer must be an unchecked pointer.  Casting away checkedness
/// via pointer assignment is not allowed.  Callers must enforce this.
///
/// Usually this is just type compatibility, but there is a special case:
/// * the LHS pointee is a checked array type and the RHS pointee is an array type,
///   and the RHS array can be made compatible with the LHS array by "promoting" it
///   to be checked.
bool ASTContext::pointeeTypesAreAssignable(QualType lhsptee, QualType rhsptee) {
  rhsptee = matchArrayCheckedness(lhsptee, rhsptee);
  return typesAreCompatible(lhsptee, rhsptee);
}

/// matchArrayCheckedness:  Given a pointer assignment, if the LHS and RHS
/// pointee types are arrays, the LHS pointee is a checked array and not
/// a null-terminated array, and the RHS pointee is an unchecked array, make
/// the RHS pointee array checked.  To handle multi-dimensional arrays, also
/// do this recursively for element types of the pointee arrays.
///  Examples:
///     LHS = int checked[10], RHS=int [10].  new RHS = int checked[10].
///     LHS = int checked[10]checked[10], RHS=int [10][10].  new RHS =
///           int checked[10]checked[10].
///     LHS = int[10], RHS = int[10]: RHS does not change
///     LHS = int checked[10]checked[10], RHS=int checked[10][10].  new RHS =
///           int checked[10]checked[10].
///     LHS = checked[10], RHS=int[].   new RHS=int checked[]
///     LHS = nt_checked[10], RHS=int[10]: RHS does not change.
///     LHS = checked[10], RHS=nt_checked[10]: RHS does not change.
QualType ASTContext::matchArrayCheckedness(QualType LHS, QualType RHS) {
  LHS = getCanonicalType(LHS);
  RHS = getCanonicalType(RHS);
  if (LHS->isArrayType() && RHS->isArrayType()) {
    const ArrayType *lhsTy = cast<ArrayType>(LHS);
    const ArrayType *rhsTy = cast<ArrayType>(RHS);
    if (!(lhsTy->getKind() == CheckedArrayKind::Checked &&
          rhsTy->getKind() == CheckedArrayKind::Unchecked))
      return RHS;
    assert((lhsTy->isConstantArrayType() || lhsTy->isIncompleteArrayType()) && 
           "unexpected checked array type");

    Type::TypeClass rhsTypeClass = rhsTy->getTypeClass();
    if (rhsTypeClass == Type::ConstantArray || rhsTypeClass == Type::IncompleteArray) {
        QualType elemTy = matchArrayCheckedness(lhsTy->getElementType(),
                                                rhsTy->getElementType());
      if (rhsTypeClass == Type::ConstantArray) {
          const ConstantArrayType *rhsca = cast<ConstantArrayType>(rhsTy);
          QualType result = getConstantArrayType(elemTy, rhsca->getSize(),
                                                 rhsca->getSizeModifier(), RHS.getCVRQualifiers(),
                                                 CheckedArrayKind::Checked);
          return result;
      }
      else if (rhsTypeClass == Type::IncompleteArray) {
          const IncompleteArrayType *rhsic = cast<IncompleteArrayType>(rhsTy);
          QualType result = getIncompleteArrayType(elemTy, rhsic->getSizeModifier(),
                                                   RHS.getCVRQualifiers(),
                                                   CheckedArrayKind::Checked);
          return result;
      }
    }
 }
 return RHS;
}

/// mergeTransparentUnionType - if T is a transparent union type and a member
/// of T is compatible with SubType, return the merged type, else return
/// QualType()
QualType ASTContext::mergeTransparentUnionType(QualType T, QualType SubType,
                                               bool OfBlockPointer,
                                               bool Unqualified,
                                               bool IgnoreBounds) {
  if (const RecordType *UT = T->getAsUnionType()) {
    RecordDecl *UD = UT->getDecl();
    if (UD->hasAttr<TransparentUnionAttr>()) {
      for (const auto *I : UD->fields()) {
        QualType ET = I->getType().getUnqualifiedType();
        QualType MT = mergeTypes(ET, SubType, OfBlockPointer, Unqualified,
                                 /*BlockReturnType=*/false, IgnoreBounds);
        if (!MT.isNull())
          return MT;
      }
    }
  }

  return QualType();
}

/// mergeFunctionParameterTypes - merge two types which appear as function
/// parameter types
QualType ASTContext::mergeFunctionParameterTypes(QualType lhs, QualType rhs,
                                                 bool OfBlockPointer,
                                                 bool Unqualified,
                                                 bool IgnoreBounds) {
  // GNU extension: two types are compatible if they appear as a function
  // argument, one of the types is a transparent union type and the other
  // type is compatible with a union member
  QualType lmerge = mergeTransparentUnionType(lhs, rhs, OfBlockPointer,
                                              Unqualified, IgnoreBounds);
  if (!lmerge.isNull())
    return lmerge;

  QualType rmerge = mergeTransparentUnionType(rhs, lhs, OfBlockPointer,
                                              Unqualified, IgnoreBounds);
  if (!rmerge.isNull())
    return rmerge;

  return mergeTypes(lhs, rhs, OfBlockPointer, Unqualified,
                    /*BlockReturnType=*/false, IgnoreBounds);
}

QualType ASTContext::mergeFunctionTypes(QualType lhs, QualType rhs, 
                                        bool OfBlockPointer,
                                        bool Unqualified,
                                        bool IgnoreBounds) {
  const FunctionType *lbase = lhs->getAs<FunctionType>();
  const FunctionType *rbase = rhs->getAs<FunctionType>();
  const FunctionProtoType *lproto = dyn_cast<FunctionProtoType>(lbase);
  const FunctionProtoType *rproto = dyn_cast<FunctionProtoType>(rbase);
  bool allLTypes = true;
  bool allRTypes = true;

  // Check return type
  QualType retType;
  if (OfBlockPointer) {
    QualType RHS = rbase->getReturnType();
    QualType LHS = lbase->getReturnType();
    bool UnqualifiedResult = Unqualified;
    if (!UnqualifiedResult)
      UnqualifiedResult = (!RHS.hasQualifiers() && LHS.hasQualifiers());
    retType = mergeTypes(LHS, RHS, true, UnqualifiedResult, true, IgnoreBounds);
  }
  else
    retType = mergeTypes(lbase->getReturnType(), rbase->getReturnType(), false,
                         Unqualified,/*BlockReturnType=*/false, IgnoreBounds);
  if (retType.isNull()) return QualType();
  
  if (Unqualified)
    retType = retType.getUnqualifiedType();

  CanQualType LRetType = getCanonicalType(lbase->getReturnType());
  CanQualType RRetType = getCanonicalType(rbase->getReturnType());
  if (Unqualified) {
    LRetType = LRetType.getUnqualifiedType();
    RRetType = RRetType.getUnqualifiedType();
  }
  
  if (getCanonicalType(retType) != LRetType)
    allLTypes = false;
  if (getCanonicalType(retType) != RRetType)
    allRTypes = false;

  // FIXME: double check this
  // FIXME: should we error if lbase->getRegParmAttr() != 0 &&
  //                           rbase->getRegParmAttr() != 0 &&
  //                           lbase->getRegParmAttr() != rbase->getRegParmAttr()?
  FunctionType::ExtInfo lbaseInfo = lbase->getExtInfo();
  FunctionType::ExtInfo rbaseInfo = rbase->getExtInfo();

  // Compatible functions must have compatible calling conventions
  if (lbaseInfo.getCC() != rbaseInfo.getCC())
    return QualType();

  // Regparm is part of the calling convention.
  if (lbaseInfo.getHasRegParm() != rbaseInfo.getHasRegParm())
    return QualType();
  if (lbaseInfo.getRegParm() != rbaseInfo.getRegParm())
    return QualType();

  if (lbaseInfo.getProducesResult() != rbaseInfo.getProducesResult())
    return QualType();
  if (lbaseInfo.getNoCallerSavedRegs() != rbaseInfo.getNoCallerSavedRegs())
    return QualType();

  // FIXME: some uses, e.g. conditional exprs, really want this to be 'both'.
  bool NoReturn = lbaseInfo.getNoReturn() || rbaseInfo.getNoReturn();

  if (lbaseInfo.getNoReturn() != NoReturn)
    allLTypes = false;
  if (rbaseInfo.getNoReturn() != NoReturn)
    allRTypes = false;

  FunctionType::ExtInfo einfo = lbaseInfo.withNoReturn(NoReturn);

  if (lproto && rproto) { // two C99 style function prototypes
    assert(!lproto->hasExceptionSpec() && !rproto->hasExceptionSpec() &&
           "C++ shouldn't be here");
    // Compatible functions must have the same number of parameters
    if (lproto->getNumParams() != rproto->getNumParams())
      return QualType();

    // Compatible functions must have the same number of type variables.
    if (lproto->getNumTypeVars() != rproto->getNumTypeVars())
      return QualType();

    // Variadic and non-variadic functions aren't compatible
    if (lproto->isVariadic() != rproto->isVariadic())
      return QualType();

    if (lproto->getTypeQuals() != rproto->getTypeQuals())
      return QualType();

    SmallVector<FunctionProtoType::ExtParameterInfo, 4> newParamInfos;
    bool canUseLeft, canUseRight;
    if (!mergeExtParameterInfo(lproto, rproto, canUseLeft, canUseRight,
                               newParamInfos))
      return QualType();

<<<<<<< HEAD
    const BoundsExpr *returnBounds = nullptr;
    if (!IgnoreBounds) {
      const BoundsExpr *lReturnBounds = lproto->ReturnBounds;
      const BoundsExpr *rReturnBounds = rproto->ReturnBounds;
      if (EquivalentBounds(lReturnBounds, rReturnBounds))
        returnBounds = lReturnBounds;
      else {
        // For unchecked return types, a return with
        // bounds is compatible with a return without bounds.
        // The merged type includes the bounds.
        if (!retType->isUncheckedPointerType())
          return QualType();
        if (lReturnBounds && !rReturnBounds) {
          returnBounds = lReturnBounds;
          allRTypes = false;
        } else if (rReturnBounds && !lReturnBounds) {
          returnBounds = rReturnBounds;
          allLTypes = false;
        } else
          return QualType();
      }
    }
=======
    if (!canUseLeft)
      allLTypes = false;
    if (!canUseRight)
      allRTypes = false;
>>>>>>> ad9b4c40

    // Check parameter type compatibility
    SmallVector<QualType, 10> types;
    SmallVector<const BoundsExpr *, 10> bounds;
    bool hasParamBounds = lproto->hasParamBounds() || rproto->hasParamBounds();
    for (unsigned i = 0, n = lproto->getNumParams(); i < n; i++) {
      QualType lParamType = lproto->getParamType(i).getUnqualifiedType();
      QualType rParamType = rproto->getParamType(i).getUnqualifiedType();
      QualType paramType = mergeFunctionParameterTypes(
          lParamType, rParamType, OfBlockPointer, Unqualified, IgnoreBounds);
      if (paramType.isNull())
        return QualType();

      if (Unqualified)
        paramType = paramType.getUnqualifiedType();

      types.push_back(paramType);
      if (Unqualified) {
        lParamType = lParamType.getUnqualifiedType();
        rParamType = rParamType.getUnqualifiedType();
      }

      if (getCanonicalType(paramType) != getCanonicalType(lParamType))
        allLTypes = false;
      if (getCanonicalType(paramType) != getCanonicalType(rParamType))
        allRTypes = false;

      if (!IgnoreBounds && hasParamBounds) {
        const BoundsExpr *lBounds = lproto->getParamBounds(i);
        const BoundsExpr *rBounds = rproto->getParamBounds(i);
        if (EquivalentBounds(lBounds, rBounds))
          bounds.push_back(lBounds);
        else {
          // For unchecked parameter types, a parameter with
          // bounds is compatible with a parameter without bounds.
          // The merged type includes the bounds.
          if (!paramType->isUncheckedPointerType())
            return QualType();
          if (lBounds && !rBounds) {
            bounds.push_back(lBounds);
            allRTypes = false;
          } else if (rBounds && !lBounds) {
            bounds.push_back(rBounds);
            allLTypes = false;
          } else
            return QualType();
        }
      }
    }
      
    if (allLTypes) return lhs;
    if (allRTypes) return rhs;

    FunctionProtoType::ExtProtoInfo EPI = lproto->getExtProtoInfo();
    EPI.ExtInfo = einfo;
<<<<<<< HEAD
    if (hasParamBounds)
      EPI.ParamBounds = bounds.data();
    EPI.ReturnBounds = returnBounds;
    EPI.numTypeVars = lproto->getNumTypeVars();
=======
    EPI.ExtParameterInfos =
        newParamInfos.empty() ? nullptr : newParamInfos.data();
>>>>>>> ad9b4c40
    return getFunctionType(retType, types, EPI);
  }

  if (lproto) allRTypes = false;
  if (rproto) allLTypes = false;

  const FunctionProtoType *proto = lproto ? lproto : rproto;
  if (proto) {
    assert(!proto->hasExceptionSpec() && "C++ shouldn't be here");
    if (proto->isVariadic()) return QualType();
    // Check that the types are compatible with the types that
    // would result from default argument promotions (C99 6.7.5.3p15).
    // The only types actually affected are promotable integer
    // types and floats, which would be passed as a different
    // type depending on whether the prototype is visible.
    bool isCheckedC = getLangOpts().CheckedC;
    for (unsigned i = 0, n = proto->getNumParams(); i < n; ++i) {
      QualType paramTy = proto->getParamType(i);

      // Look at the converted type of enum types, since that is the type used
      // to pass enum values.
      if (const EnumType *Enum = paramTy->getAs<EnumType>()) {
        paramTy = Enum->getDecl()->getIntegerType();
        if (paramTy.isNull())
          return QualType();
      }

      if (paramTy->isPromotableIntegerType() ||
          getCanonicalType(paramTy).getUnqualifiedType() == FloatTy)
        return QualType();

      // For Checked C, a no prototype function is not compatible
      // with a prototype with a checked argument.
      if (isCheckedC && isNotAllowedForNoPrototypeFunction(paramTy))
        return QualType();
    }

    if (allLTypes) return lhs;
    if (allRTypes) return rhs;

    FunctionProtoType::ExtProtoInfo EPI = proto->getExtProtoInfo();
    EPI.ExtInfo = einfo;
    return getFunctionType(retType, proto->getParamTypes(), EPI);
  }

  if (allLTypes) return lhs;
  if (allRTypes) return rhs;
  return getFunctionNoProtoType(retType, einfo);
}

/// Given that we have an enum type and a non-enum type, try to merge them.
static QualType mergeEnumWithInteger(ASTContext &Context, const EnumType *ET,
                                     QualType other, bool isBlockReturnType) {
  // C99 6.7.2.2p4: Each enumerated type shall be compatible with char,
  // a signed integer type, or an unsigned integer type.
  // Compatibility is based on the underlying type, not the promotion
  // type.
  QualType underlyingType = ET->getDecl()->getIntegerType();
  if (underlyingType.isNull()) return QualType();
  if (Context.hasSameType(underlyingType, other))
    return other;

  // In block return types, we're more permissive and accept any
  // integral type of the same size.
  if (isBlockReturnType && other->isIntegerType() &&
      Context.getTypeSize(underlyingType) == Context.getTypeSize(other))
    return other;

  return QualType();
}

QualType ASTContext::mergeTypes(QualType LHS, QualType RHS, 
                                bool OfBlockPointer,
                                bool Unqualified, bool BlockReturnType,
                                bool IgnoreBounds) {
  // C++ [expr]: If an expression initially has the type "reference to T", the
  // type is adjusted to "T" prior to any further analysis, the expression
  // designates the object or function denoted by the reference, and the
  // expression is an lvalue unless the reference is an rvalue reference and
  // the expression is a function call (possibly inside parentheses).
  assert(!LHS->getAs<ReferenceType>() && "LHS is a reference type?");
  assert(!RHS->getAs<ReferenceType>() && "RHS is a reference type?");

  if (Unqualified) {
    LHS = LHS.getUnqualifiedType();
    RHS = RHS.getUnqualifiedType();
  }
  
  QualType LHSCan = getCanonicalType(LHS),
           RHSCan = getCanonicalType(RHS);

  // If two types are identical, they are compatible.
  if (LHSCan == RHSCan)
    return LHS;

  // If the qualifiers are different, the types aren't compatible... mostly.
  Qualifiers LQuals = LHSCan.getLocalQualifiers();
  Qualifiers RQuals = RHSCan.getLocalQualifiers();
  if (LQuals != RQuals) {
    // If any of these qualifiers are different, we have a type
    // mismatch.
    if (LQuals.getCVRQualifiers() != RQuals.getCVRQualifiers() ||
        LQuals.getAddressSpace() != RQuals.getAddressSpace() ||
        LQuals.getObjCLifetime() != RQuals.getObjCLifetime() ||
        LQuals.hasUnaligned() != RQuals.hasUnaligned())
      return QualType();

    // Exactly one GC qualifier difference is allowed: __strong is
    // okay if the other type has no GC qualifier but is an Objective
    // C object pointer (i.e. implicitly strong by default).  We fix
    // this by pretending that the unqualified type was actually
    // qualified __strong.
    Qualifiers::GC GC_L = LQuals.getObjCGCAttr();
    Qualifiers::GC GC_R = RQuals.getObjCGCAttr();
    assert((GC_L != GC_R) && "unequal qualifier sets had only equal elements");

    if (GC_L == Qualifiers::Weak || GC_R == Qualifiers::Weak)
      return QualType();

    if (GC_L == Qualifiers::Strong && RHSCan->isObjCObjectPointerType()) {
      return mergeTypes(LHS, getObjCGCQualType(RHS, Qualifiers::Strong),
                        /*OfBlockPointer=*/false,/*Unqualifed=*/false,
                        /*BlockReturnType=*/false, IgnoreBounds);
    }
    if (GC_R == Qualifiers::Strong && LHSCan->isObjCObjectPointerType()) {
      return mergeTypes(getObjCGCQualType(LHS, Qualifiers::Strong), RHS,
                        /*OfBlockPointer=*/false,/*Unqualifed=*/false,
                        /*BlockReturnType=*/false, IgnoreBounds);
    }
    return QualType();
  }

  // Okay, qualifiers are equal.

  Type::TypeClass LHSClass = LHSCan->getTypeClass();
  Type::TypeClass RHSClass = RHSCan->getTypeClass();

  // We want to consider the two function types to be the same for these
  // comparisons, just force one to the other.
  if (LHSClass == Type::FunctionProto) LHSClass = Type::FunctionNoProto;
  if (RHSClass == Type::FunctionProto) RHSClass = Type::FunctionNoProto;

  // Same as above for arrays
  if (LHSClass == Type::VariableArray || LHSClass == Type::IncompleteArray)
    LHSClass = Type::ConstantArray;
  if (RHSClass == Type::VariableArray || RHSClass == Type::IncompleteArray)
    RHSClass = Type::ConstantArray;

  // ObjCInterfaces are just specialized ObjCObjects.
  if (LHSClass == Type::ObjCInterface) LHSClass = Type::ObjCObject;
  if (RHSClass == Type::ObjCInterface) RHSClass = Type::ObjCObject;

  // Canonicalize ExtVector -> Vector.
  if (LHSClass == Type::ExtVector) LHSClass = Type::Vector;
  if (RHSClass == Type::ExtVector) RHSClass = Type::Vector;

  // If the canonical type classes don't match.
  if (LHSClass != RHSClass) {
    // Note that we only have special rules for turning block enum
    // returns into block int returns, not vice-versa.
    if (const EnumType* ETy = LHS->getAs<EnumType>()) {
      return mergeEnumWithInteger(*this, ETy, RHS, false);
    }
    if (const EnumType* ETy = RHS->getAs<EnumType>()) {
      return mergeEnumWithInteger(*this, ETy, LHS, BlockReturnType);
    }
    // allow block pointer type to match an 'id' type.
    if (OfBlockPointer && !BlockReturnType) {
       if (LHS->isObjCIdType() && RHS->isBlockPointerType())
         return LHS;
      if (RHS->isObjCIdType() && LHS->isBlockPointerType())
        return RHS;
    }
    
    return QualType();
  }

  // The canonical type classes match.
  switch (LHSClass) {
#define TYPE(Class, Base)
#define ABSTRACT_TYPE(Class, Base)
#define NON_CANONICAL_UNLESS_DEPENDENT_TYPE(Class, Base) case Type::Class:
#define NON_CANONICAL_TYPE(Class, Base) case Type::Class:
#define DEPENDENT_TYPE(Class, Base) case Type::Class:
#include "clang/AST/TypeNodes.def"
    llvm_unreachable("Non-canonical and dependent types shouldn't get here");

  case Type::Auto:
  case Type::DeducedTemplateSpecialization:
  case Type::LValueReference:
  case Type::RValueReference:
  case Type::MemberPointer:
    llvm_unreachable("C++ should never be in mergeTypes");

  case Type::ObjCInterface:
  case Type::IncompleteArray:
  case Type::VariableArray:
  case Type::FunctionProto:
  case Type::ExtVector:
    llvm_unreachable("Types are eliminated above");

  case Type::Pointer:
  {
    // Merge two pointer types, while trying to preserve typedef info
    const PointerType *LHSptr = LHS->getAs<PointerType>();
    const PointerType *RHSptr = RHS->getAs<PointerType>();
    QualType LHSPointee = LHSptr->getPointeeType();
    QualType RHSPointee = RHSptr->getPointeeType();

    if (LHSptr->getKind() != RHSptr->getKind()) return QualType();

    if (Unqualified) {
      LHSPointee = LHSPointee.getUnqualifiedType();
      RHSPointee = RHSPointee.getUnqualifiedType();
    }
    QualType ResultType = mergeTypes(LHSPointee, RHSPointee, false, 
                                     Unqualified,/*BlockReturnType=*/false,
                                     IgnoreBounds);
    if (ResultType.isNull()) return QualType();
    if (getCanonicalType(LHSPointee) == getCanonicalType(ResultType))
      return LHS;
    if (getCanonicalType(RHSPointee) == getCanonicalType(ResultType))
      return RHS;
    return getPointerType(ResultType);
  }
  case Type::BlockPointer:
  {
    // Merge two block pointer types, while trying to preserve typedef info
    QualType LHSPointee = LHS->getAs<BlockPointerType>()->getPointeeType();
    QualType RHSPointee = RHS->getAs<BlockPointerType>()->getPointeeType();
    if (Unqualified) {
      LHSPointee = LHSPointee.getUnqualifiedType();
      RHSPointee = RHSPointee.getUnqualifiedType();
    }
    if (getLangOpts().OpenCL) {
      Qualifiers LHSPteeQual = LHSPointee.getQualifiers();
      Qualifiers RHSPteeQual = RHSPointee.getQualifiers();
      // Blocks can't be an expression in a ternary operator (OpenCL v2.0
      // 6.12.5) thus the following check is asymmetric.
      if (!LHSPteeQual.isAddressSpaceSupersetOf(RHSPteeQual))
        return QualType();
      LHSPteeQual.removeAddressSpace();
      RHSPteeQual.removeAddressSpace();
      LHSPointee =
          QualType(LHSPointee.getTypePtr(), LHSPteeQual.getAsOpaqueValue());
      RHSPointee =
          QualType(RHSPointee.getTypePtr(), RHSPteeQual.getAsOpaqueValue());
    }
    QualType ResultType = mergeTypes(LHSPointee, RHSPointee, OfBlockPointer,
                                     Unqualified,/*BlockReturnType=*/false,
                                     IgnoreBounds);
    if (ResultType.isNull()) return QualType();
    if (getCanonicalType(LHSPointee) == getCanonicalType(ResultType))
      return LHS;
    if (getCanonicalType(RHSPointee) == getCanonicalType(ResultType))
      return RHS;
    return getBlockPointerType(ResultType);
  }
  case Type::Atomic:
  {
    // Merge two pointer types, while trying to preserve typedef info
    QualType LHSValue = LHS->getAs<AtomicType>()->getValueType();
    QualType RHSValue = RHS->getAs<AtomicType>()->getValueType();
    if (Unqualified) {
      LHSValue = LHSValue.getUnqualifiedType();
      RHSValue = RHSValue.getUnqualifiedType();
    }
    QualType ResultType = mergeTypes(LHSValue, RHSValue, false, 
                                     Unqualified,/*BlockReturnType=*/false,
                                     IgnoreBounds);
    if (ResultType.isNull()) return QualType();
    if (getCanonicalType(LHSValue) == getCanonicalType(ResultType))
      return LHS;
    if (getCanonicalType(RHSValue) == getCanonicalType(ResultType))
      return RHS;
    return getAtomicType(ResultType);
  }
  case Type::ConstantArray:
  {
    const ArrayType *LHSArrayType = getAsArrayType(LHS);
    const ArrayType *RHSArrayType = getAsArrayType(RHS);
    CheckedArrayKind Kind = LHSArrayType->getKind();
    if (Kind != RHSArrayType->getKind()) {
      return QualType();
    }

    const ConstantArrayType* LCAT = getAsConstantArrayType(LHS);
    const ConstantArrayType* RCAT = getAsConstantArrayType(RHS);
    if (LCAT && RCAT && RCAT->getSize() != LCAT->getSize())
        return QualType();

    QualType LHSElem = LHSArrayType->getElementType();
    QualType RHSElem = RHSArrayType->getElementType();
    if (Unqualified) {
      LHSElem = LHSElem.getUnqualifiedType();
      RHSElem = RHSElem.getUnqualifiedType();
    }
    
    QualType ResultType = mergeTypes(LHSElem, RHSElem, false, Unqualified,
                                     /*BlockReturnType=*/false, IgnoreBounds);
    if (ResultType.isNull()) return QualType();
    if (LCAT && getCanonicalType(LHSElem) == getCanonicalType(ResultType))
      return LHS;
    if (RCAT && getCanonicalType(RHSElem) == getCanonicalType(ResultType))
      return RHS;
    if (LCAT) return getConstantArrayType(ResultType, LCAT->getSize(),
                                          ArrayType::ArraySizeModifier(), 0,
                                          Kind);
    if (RCAT) return getConstantArrayType(ResultType, RCAT->getSize(),
                                          ArrayType::ArraySizeModifier(), 0,
                                          Kind);
    const VariableArrayType* LVAT = getAsVariableArrayType(LHS);
    const VariableArrayType* RVAT = getAsVariableArrayType(RHS);
    if (LVAT && getCanonicalType(LHSElem) == getCanonicalType(ResultType))
      return LHS;
    if (RVAT && getCanonicalType(RHSElem) == getCanonicalType(ResultType))
      return RHS;
    if (LVAT) {
      // FIXME: This isn't correct! But tricky to implement because
      // the array's size has to be the size of LHS, but the type
      // has to be different.
      return LHS;
    }
    if (RVAT) {
      // FIXME: This isn't correct! But tricky to implement because
      // the array's size has to be the size of RHS, but the type
      // has to be different.
      return RHS;
    }
    if (getCanonicalType(LHSElem) == getCanonicalType(ResultType)) return LHS;
    if (getCanonicalType(RHSElem) == getCanonicalType(ResultType)) return RHS;
    return getIncompleteArrayType(ResultType,
                                  ArrayType::ArraySizeModifier(), 0,
                                  Kind);
  }
  case Type::FunctionNoProto:
    return mergeFunctionTypes(LHS, RHS, OfBlockPointer, Unqualified,
                              IgnoreBounds);
  case Type::Record:
  case Type::Enum:
    return QualType();
  case Type::Builtin:
    // Only exactly equal builtin types are compatible, which is tested above.
    return QualType();
  case Type::Complex:
    // Distinct complex types are incompatible.
    return QualType();
  case Type::Vector:
    // FIXME: The merged type should be an ExtVector!
    if (areCompatVectorTypes(LHSCan->getAs<VectorType>(),
                             RHSCan->getAs<VectorType>()))
      return LHS;
    return QualType();
  case Type::ObjCObject: {
    // Check if the types are assignment compatible.
    // FIXME: This should be type compatibility, e.g. whether
    // "LHS x; RHS x;" at global scope is legal.
    const ObjCObjectType* LHSIface = LHS->getAs<ObjCObjectType>();
    const ObjCObjectType* RHSIface = RHS->getAs<ObjCObjectType>();
    if (canAssignObjCInterfaces(LHSIface, RHSIface))
      return LHS;

    return QualType();
  }
  case Type::ObjCObjectPointer: {
    if (OfBlockPointer) {
      if (canAssignObjCInterfacesInBlockPointer(
                                          LHS->getAs<ObjCObjectPointerType>(),
                                          RHS->getAs<ObjCObjectPointerType>(),
                                          BlockReturnType))
        return LHS;
      return QualType();
    }
    if (canAssignObjCInterfaces(LHS->getAs<ObjCObjectPointerType>(),
                                RHS->getAs<ObjCObjectPointerType>()))
      return LHS;

    return QualType();
  }
  case Type::Pipe:
  {
    assert(LHS != RHS &&
           "Equivalent pipe types should have already been handled!");
    return QualType();
  }
  case Type::TypeVariable:
    assert(LHS != RHS &&
           "Equivalent type variable types should have already been handled!");
    return QualType();
  }

  llvm_unreachable("Invalid Type::Class!");
}

bool ASTContext::mergeExtParameterInfo(
    const FunctionProtoType *FirstFnType, const FunctionProtoType *SecondFnType,
    bool &CanUseFirst, bool &CanUseSecond,
    SmallVectorImpl<FunctionProtoType::ExtParameterInfo> &NewParamInfos) {
  assert(NewParamInfos.empty() && "param info list not empty");
  CanUseFirst = CanUseSecond = true;
  bool FirstHasInfo = FirstFnType->hasExtParameterInfos();
  bool SecondHasInfo = SecondFnType->hasExtParameterInfos();

  // Fast path: if the first type doesn't have ext parameter infos,
  // we match if and only if the second type also doesn't have them.
  if (!FirstHasInfo && !SecondHasInfo)
    return true;

  bool NeedParamInfo = false;
  size_t E = FirstHasInfo ? FirstFnType->getExtParameterInfos().size()
                          : SecondFnType->getExtParameterInfos().size();

  for (size_t I = 0; I < E; ++I) {
    FunctionProtoType::ExtParameterInfo FirstParam, SecondParam;
    if (FirstHasInfo)
      FirstParam = FirstFnType->getExtParameterInfo(I);
    if (SecondHasInfo)
      SecondParam = SecondFnType->getExtParameterInfo(I);

    // Cannot merge unless everything except the noescape flag matches.
    if (FirstParam.withIsNoEscape(false) != SecondParam.withIsNoEscape(false))
      return false;

    bool FirstNoEscape = FirstParam.isNoEscape();
    bool SecondNoEscape = SecondParam.isNoEscape();
    bool IsNoEscape = FirstNoEscape && SecondNoEscape;
    NewParamInfos.push_back(FirstParam.withIsNoEscape(IsNoEscape));
    if (NewParamInfos.back().getOpaqueValue())
      NeedParamInfo = true;
    if (FirstNoEscape != IsNoEscape)
      CanUseFirst = false;
    if (SecondNoEscape != IsNoEscape)
      CanUseSecond = false;
  }

  if (!NeedParamInfo)
    NewParamInfos.clear();

  return true;
}

void ASTContext::ResetObjCLayout(const ObjCContainerDecl *CD) {
  ObjCLayouts[CD] = nullptr;
}

/// mergeObjCGCQualifiers - This routine merges ObjC's GC attribute of 'LHS' and
/// 'RHS' attributes and returns the merged version; including for function
/// return types.
QualType ASTContext::mergeObjCGCQualifiers(QualType LHS, QualType RHS) {
  QualType LHSCan = getCanonicalType(LHS),
  RHSCan = getCanonicalType(RHS);
  // If two types are identical, they are compatible.
  if (LHSCan == RHSCan)
    return LHS;
  if (RHSCan->isFunctionType()) {
    if (!LHSCan->isFunctionType())
      return QualType();
    QualType OldReturnType =
        cast<FunctionType>(RHSCan.getTypePtr())->getReturnType();
    QualType NewReturnType =
        cast<FunctionType>(LHSCan.getTypePtr())->getReturnType();
    QualType ResReturnType = 
      mergeObjCGCQualifiers(NewReturnType, OldReturnType);
    if (ResReturnType.isNull())
      return QualType();
    if (ResReturnType == NewReturnType || ResReturnType == OldReturnType) {
      // id foo(); ... __strong id foo(); or: __strong id foo(); ... id foo();
      // In either case, use OldReturnType to build the new function type.
      const FunctionType *F = LHS->getAs<FunctionType>();
      if (const FunctionProtoType *FPT = cast<FunctionProtoType>(F)) {
        FunctionProtoType::ExtProtoInfo EPI = FPT->getExtProtoInfo();
        EPI.ExtInfo = getFunctionExtInfo(LHS);
        QualType ResultType =
            getFunctionType(OldReturnType, FPT->getParamTypes(), EPI);
        return ResultType;
      }
    }
    return QualType();
  }
  
  // If the qualifiers are different, the types can still be merged.
  Qualifiers LQuals = LHSCan.getLocalQualifiers();
  Qualifiers RQuals = RHSCan.getLocalQualifiers();
  if (LQuals != RQuals) {
    // If any of these qualifiers are different, we have a type mismatch.
    if (LQuals.getCVRQualifiers() != RQuals.getCVRQualifiers() ||
        LQuals.getAddressSpace() != RQuals.getAddressSpace())
      return QualType();
    
    // Exactly one GC qualifier difference is allowed: __strong is
    // okay if the other type has no GC qualifier but is an Objective
    // C object pointer (i.e. implicitly strong by default).  We fix
    // this by pretending that the unqualified type was actually
    // qualified __strong.
    Qualifiers::GC GC_L = LQuals.getObjCGCAttr();
    Qualifiers::GC GC_R = RQuals.getObjCGCAttr();
    assert((GC_L != GC_R) && "unequal qualifier sets had only equal elements");
    
    if (GC_L == Qualifiers::Weak || GC_R == Qualifiers::Weak)
      return QualType();
    
    if (GC_L == Qualifiers::Strong)
      return LHS;
    if (GC_R == Qualifiers::Strong)
      return RHS;
    return QualType();
  }
  
  if (LHSCan->isObjCObjectPointerType() && RHSCan->isObjCObjectPointerType()) {
    QualType LHSBaseQT = LHS->getAs<ObjCObjectPointerType>()->getPointeeType();
    QualType RHSBaseQT = RHS->getAs<ObjCObjectPointerType>()->getPointeeType();
    QualType ResQT = mergeObjCGCQualifiers(LHSBaseQT, RHSBaseQT);
    if (ResQT == LHSBaseQT)
      return LHS;
    if (ResQT == RHSBaseQT)
      return RHS;
  }
  return QualType();
}

//===--------------------------------------------------------------------===//
//            Predicates For Checked C checked types and bounds
//===--------------------------------------------------------------------===//

static bool lessThan(bool Self, bool Other) {
  return (Self != Other && !Self);
}

bool ASTContext::isAtLeastAsCheckedAs(QualType T1, QualType T2) const {
  if (T1.isNull() || T2.isNull())
    return false;

  if (T1.getQualifiers() != T2.getQualifiers())
    return false;

  T1 = T1.getCanonicalType();
  T2 = T2.getCanonicalType();

  const Type *T1Type = T1.getTypePtr();
  const Type *T2Type = T2.getTypePtr();

  if (T1Type == T2Type)
    return true;

  Type::TypeClass T1TypeClass = T1->getTypeClass();
  if (T1TypeClass != T2Type->getTypeClass())
    return false;

  switch (T1TypeClass) {
  case Type::Pointer: {
    const PointerType *T1PtrType = cast<PointerType>(T1Type);
    const PointerType *T2PtrType = cast<PointerType>(T2Type);
    if (lessThan(T1PtrType->isChecked(), T2PtrType->isChecked()))
      return false;

    QualType T1PointeeType = T1PtrType->getPointeeType();
    QualType T2PointeeType = T2PtrType->getPointeeType();
    if (!isAtLeastAsCheckedAs(T1PointeeType, T2PointeeType))
      return false;

    return true;
  }
  case Type::ConstantArray:
  case Type::IncompleteArray: {
    // check common array properties
    const ArrayType *T1ArrayType = cast<ArrayType>(T1Type);
    const ArrayType *T2ArrayType = cast<ArrayType>(T2Type);
    if (T1ArrayType->getSizeModifier() != T2ArrayType->getSizeModifier())
      return false;

    if (lessThan(T1ArrayType->isChecked(), T2ArrayType->isChecked()))
      return false;

    // If both arrays are checked, but they differ in kind, then
    // one must be a null-terminated array and other must be a
    // regular array.
    if (T1ArrayType->isChecked() && T2ArrayType->isChecked() &&
        T1ArrayType->getKind() != T2ArrayType->getKind())
      return false;

    QualType T1ElementType = T1ArrayType->getElementType();
    QualType T2ElementType = T2ArrayType->getElementType();
    if (!isAtLeastAsCheckedAs(T1ElementType, T2ElementType))
      return false;

    // check properties for specific kinds of arrays
    if (T1TypeClass == Type::ConstantArray) {
      const ConstantArrayType *T1ConstantArrayType =
        cast<ConstantArrayType>(T1Type);
      const ConstantArrayType *T2ConstantArrayType =
        cast<ConstantArrayType>(T2Type);
      if (!llvm::APInt::isSameValue(T1ConstantArrayType->getSize(),
          T2ConstantArrayType->getSize()))
        return false;
    }

    return true;
  }
  case Type::FunctionProto: {
    const FunctionProtoType *T1FuncType =
      cast<FunctionProtoType>(T1Type);
    const FunctionProtoType *T2FuncType =
      cast<FunctionProtoType>(T2Type);

    // Check return types
    QualType T1ReturnType = T1FuncType->getReturnType();
    QualType T2ReturnType = T2FuncType->getReturnType();
    if (!isAtLeastAsCheckedAs(T1ReturnType, T2ReturnType))
      return false;

    // Check parameter types and parameter-specific information.
    unsigned int paramCount = T1FuncType->getNumParams();
    if (paramCount != T2FuncType->getNumParams())
      return false;

    for (unsigned int i = 0; i < paramCount; i++) {
      QualType T1ParamType = T1FuncType->getParamType(i);
      QualType T2ParamType = T2FuncType->getParamType(i);
      if (!isAtLeastAsCheckedAs(T1ParamType, T2ParamType))
        return false;
      // check additional non-type information about parameters
      FunctionProtoType::ExtParameterInfo T1Info =
        T1FuncType->getExtParameterInfo(i);
      FunctionProtoType::ExtParameterInfo T2Info =
        T2FuncType->getExtParameterInfo(i);
      if (T1Info != T2Info)
        return false;
    }

    // Check T2 properties of the function type.
    if (T1FuncType->getExtInfo() != T2FuncType->getExtInfo())
      return false;

    if (T1FuncType->isVariadic() != T2FuncType->isVariadic())
      return false;

    // TODO: if we extend Checked C to C++, check C++-specific properties of
    // function types.

    return true;
  }
  default:
    return false;
  }
}

bool ASTContext::isEqualIgnoringChecked(QualType T1, QualType T2) const {
  if (T1.isNull() || T2.isNull())
    return false;

  if (T1.getQualifiers() != T2.getQualifiers())
    return false;

  T1 = T1.getCanonicalType();
  T2 = T2.getCanonicalType();

  const Type *T1Type = T1.getTypePtr();
  const Type *T2Type = T2.getTypePtr();

  if (T1Type == T2Type)
    return true;

  Type::TypeClass T1TypeClass = T1->getTypeClass();
  if (T1TypeClass != T2Type->getTypeClass())
    return false;

  switch (T1TypeClass) {
  case Type::Pointer: {
    const PointerType *T1PtrType = cast<PointerType>(T1Type);
    const PointerType *T2PtrType = cast<PointerType>(T2Type);
    QualType T1PointeeType = T1PtrType->getPointeeType();
    QualType T2PointeeType = T2PtrType->getPointeeType();
    if (!isEqualIgnoringChecked(T1PointeeType, T2PointeeType))
      return false;

    return true;
  }
  case Type::ConstantArray:
  case Type::IncompleteArray: {
    // check common array properties
    const ArrayType *T1ArrayType = cast<ArrayType>(T1Type);
    const ArrayType *T2ArrayType = cast<ArrayType>(T2Type);
    if (T1ArrayType->getSizeModifier() != T2ArrayType->getSizeModifier())
      return false;

    QualType T1ElementType = T1ArrayType->getElementType();
    QualType T2ElementType = T2ArrayType->getElementType();
    if (!isEqualIgnoringChecked(T1ElementType, T2ElementType))
      return false;

    // check properties for specific kinds of arrays
    if (T1TypeClass == Type::ConstantArray) {
      const ConstantArrayType *T1ConstantArrayType =
        cast<ConstantArrayType>(T1Type);
      const ConstantArrayType *T2ConstantArrayType =
        cast<ConstantArrayType>(T2Type);
      if (!llvm::APInt::isSameValue(T1ConstantArrayType->getSize(),
          T2ConstantArrayType->getSize()))
        return false;
    }

    return true;
  }
  case Type::FunctionProto: {
    const FunctionProtoType *T1FuncType = cast<FunctionProtoType>(T1Type);
    const FunctionProtoType *T2FuncType =
      cast<FunctionProtoType>(T2Type);

    // Check return types
    QualType T1ReturnType = T1FuncType->getReturnType();
    QualType T2ReturnType = T2FuncType->getReturnType();
    if (!isEqualIgnoringChecked(T1ReturnType, T2ReturnType))
      return false;

    // Check parameter types and parameter-specific information.
    unsigned int paramCount = T1FuncType->getNumParams();
    if (paramCount != T2FuncType->getNumParams())
      return false;

    for (unsigned int i = 0; i < paramCount; i++) {
      QualType T1ParamType = T1FuncType->getParamType(i);
      QualType T2ParamType = T2FuncType->getParamType(i);
      if (!isEqualIgnoringChecked(T1ParamType, T2ParamType))
        return false;
    }

    // Check T2 properties of the function type.
    if (T1FuncType->getExtInfo() != T2FuncType->getExtInfo())
      return false;

    if (T1FuncType->isVariadic() != T2FuncType->isVariadic())
      return false;

    // TODO: if we extend Checked C to C++, check C++-specific properties of
    // function types.

    return true;
  }
  default:
    return false;
  }
}

// For the Checked C extension, compute whether a type is allowed to be an
// argument or return type for a no-prototype function.   This computes the
// set of allowed types described in Section 5.5 of the Checked C
// specification.
bool ASTContext::isNotAllowedForNoPrototypeFunction(QualType QT) const {
  if (const PointerType *PT = QT->getAs<PointerType>()) {
    if (PT->isChecked())
      return true;
    if (PT->isFunctionPointerType())
      return isNotAllowedForNoPrototypeFunction(PT->getPointeeType());
    // Unchecked pointer types are allowed
    return false;
  } else if (QT->isCheckedArrayType())
    return true;
  else if (const FunctionType *FT = QT->getAs<FunctionType>()) {
    QualType RetType = FT->getReturnType();
    if (isNotAllowedForNoPrototypeFunction(RetType))
      return true;
    if (const FunctionProtoType *FPT = FT->getAs<FunctionProtoType>()) {
      if (FPT->hasReturnBounds())
        return true;
      unsigned NumParams = FPT->getNumParams();
      for (unsigned I=0; I< NumParams; ++I) {
        if (isNotAllowedForNoPrototypeFunction(FPT->getParamType(I)))
          return true;
        if (FPT->getParamBounds(I))
          return true;
      }
    }
  } else if (const RecordType *RT = QT->getAs<RecordType>()) {
     const RecordDecl *RD = RT->getDecl();
     if (const RecordDecl *Def = RD->getDefinition()) {
       for (const auto *FieldDecl : Def->fields()) {
         QualType FieldType = FieldDecl->getType();
         if (isNotAllowedForNoPrototypeFunction(FieldType))
           return true;
         if (FieldDecl->getBoundsExpr() &&
             !FieldType->isUncheckedPointerType())
           return true;
       }
    }
  }
  return false;
}

bool ASTContext::EquivalentBounds(const BoundsExpr *Expr1, const BoundsExpr *Expr2) {
  if (Expr1 && Expr2) {
    Lexicographic::Result Cmp = Lexicographic(*this, nullptr).CompareExpr(Expr1, Expr2);
    return Cmp == Lexicographic::Result::Equal;
  }

  // One or both bounds expressions are null pointers.
  if (Expr1 && !Expr2)
    return Expr1->isUnknown();

  if (!Expr1 && Expr2)
    return Expr2->isUnknown();

 // Both must be null pointers.
  return true;
}

BoundsExpr *ASTContext::getPrebuiltCountZero() {
  if (!PrebuiltCountZero) {
    llvm::APInt Zero(getIntWidth(IntTy), 0);
    IntegerLiteral *ZeroLiteral = new (*this) IntegerLiteral(*this, Zero, IntTy, SourceLocation());
    PrebuiltCountZero =
      new (*this) CountBoundsExpr(BoundsExpr::Kind::ElementCount,
                                  ZeroLiteral, SourceLocation(), SourceLocation());
    PrebuiltCountZero->setCompilerGenerated(true);
  }
  return PrebuiltCountZero;
}

BoundsExpr *ASTContext::getPrebuiltCountOne() {
  if (!PrebuiltCountOne) {
    llvm::APInt One(getIntWidth(IntTy), 1);
    IntegerLiteral *OneLiteral = new (*this) IntegerLiteral(*this, One, IntTy,
                                                            SourceLocation());
    PrebuiltCountOne =
      new (*this) CountBoundsExpr(BoundsExpr::Kind::ElementCount,
                                  OneLiteral, SourceLocation(),
                                  SourceLocation());
    PrebuiltCountOne->setCompilerGenerated(true);
  }
  return PrebuiltCountOne;
}

BoundsExpr *ASTContext::getPrebuiltByteCountOne() {
  if (!PrebuiltByteCountOne) {
    llvm::APInt One(getIntWidth(IntTy), 1);
    IntegerLiteral *OneLiteral = new (*this) IntegerLiteral(*this, One, IntTy,
                                                            SourceLocation());
    PrebuiltByteCountOne =
      new (*this) CountBoundsExpr(BoundsExpr::Kind::ByteCount,
                                  OneLiteral, SourceLocation(),
                                  SourceLocation());
    PrebuiltByteCountOne->setCompilerGenerated(true);
  }
  return PrebuiltByteCountOne;
}

BoundsExpr *ASTContext::getPrebuiltBoundsUnknown() {
  if (!PrebuiltBoundsUnknown) {
    PrebuiltBoundsUnknown =
      new (*this) NullaryBoundsExpr(BoundsExpr::Kind::Unknown,
                                    SourceLocation(), SourceLocation());
    PrebuiltBoundsUnknown->setCompilerGenerated(true);
  }
  return PrebuiltBoundsUnknown;
}

//===----------------------------------------------------------------------===//
//                         Integer Predicates
//===----------------------------------------------------------------------===//

unsigned ASTContext::getIntWidth(QualType T) const {
  if (const EnumType *ET = T->getAs<EnumType>())
    T = ET->getDecl()->getIntegerType();
  if (T->isBooleanType())
    return 1;
  // For builtin types, just use the standard type sizing method
  return (unsigned)getTypeSize(T);
}

QualType ASTContext::getCorrespondingUnsignedType(QualType T) const {
  assert(T->hasSignedIntegerRepresentation() && "Unexpected type");
  
  // Turn <4 x signed int> -> <4 x unsigned int>
  if (const VectorType *VTy = T->getAs<VectorType>())
    return getVectorType(getCorrespondingUnsignedType(VTy->getElementType()),
                         VTy->getNumElements(), VTy->getVectorKind());

  // For enums, we return the unsigned version of the base type.
  if (const EnumType *ETy = T->getAs<EnumType>())
    T = ETy->getDecl()->getIntegerType();
  
  const BuiltinType *BTy = T->getAs<BuiltinType>();
  assert(BTy && "Unexpected signed integer type");
  switch (BTy->getKind()) {
  case BuiltinType::Char_S:
  case BuiltinType::SChar:
    return UnsignedCharTy;
  case BuiltinType::Short:
    return UnsignedShortTy;
  case BuiltinType::Int:
    return UnsignedIntTy;
  case BuiltinType::Long:
    return UnsignedLongTy;
  case BuiltinType::LongLong:
    return UnsignedLongLongTy;
  case BuiltinType::Int128:
    return UnsignedInt128Ty;
  default:
    llvm_unreachable("Unexpected signed integer type");
  }
}

ASTMutationListener::~ASTMutationListener() { }

void ASTMutationListener::DeducedReturnType(const FunctionDecl *FD,
                                            QualType ReturnType) {}

//===----------------------------------------------------------------------===//
//                          Builtin Type Computation
//===----------------------------------------------------------------------===//

/// DecodeTypeFromStr - This decodes one type descriptor from Str, advancing the
/// pointer over the consumed characters.  This returns the resultant type.  If
/// AllowTypeModifiers is false then modifier like * are not parsed, just basic
/// types.  This allows "v2i*" to be parsed as a pointer to a v2i instead of
/// a vector of "i*".
///
/// RequiresICE is filled in on return to indicate whether the value is required
/// to be an Integer Constant Expression.
static QualType DecodeTypeFromStr(const char *&Str, const ASTContext &Context,
                                  ASTContext::GetBuiltinTypeError &Error,
                                  bool &RequiresICE,
                                  bool AllowTypeModifiers) {
  // Modifiers.
  int HowLong = 0;
  bool Signed = false, Unsigned = false;
  RequiresICE = false;
  
  // Read the prefixed modifiers first.
  bool Done = false;
  #ifndef NDEBUG
  bool IsSpecialLong = false;
  #endif
  while (!Done) {
    switch (*Str++) {
    default: Done = true; --Str; break;
    case 'I':
      RequiresICE = true;
      break;
    case 'S':
      assert(!Unsigned && "Can't use both 'S' and 'U' modifiers!");
      assert(!Signed && "Can't use 'S' modifier multiple times!");
      Signed = true;
      break;
    case 'U':
      assert(!Signed && "Can't use both 'S' and 'U' modifiers!");
      assert(!Unsigned && "Can't use 'U' modifier multiple times!");
      Unsigned = true;
      break;
    case 'L':
      assert(!IsSpecialLong && "Can't use 'L' with 'W' or 'N' modifiers");
      assert(HowLong <= 2 && "Can't have LLLL modifier");
      ++HowLong;
      break;
    case 'N': {
      // 'N' behaves like 'L' for all non LP64 targets and 'int' otherwise.
      assert(!IsSpecialLong && "Can't use two 'N' or 'W' modifiers!");
      assert(HowLong == 0 && "Can't use both 'L' and 'N' modifiers!");
      #ifndef NDEBUG
      IsSpecialLong = true;
      #endif
      if (Context.getTargetInfo().getLongWidth() == 32)
        ++HowLong;
      break;
    }
    case 'W':
      // This modifier represents int64 type.
      assert(!IsSpecialLong && "Can't use two 'N' or 'W' modifiers!");
      assert(HowLong == 0 && "Can't use both 'L' and 'W' modifiers!");
      #ifndef NDEBUG
      IsSpecialLong = true;
      #endif
      switch (Context.getTargetInfo().getInt64Type()) {
      default:
        llvm_unreachable("Unexpected integer type");
      case TargetInfo::SignedLong:
        HowLong = 1;
        break;
      case TargetInfo::SignedLongLong:
        HowLong = 2;
        break;
      }
      break;
    }
  }

  QualType Type;

  // Read the base type.
  switch (*Str++) {
  default: llvm_unreachable("Unknown builtin type letter!");
  case 'v':
    assert(HowLong == 0 && !Signed && !Unsigned &&
           "Bad modifiers used with 'v'!");
    Type = Context.VoidTy;
    break;
  case 'h':
    assert(HowLong == 0 && !Signed && !Unsigned &&
           "Bad modifiers used with 'h'!");
    Type = Context.HalfTy;
    break;
  case 'f':
    assert(HowLong == 0 && !Signed && !Unsigned &&
           "Bad modifiers used with 'f'!");
    Type = Context.FloatTy;
    break;
  case 'd':
    assert(HowLong < 2 && !Signed && !Unsigned &&
           "Bad modifiers used with 'd'!");
    if (HowLong)
      Type = Context.LongDoubleTy;
    else
      Type = Context.DoubleTy;
    break;
  case 's':
    assert(HowLong == 0 && "Bad modifiers used with 's'!");
    if (Unsigned)
      Type = Context.UnsignedShortTy;
    else
      Type = Context.ShortTy;
    break;
  case 'i':
    if (HowLong == 3)
      Type = Unsigned ? Context.UnsignedInt128Ty : Context.Int128Ty;
    else if (HowLong == 2)
      Type = Unsigned ? Context.UnsignedLongLongTy : Context.LongLongTy;
    else if (HowLong == 1)
      Type = Unsigned ? Context.UnsignedLongTy : Context.LongTy;
    else
      Type = Unsigned ? Context.UnsignedIntTy : Context.IntTy;
    break;
  case 'c':
    assert(HowLong == 0 && "Bad modifiers used with 'c'!");
    if (Signed)
      Type = Context.SignedCharTy;
    else if (Unsigned)
      Type = Context.UnsignedCharTy;
    else
      Type = Context.CharTy;
    break;
  case 'b': // boolean
    assert(HowLong == 0 && !Signed && !Unsigned && "Bad modifiers for 'b'!");
    Type = Context.BoolTy;
    break;
  case 'z':  // size_t.
    assert(HowLong == 0 && !Signed && !Unsigned && "Bad modifiers for 'z'!");
    Type = Context.getSizeType();
    break;
  case 'w':  // wchar_t.
    assert(HowLong == 0 && !Signed && !Unsigned && "Bad modifiers for 'w'!");
    Type = Context.getWideCharType();
    break;
  case 'F':
    Type = Context.getCFConstantStringType();
    break;
  case 'G':
    Type = Context.getObjCIdType();
    break;
  case 'H':
    Type = Context.getObjCSelType();
    break;
  case 'M':
    Type = Context.getObjCSuperType();
    break;
  case 'a':
    Type = Context.getBuiltinVaListType();
    assert(!Type.isNull() && "builtin va list type not initialized!");
    break;
  case 'A':
    // This is a "reference" to a va_list; however, what exactly
    // this means depends on how va_list is defined. There are two
    // different kinds of va_list: ones passed by value, and ones
    // passed by reference.  An example of a by-value va_list is
    // x86, where va_list is a char*. An example of by-ref va_list
    // is x86-64, where va_list is a __va_list_tag[1]. For x86,
    // we want this argument to be a char*&; for x86-64, we want
    // it to be a __va_list_tag*.
    Type = Context.getBuiltinVaListType();
    assert(!Type.isNull() && "builtin va list type not initialized!");
    if (Type->isArrayType())
      Type = Context.getArrayDecayedType(Type);
    else
      Type = Context.getLValueReferenceType(Type);
    break;
  case 'V': {
    char *End;
    unsigned NumElements = strtoul(Str, &End, 10);
    assert(End != Str && "Missing vector size");
    Str = End;

    QualType ElementType = DecodeTypeFromStr(Str, Context, Error, 
                                             RequiresICE, false);
    assert(!RequiresICE && "Can't require vector ICE");
    
    // TODO: No way to make AltiVec vectors in builtins yet.
    Type = Context.getVectorType(ElementType, NumElements,
                                 VectorType::GenericVector);
    break;
  }
  case 'E': {
    char *End;
    
    unsigned NumElements = strtoul(Str, &End, 10);
    assert(End != Str && "Missing vector size");
    
    Str = End;
    
    QualType ElementType = DecodeTypeFromStr(Str, Context, Error, RequiresICE,
                                             false);
    Type = Context.getExtVectorType(ElementType, NumElements);
    break;    
  }
  case 'X': {
    QualType ElementType = DecodeTypeFromStr(Str, Context, Error, RequiresICE,
                                             false);
    assert(!RequiresICE && "Can't require complex ICE");
    Type = Context.getComplexType(ElementType);
    break;
  }  
  case 'Y' : {
    Type = Context.getPointerDiffType();
    break;
  }
  case 'P':
    Type = Context.getFILEType();
    if (Type.isNull()) {
      Error = ASTContext::GE_Missing_stdio;
      return QualType();
    }
    break;
  case 'J':
    if (Signed)
      Type = Context.getsigjmp_bufType();
    else
      Type = Context.getjmp_bufType();

    if (Type.isNull()) {
      Error = ASTContext::GE_Missing_setjmp;
      return QualType();
    }
    break;
  case 'K':
    assert(HowLong == 0 && !Signed && !Unsigned && "Bad modifiers for 'K'!");
    Type = Context.getucontext_tType();

    if (Type.isNull()) {
      Error = ASTContext::GE_Missing_ucontext;
      return QualType();
    }
    break;
  case 'p':
    Type = Context.getProcessIDType();
    break;
  }

  // If there are modifiers and if we're allowed to parse them, go for it.
  Done = !AllowTypeModifiers;
  while (!Done) {
    switch (char c = *Str++) {
    default: Done = true; --Str; break;
    case '*':
    case '&': {
      // Both pointers and references can have their pointee types
      // qualified with an address space.
      char *End;
      unsigned AddrSpace = strtoul(Str, &End, 10);
      if (End != Str && AddrSpace != 0) {
        Type = Context.getAddrSpaceQualType(Type,
                                            getLangASFromTargetAS(AddrSpace));
        Str = End;
      }
      if (c == '*')
        Type = Context.getPointerType(Type);
      else
        Type = Context.getLValueReferenceType(Type);
      break;
    }
    // FIXME: There's no way to have a built-in with an rvalue ref arg.
    case 'C':
      Type = Type.withConst();
      break;
    case 'D':
      Type = Context.getVolatileType(Type);
      break;
    case 'R':
      Type = Type.withRestrict();
      break;
    }
  }
  
  assert((!RequiresICE || Type->isIntegralOrEnumerationType()) &&
         "Integer constant 'I' type must be an integer"); 

  return Type;
}

/// GetBuiltinType - Return the type for the specified builtin.
QualType ASTContext::GetBuiltinType(unsigned Id,
                                    GetBuiltinTypeError &Error,
                                    unsigned *IntegerConstantArgs) const {
  const char *TypeStr = BuiltinInfo.getTypeString(Id);

  SmallVector<QualType, 8> ArgTypes;

  bool RequiresICE = false;
  Error = GE_None;
  QualType ResType = DecodeTypeFromStr(TypeStr, *this, Error,
                                       RequiresICE, true);
  if (Error != GE_None)
    return QualType();
  
  assert(!RequiresICE && "Result of intrinsic cannot be required to be an ICE");
  
  while (TypeStr[0] && TypeStr[0] != '.') {
    QualType Ty = DecodeTypeFromStr(TypeStr, *this, Error, RequiresICE, true);
    if (Error != GE_None)
      return QualType();

    // If this argument is required to be an IntegerConstantExpression and the
    // caller cares, fill in the bitmask we return.
    if (RequiresICE && IntegerConstantArgs)
      *IntegerConstantArgs |= 1 << ArgTypes.size();
    
    // Do array -> pointer decay.  The builtin should use the decayed type.
    if (Ty->isArrayType())
      Ty = getArrayDecayedType(Ty);

    ArgTypes.push_back(Ty);
  }

  if (Id == Builtin::BI__GetExceptionInfo)
    return QualType();

  assert((TypeStr[0] != '.' || TypeStr[1] == 0) &&
         "'.' should only occur at end of builtin type list!");

  FunctionType::ExtInfo EI(CC_C);
  if (BuiltinInfo.isNoReturn(Id)) EI = EI.withNoReturn(true);

  bool Variadic = (TypeStr[0] == '.');

  // We really shouldn't be making a no-proto type here.
  if (ArgTypes.empty() && Variadic && !getLangOpts().CPlusPlus)
    return getFunctionNoProtoType(ResType, EI);

  FunctionProtoType::ExtProtoInfo EPI;
  EPI.ExtInfo = EI;
  EPI.Variadic = Variadic;
  if (getLangOpts().CPlusPlus && BuiltinInfo.isNoThrow(Id))
    EPI.ExceptionSpec.Type =
        getLangOpts().CPlusPlus11 ? EST_BasicNoexcept : EST_DynamicNone;

  return getFunctionType(ResType, ArgTypes, EPI);
}

static GVALinkage basicGVALinkageForFunction(const ASTContext &Context,
                                             const FunctionDecl *FD) {
  if (!FD->isExternallyVisible())
    return GVA_Internal;

  GVALinkage External;
  switch (FD->getTemplateSpecializationKind()) {
  case TSK_Undeclared:
  case TSK_ExplicitSpecialization:
    External = GVA_StrongExternal;
    break;

  case TSK_ExplicitInstantiationDefinition:
    return GVA_StrongODR;

  // C++11 [temp.explicit]p10:
  //   [ Note: The intent is that an inline function that is the subject of
  //   an explicit instantiation declaration will still be implicitly
  //   instantiated when used so that the body can be considered for
  //   inlining, but that no out-of-line copy of the inline function would be
  //   generated in the translation unit. -- end note ]
  case TSK_ExplicitInstantiationDeclaration:
    return GVA_AvailableExternally;

  case TSK_ImplicitInstantiation:
    External = GVA_DiscardableODR;
    break;
  }

  if (!FD->isInlined())
    return External;

  if ((!Context.getLangOpts().CPlusPlus &&
       !Context.getTargetInfo().getCXXABI().isMicrosoft() &&
       !FD->hasAttr<DLLExportAttr>()) ||
      FD->hasAttr<GNUInlineAttr>()) {
    // FIXME: This doesn't match gcc's behavior for dllexport inline functions.

    // GNU or C99 inline semantics. Determine whether this symbol should be
    // externally visible.
    if (FD->isInlineDefinitionExternallyVisible())
      return External;

    // C99 inline semantics, where the symbol is not externally visible.
    return GVA_AvailableExternally;
  }

  // Functions specified with extern and inline in -fms-compatibility mode
  // forcibly get emitted.  While the body of the function cannot be later
  // replaced, the function definition cannot be discarded.
  if (FD->isMSExternInline())
    return GVA_StrongODR;

  return GVA_DiscardableODR;
}

static GVALinkage adjustGVALinkageForAttributes(const ASTContext &Context,
                                                const Decl *D, GVALinkage L) {
  // See http://msdn.microsoft.com/en-us/library/xa0d9ste.aspx
  // dllexport/dllimport on inline functions.
  if (D->hasAttr<DLLImportAttr>()) {
    if (L == GVA_DiscardableODR || L == GVA_StrongODR)
      return GVA_AvailableExternally;
  } else if (D->hasAttr<DLLExportAttr>()) {
    if (L == GVA_DiscardableODR)
      return GVA_StrongODR;
  } else if (Context.getLangOpts().CUDA && Context.getLangOpts().CUDAIsDevice &&
             D->hasAttr<CUDAGlobalAttr>()) {
    // Device-side functions with __global__ attribute must always be
    // visible externally so they can be launched from host.
    if (L == GVA_DiscardableODR || L == GVA_Internal)
      return GVA_StrongODR;
  }
  return L;
}

/// Adjust the GVALinkage for a declaration based on what an external AST source
/// knows about whether there can be other definitions of this declaration.
static GVALinkage
adjustGVALinkageForExternalDefinitionKind(const ASTContext &Ctx, const Decl *D,
                                          GVALinkage L) {
  ExternalASTSource *Source = Ctx.getExternalSource();
  if (!Source)
    return L;

  switch (Source->hasExternalDefinitions(D)) {
  case ExternalASTSource::EK_Never:
    // Other translation units rely on us to provide the definition.
    if (L == GVA_DiscardableODR)
      return GVA_StrongODR;
    break;

  case ExternalASTSource::EK_Always:
    return GVA_AvailableExternally;

  case ExternalASTSource::EK_ReplyHazy:
    break;
  }
  return L;
}

GVALinkage ASTContext::GetGVALinkageForFunction(const FunctionDecl *FD) const {
  return adjustGVALinkageForExternalDefinitionKind(*this, FD,
           adjustGVALinkageForAttributes(*this, FD,
             basicGVALinkageForFunction(*this, FD)));
}

static GVALinkage basicGVALinkageForVariable(const ASTContext &Context,
                                             const VarDecl *VD) {
  if (!VD->isExternallyVisible())
    return GVA_Internal;

  if (VD->isStaticLocal()) {
    const DeclContext *LexicalContext = VD->getParentFunctionOrMethod();
    while (LexicalContext && !isa<FunctionDecl>(LexicalContext))
      LexicalContext = LexicalContext->getLexicalParent();

    // ObjC Blocks can create local variables that don't have a FunctionDecl
    // LexicalContext.
    if (!LexicalContext)
      return GVA_DiscardableODR;

    // Otherwise, let the static local variable inherit its linkage from the
    // nearest enclosing function.
    auto StaticLocalLinkage =
        Context.GetGVALinkageForFunction(cast<FunctionDecl>(LexicalContext));

    // Itanium ABI 5.2.2: "Each COMDAT group [for a static local variable] must
    // be emitted in any object with references to the symbol for the object it
    // contains, whether inline or out-of-line."
    // Similar behavior is observed with MSVC. An alternative ABI could use
    // StrongODR/AvailableExternally to match the function, but none are
    // known/supported currently.
    if (StaticLocalLinkage == GVA_StrongODR ||
        StaticLocalLinkage == GVA_AvailableExternally)
      return GVA_DiscardableODR;
    return StaticLocalLinkage;
  }

  // MSVC treats in-class initialized static data members as definitions.
  // By giving them non-strong linkage, out-of-line definitions won't
  // cause link errors.
  if (Context.isMSStaticDataMemberInlineDefinition(VD))
    return GVA_DiscardableODR;

  // Most non-template variables have strong linkage; inline variables are
  // linkonce_odr or (occasionally, for compatibility) weak_odr.
  GVALinkage StrongLinkage;
  switch (Context.getInlineVariableDefinitionKind(VD)) {
  case ASTContext::InlineVariableDefinitionKind::None:
    StrongLinkage = GVA_StrongExternal;
    break;
  case ASTContext::InlineVariableDefinitionKind::Weak:
  case ASTContext::InlineVariableDefinitionKind::WeakUnknown:
    StrongLinkage = GVA_DiscardableODR;
    break;
  case ASTContext::InlineVariableDefinitionKind::Strong:
    StrongLinkage = GVA_StrongODR;
    break;
  }

  switch (VD->getTemplateSpecializationKind()) {
  case TSK_Undeclared:
    return StrongLinkage;

  case TSK_ExplicitSpecialization:
    return Context.getTargetInfo().getCXXABI().isMicrosoft() &&
                   VD->isStaticDataMember()
               ? GVA_StrongODR
               : StrongLinkage;

  case TSK_ExplicitInstantiationDefinition:
    return GVA_StrongODR;

  case TSK_ExplicitInstantiationDeclaration:
    return GVA_AvailableExternally;

  case TSK_ImplicitInstantiation:
    return GVA_DiscardableODR;
  }

  llvm_unreachable("Invalid Linkage!");
}

GVALinkage ASTContext::GetGVALinkageForVariable(const VarDecl *VD) {
  return adjustGVALinkageForExternalDefinitionKind(*this, VD,
           adjustGVALinkageForAttributes(*this, VD,
             basicGVALinkageForVariable(*this, VD)));
}

bool ASTContext::DeclMustBeEmitted(const Decl *D) {
  if (const VarDecl *VD = dyn_cast<VarDecl>(D)) {
    if (!VD->isFileVarDecl())
      return false;
    // Global named register variables (GNU extension) are never emitted.
    if (VD->getStorageClass() == SC_Register)
      return false;
    if (VD->getDescribedVarTemplate() ||
        isa<VarTemplatePartialSpecializationDecl>(VD))
      return false;
  } else if (const FunctionDecl *FD = dyn_cast<FunctionDecl>(D)) {
    // We never need to emit an uninstantiated function template.
    if (FD->getTemplatedKind() == FunctionDecl::TK_FunctionTemplate)
      return false;
  } else if (isa<PragmaCommentDecl>(D))
    return true;
  else if (isa<OMPThreadPrivateDecl>(D) ||
           D->hasAttr<OMPDeclareTargetDeclAttr>())
    return true;
  else if (isa<PragmaDetectMismatchDecl>(D))
    return true;
  else if (isa<OMPThreadPrivateDecl>(D))
    return !D->getDeclContext()->isDependentContext();
  else if (isa<OMPDeclareReductionDecl>(D))
    return !D->getDeclContext()->isDependentContext();
  else if (isa<ImportDecl>(D))
    return true;
  else
    return false;

  // If this is a member of a class template, we do not need to emit it.
  if (D->getDeclContext()->isDependentContext())
    return false;

  // Weak references don't produce any output by themselves.
  if (D->hasAttr<WeakRefAttr>())
    return false;

  // Aliases and used decls are required.
  if (D->hasAttr<AliasAttr>() || D->hasAttr<UsedAttr>())
    return true;

  if (const FunctionDecl *FD = dyn_cast<FunctionDecl>(D)) {
    // Forward declarations aren't required.
    if (!FD->doesThisDeclarationHaveABody())
      return FD->doesDeclarationForceExternallyVisibleDefinition();

    // Constructors and destructors are required.
    if (FD->hasAttr<ConstructorAttr>() || FD->hasAttr<DestructorAttr>())
      return true;
    
    // The key function for a class is required.  This rule only comes
    // into play when inline functions can be key functions, though.
    if (getTargetInfo().getCXXABI().canKeyFunctionBeInline()) {
      if (const CXXMethodDecl *MD = dyn_cast<CXXMethodDecl>(FD)) {
        const CXXRecordDecl *RD = MD->getParent();
        if (MD->isOutOfLine() && RD->isDynamicClass()) {
          const CXXMethodDecl *KeyFunc = getCurrentKeyFunction(RD);
          if (KeyFunc && KeyFunc->getCanonicalDecl() == MD->getCanonicalDecl())
            return true;
        }
      }
    }

    GVALinkage Linkage = GetGVALinkageForFunction(FD);

    // static, static inline, always_inline, and extern inline functions can
    // always be deferred.  Normal inline functions can be deferred in C99/C++.
    // Implicit template instantiations can also be deferred in C++.
    return !isDiscardableGVALinkage(Linkage);
  }
  
  const VarDecl *VD = cast<VarDecl>(D);
  assert(VD->isFileVarDecl() && "Expected file scoped var");

  if (VD->isThisDeclarationADefinition() == VarDecl::DeclarationOnly &&
      !isMSStaticDataMemberInlineDefinition(VD))
    return false;

  // Variables that can be needed in other TUs are required.
  auto Linkage = GetGVALinkageForVariable(VD);
  if (!isDiscardableGVALinkage(Linkage))
    return true;

  // We never need to emit a variable that is available in another TU.
  if (Linkage == GVA_AvailableExternally)
    return false;

  // Variables that have destruction with side-effects are required.
  if (VD->getType().isDestructedType())
    return true;

  // Variables that have initialization with side-effects are required.
  if (VD->getInit() && VD->getInit()->HasSideEffects(*this) &&
      // We can get a value-dependent initializer during error recovery.
      (VD->getInit()->isValueDependent() || !VD->evaluateValue()))
    return true;

  // Likewise, variables with tuple-like bindings are required if their
  // bindings have side-effects.
  if (auto *DD = dyn_cast<DecompositionDecl>(VD))
    for (auto *BD : DD->bindings())
      if (auto *BindingVD = BD->getHoldingVar())
        if (DeclMustBeEmitted(BindingVD))
          return true;

  return false;
}

CallingConv ASTContext::getDefaultCallingConvention(bool IsVariadic,
                                                    bool IsCXXMethod) const {
  // Pass through to the C++ ABI object
  if (IsCXXMethod)
    return ABI->getDefaultMethodCallConv(IsVariadic);

  switch (LangOpts.getDefaultCallingConv()) {
  case LangOptions::DCC_None:
    break;
  case LangOptions::DCC_CDecl:
    return CC_C;
  case LangOptions::DCC_FastCall:
    if (getTargetInfo().hasFeature("sse2") && !IsVariadic)
      return CC_X86FastCall;
    break;
  case LangOptions::DCC_StdCall:
    if (!IsVariadic)
      return CC_X86StdCall;
    break;
  case LangOptions::DCC_VectorCall:
    // __vectorcall cannot be applied to variadic functions.
    if (!IsVariadic)
      return CC_X86VectorCall;
    break;
  }
  return Target->getDefaultCallingConv(TargetInfo::CCMT_Unknown);
}

bool ASTContext::isNearlyEmpty(const CXXRecordDecl *RD) const {
  // Pass through to the C++ ABI object
  return ABI->isNearlyEmpty(RD);
}

VTableContextBase *ASTContext::getVTableContext() {
  if (!VTContext.get()) {
    if (Target->getCXXABI().isMicrosoft())
      VTContext.reset(new MicrosoftVTableContext(*this));
    else
      VTContext.reset(new ItaniumVTableContext(*this));
  }
  return VTContext.get();
}

MangleContext *ASTContext::createMangleContext() {
  switch (Target->getCXXABI().getKind()) {
  case TargetCXXABI::GenericAArch64:
  case TargetCXXABI::GenericItanium:
  case TargetCXXABI::GenericARM:
  case TargetCXXABI::GenericMIPS:
  case TargetCXXABI::iOS:
  case TargetCXXABI::iOS64:
  case TargetCXXABI::WebAssembly:
  case TargetCXXABI::WatchOS:
    return ItaniumMangleContext::create(*this, getDiagnostics());
  case TargetCXXABI::Microsoft:
    return MicrosoftMangleContext::create(*this, getDiagnostics());
  }
  llvm_unreachable("Unsupported ABI");
}

CXXABI::~CXXABI() {}

size_t ASTContext::getSideTableAllocatedMemory() const {
  return ASTRecordLayouts.getMemorySize() +
         llvm::capacity_in_bytes(ObjCLayouts) +
         llvm::capacity_in_bytes(KeyFunctions) +
         llvm::capacity_in_bytes(ObjCImpls) +
         llvm::capacity_in_bytes(BlockVarCopyInits) +
         llvm::capacity_in_bytes(DeclAttrs) +
         llvm::capacity_in_bytes(TemplateOrInstantiation) +
         llvm::capacity_in_bytes(InstantiatedFromUsingDecl) +
         llvm::capacity_in_bytes(InstantiatedFromUsingShadowDecl) +
         llvm::capacity_in_bytes(InstantiatedFromUnnamedFieldDecl) +
         llvm::capacity_in_bytes(OverriddenMethods) +
         llvm::capacity_in_bytes(Types) +
         llvm::capacity_in_bytes(VariableArrayTypes) +
         llvm::capacity_in_bytes(ClassScopeSpecializationPattern);
}

/// getIntTypeForBitwidth -
/// sets integer QualTy according to specified details:
/// bitwidth, signed/unsigned.
/// Returns empty type if there is no appropriate target types.
QualType ASTContext::getIntTypeForBitwidth(unsigned DestWidth,
                                           unsigned Signed) const {
  TargetInfo::IntType Ty = getTargetInfo().getIntTypeByWidth(DestWidth, Signed);
  CanQualType QualTy = getFromTargetType(Ty);
  if (!QualTy && DestWidth == 128)
    return Signed ? Int128Ty : UnsignedInt128Ty;
  return QualTy;
}

/// getRealTypeForBitwidth -
/// sets floating point QualTy according to specified bitwidth.
/// Returns empty type if there is no appropriate target types.
QualType ASTContext::getRealTypeForBitwidth(unsigned DestWidth) const {
  TargetInfo::RealType Ty = getTargetInfo().getRealTypeByWidth(DestWidth);
  switch (Ty) {
  case TargetInfo::Float:
    return FloatTy;
  case TargetInfo::Double:
    return DoubleTy;
  case TargetInfo::LongDouble:
    return LongDoubleTy;
  case TargetInfo::Float128:
    return Float128Ty;
  case TargetInfo::NoFloat:
    return QualType();
  }

  llvm_unreachable("Unhandled TargetInfo::RealType value");
}

void ASTContext::setManglingNumber(const NamedDecl *ND, unsigned Number) {
  if (Number > 1)
    MangleNumbers[ND] = Number;
}

unsigned ASTContext::getManglingNumber(const NamedDecl *ND) const {
  auto I = MangleNumbers.find(ND);
  return I != MangleNumbers.end() ? I->second : 1;
}

void ASTContext::setStaticLocalNumber(const VarDecl *VD, unsigned Number) {
  if (Number > 1)
    StaticLocalNumbers[VD] = Number;
}

unsigned ASTContext::getStaticLocalNumber(const VarDecl *VD) const {
  auto I = StaticLocalNumbers.find(VD);
  return I != StaticLocalNumbers.end() ? I->second : 1;
}

MangleNumberingContext &
ASTContext::getManglingNumberContext(const DeclContext *DC) {
  assert(LangOpts.CPlusPlus);  // We don't need mangling numbers for plain C.
  std::unique_ptr<MangleNumberingContext> &MCtx = MangleNumberingContexts[DC];
  if (!MCtx)
    MCtx = createMangleNumberingContext();
  return *MCtx;
}

std::unique_ptr<MangleNumberingContext>
ASTContext::createMangleNumberingContext() const {
  return ABI->createMangleNumberingContext();
}

const CXXConstructorDecl *
ASTContext::getCopyConstructorForExceptionObject(CXXRecordDecl *RD) {
  return ABI->getCopyConstructorForExceptionObject(
      cast<CXXRecordDecl>(RD->getFirstDecl()));
}

void ASTContext::addCopyConstructorForExceptionObject(CXXRecordDecl *RD,
                                                      CXXConstructorDecl *CD) {
  return ABI->addCopyConstructorForExceptionObject(
      cast<CXXRecordDecl>(RD->getFirstDecl()),
      cast<CXXConstructorDecl>(CD->getFirstDecl()));
}

void ASTContext::addTypedefNameForUnnamedTagDecl(TagDecl *TD,
                                                 TypedefNameDecl *DD) {
  return ABI->addTypedefNameForUnnamedTagDecl(TD, DD);
}

TypedefNameDecl *
ASTContext::getTypedefNameForUnnamedTagDecl(const TagDecl *TD) {
  return ABI->getTypedefNameForUnnamedTagDecl(TD);
}

void ASTContext::addDeclaratorForUnnamedTagDecl(TagDecl *TD,
                                                DeclaratorDecl *DD) {
  return ABI->addDeclaratorForUnnamedTagDecl(TD, DD);
}

DeclaratorDecl *ASTContext::getDeclaratorForUnnamedTagDecl(const TagDecl *TD) {
  return ABI->getDeclaratorForUnnamedTagDecl(TD);
}

void ASTContext::setParameterIndex(const ParmVarDecl *D, unsigned int index) {
  ParamIndices[D] = index;
}

unsigned ASTContext::getParameterIndex(const ParmVarDecl *D) const {
  ParameterIndexTable::const_iterator I = ParamIndices.find(D);
  assert(I != ParamIndices.end() && 
         "ParmIndices lacks entry set by ParmVarDecl");
  return I->second;
}

APValue *
ASTContext::getMaterializedTemporaryValue(const MaterializeTemporaryExpr *E,
                                          bool MayCreate) {
  assert(E && E->getStorageDuration() == SD_Static &&
         "don't need to cache the computed value for this temporary");
  if (MayCreate) {
    APValue *&MTVI = MaterializedTemporaryValues[E];
    if (!MTVI)
      MTVI = new (*this) APValue;
    return MTVI;
  }

  return MaterializedTemporaryValues.lookup(E);
}

bool ASTContext::AtomicUsesUnsupportedLibcall(const AtomicExpr *E) const {
  const llvm::Triple &T = getTargetInfo().getTriple();
  if (!T.isOSDarwin())
    return false;

  if (!(T.isiOS() && T.isOSVersionLT(7)) &&
      !(T.isMacOSX() && T.isOSVersionLT(10, 9)))
    return false;

  QualType AtomicTy = E->getPtr()->getType()->getPointeeType();
  CharUnits sizeChars = getTypeSizeInChars(AtomicTy);
  uint64_t Size = sizeChars.getQuantity();
  CharUnits alignChars = getTypeAlignInChars(AtomicTy);
  unsigned Align = alignChars.getQuantity();
  unsigned MaxInlineWidthInBits = getTargetInfo().getMaxAtomicInlineWidth();
  return (Size != Align || toBits(sizeChars) > MaxInlineWidthInBits);
}

namespace {

ast_type_traits::DynTypedNode getSingleDynTypedNodeFromParentMap(
    ASTContext::ParentMapPointers::mapped_type U) {
  if (const auto *D = U.dyn_cast<const Decl *>())
    return ast_type_traits::DynTypedNode::create(*D);
  if (const auto *S = U.dyn_cast<const Stmt *>())
    return ast_type_traits::DynTypedNode::create(*S);
  return *U.get<ast_type_traits::DynTypedNode *>();
}

/// Template specializations to abstract away from pointers and TypeLocs.
/// @{
template <typename T>
ast_type_traits::DynTypedNode createDynTypedNode(const T &Node) {
  return ast_type_traits::DynTypedNode::create(*Node);
}
template <>
ast_type_traits::DynTypedNode createDynTypedNode(const TypeLoc &Node) {
  return ast_type_traits::DynTypedNode::create(Node);
}
template <>
ast_type_traits::DynTypedNode
createDynTypedNode(const NestedNameSpecifierLoc &Node) {
  return ast_type_traits::DynTypedNode::create(Node);
}
/// @}

  /// \brief A \c RecursiveASTVisitor that builds a map from nodes to their
  /// parents as defined by the \c RecursiveASTVisitor.
  ///
  /// Note that the relationship described here is purely in terms of AST
  /// traversal - there are other relationships (for example declaration context)
  /// in the AST that are better modeled by special matchers.
  ///
  /// FIXME: Currently only builds up the map using \c Stmt and \c Decl nodes.
  class ParentMapASTVisitor : public RecursiveASTVisitor<ParentMapASTVisitor> {
  public:
    /// \brief Builds and returns the translation unit's parent map.
    ///
    ///  The caller takes ownership of the returned \c ParentMap.
    static std::pair<ASTContext::ParentMapPointers *,
                     ASTContext::ParentMapOtherNodes *>
    buildMap(TranslationUnitDecl &TU) {
      ParentMapASTVisitor Visitor(new ASTContext::ParentMapPointers,
                                  new ASTContext::ParentMapOtherNodes);
      Visitor.TraverseDecl(&TU);
      return std::make_pair(Visitor.Parents, Visitor.OtherParents);
    }

  private:
    typedef RecursiveASTVisitor<ParentMapASTVisitor> VisitorBase;

    ParentMapASTVisitor(ASTContext::ParentMapPointers *Parents,
                        ASTContext::ParentMapOtherNodes *OtherParents)
        : Parents(Parents), OtherParents(OtherParents) {}

    bool shouldVisitTemplateInstantiations() const {
      return true;
    }
    bool shouldVisitImplicitCode() const {
      return true;
    }

    template <typename T, typename MapNodeTy, typename BaseTraverseFn,
              typename MapTy>
    bool TraverseNode(T Node, MapNodeTy MapNode,
                      BaseTraverseFn BaseTraverse, MapTy *Parents) {
      if (!Node)
        return true;
      if (ParentStack.size() > 0) {
        // FIXME: Currently we add the same parent multiple times, but only
        // when no memoization data is available for the type.
        // For example when we visit all subexpressions of template
        // instantiations; this is suboptimal, but benign: the only way to
        // visit those is with hasAncestor / hasParent, and those do not create
        // new matches.
        // The plan is to enable DynTypedNode to be storable in a map or hash
        // map. The main problem there is to implement hash functions /
        // comparison operators for all types that DynTypedNode supports that
        // do not have pointer identity.
        auto &NodeOrVector = (*Parents)[MapNode];
        if (NodeOrVector.isNull()) {
          if (const auto *D = ParentStack.back().get<Decl>())
            NodeOrVector = D;
          else if (const auto *S = ParentStack.back().get<Stmt>())
            NodeOrVector = S;
          else
            NodeOrVector =
                new ast_type_traits::DynTypedNode(ParentStack.back());
        } else {
          if (!NodeOrVector.template is<ASTContext::ParentVector *>()) {
            auto *Vector = new ASTContext::ParentVector(
                1, getSingleDynTypedNodeFromParentMap(NodeOrVector));
            delete NodeOrVector
                    .template dyn_cast<ast_type_traits::DynTypedNode *>();
            NodeOrVector = Vector;
          }

          auto *Vector =
              NodeOrVector.template get<ASTContext::ParentVector *>();
          // Skip duplicates for types that have memoization data.
          // We must check that the type has memoization data before calling
          // std::find() because DynTypedNode::operator== can't compare all
          // types.
          bool Found = ParentStack.back().getMemoizationData() &&
                       std::find(Vector->begin(), Vector->end(),
                                 ParentStack.back()) != Vector->end();
          if (!Found)
            Vector->push_back(ParentStack.back());
        }
      }
      ParentStack.push_back(createDynTypedNode(Node));
      bool Result = BaseTraverse();
      ParentStack.pop_back();
      return Result;
    }

    bool TraverseDecl(Decl *DeclNode) {
      return TraverseNode(DeclNode, DeclNode,
                          [&] { return VisitorBase::TraverseDecl(DeclNode); },
                          Parents);
    }

    bool TraverseStmt(Stmt *StmtNode) {
      return TraverseNode(StmtNode, StmtNode,
                          [&] { return VisitorBase::TraverseStmt(StmtNode); },
                          Parents);
    }

    bool TraverseTypeLoc(TypeLoc TypeLocNode) {
      return TraverseNode(
          TypeLocNode, ast_type_traits::DynTypedNode::create(TypeLocNode),
          [&] { return VisitorBase::TraverseTypeLoc(TypeLocNode); },
          OtherParents);
    }

    bool TraverseNestedNameSpecifierLoc(NestedNameSpecifierLoc NNSLocNode) {
      return TraverseNode(
          NNSLocNode, ast_type_traits::DynTypedNode::create(NNSLocNode),
          [&] {
            return VisitorBase::TraverseNestedNameSpecifierLoc(NNSLocNode);
          },
          OtherParents);
    }

    ASTContext::ParentMapPointers *Parents;
    ASTContext::ParentMapOtherNodes *OtherParents;
    llvm::SmallVector<ast_type_traits::DynTypedNode, 16> ParentStack;

    friend class RecursiveASTVisitor<ParentMapASTVisitor>;
  };

} // anonymous namespace

template <typename NodeTy, typename MapTy>
static ASTContext::DynTypedNodeList getDynNodeFromMap(const NodeTy &Node,
                                                      const MapTy &Map) {
  auto I = Map.find(Node);
  if (I == Map.end()) {
    return llvm::ArrayRef<ast_type_traits::DynTypedNode>();
  }
  if (auto *V = I->second.template dyn_cast<ASTContext::ParentVector *>()) {
    return llvm::makeArrayRef(*V);
  }
  return getSingleDynTypedNodeFromParentMap(I->second);
}

ASTContext::DynTypedNodeList
ASTContext::getParents(const ast_type_traits::DynTypedNode &Node) {
  if (!PointerParents) {
    // We always need to run over the whole translation unit, as
    // hasAncestor can escape any subtree.
    auto Maps = ParentMapASTVisitor::buildMap(*getTranslationUnitDecl());
    PointerParents.reset(Maps.first);
    OtherParents.reset(Maps.second);
  }
  if (Node.getNodeKind().hasPointerIdentity())
    return getDynNodeFromMap(Node.getMemoizationData(), *PointerParents);
  return getDynNodeFromMap(Node, *OtherParents);
}

bool
ASTContext::ObjCMethodsAreEqual(const ObjCMethodDecl *MethodDecl,
                                const ObjCMethodDecl *MethodImpl) {
  // No point trying to match an unavailable/deprecated mothod.
  if (MethodDecl->hasAttr<UnavailableAttr>()
      || MethodDecl->hasAttr<DeprecatedAttr>())
    return false;
  if (MethodDecl->getObjCDeclQualifier() !=
      MethodImpl->getObjCDeclQualifier())
    return false;
  if (!hasSameType(MethodDecl->getReturnType(), MethodImpl->getReturnType()))
    return false;
  
  if (MethodDecl->param_size() != MethodImpl->param_size())
    return false;
  
  for (ObjCMethodDecl::param_const_iterator IM = MethodImpl->param_begin(),
       IF = MethodDecl->param_begin(), EM = MethodImpl->param_end(),
       EF = MethodDecl->param_end();
       IM != EM && IF != EF; ++IM, ++IF) {
    const ParmVarDecl *DeclVar = (*IF);
    const ParmVarDecl *ImplVar = (*IM);
    if (ImplVar->getObjCDeclQualifier() != DeclVar->getObjCDeclQualifier())
      return false;
    if (!hasSameType(DeclVar->getType(), ImplVar->getType()))
      return false;
  }
  return (MethodDecl->isVariadic() == MethodImpl->isVariadic());
  
}

uint64_t ASTContext::getTargetNullPointerValue(QualType QT) const {
  LangAS AS;
  if (QT->getUnqualifiedDesugaredType()->isNullPtrType())
    AS = LangAS::Default;
  else
    AS = QT->getPointeeType().getAddressSpace();

  return getTargetInfo().getNullPointerValue(AS);
}

unsigned ASTContext::getTargetAddressSpace(LangAS AS) const {
  if (isTargetAddressSpace(AS))
    return toTargetAddressSpace(AS);
  else
    return (*AddrSpaceMap)[(unsigned)AS];
}

// Explicitly instantiate this in case a Redeclarable<T> is used from a TU that
// doesn't include ASTContext.h
template
clang::LazyGenerationalUpdatePtr<
    const Decl *, Decl *, &ExternalASTSource::CompleteRedeclChain>::ValueType
clang::LazyGenerationalUpdatePtr<
    const Decl *, Decl *, &ExternalASTSource::CompleteRedeclChain>::makeValue(
        const clang::ASTContext &Ctx, Decl *Value);<|MERGE_RESOLUTION|>--- conflicted
+++ resolved
@@ -8170,7 +8170,11 @@
                                newParamInfos))
       return QualType();
 
-<<<<<<< HEAD
+    if (!canUseLeft)
+      allLTypes = false;
+    if (!canUseRight)
+      allRTypes = false;
+
     const BoundsExpr *returnBounds = nullptr;
     if (!IgnoreBounds) {
       const BoundsExpr *lReturnBounds = lproto->ReturnBounds;
@@ -8193,12 +8197,6 @@
           return QualType();
       }
     }
-=======
-    if (!canUseLeft)
-      allLTypes = false;
-    if (!canUseRight)
-      allRTypes = false;
->>>>>>> ad9b4c40
 
     // Check parameter type compatibility
     SmallVector<QualType, 10> types;
@@ -8254,15 +8252,13 @@
 
     FunctionProtoType::ExtProtoInfo EPI = lproto->getExtProtoInfo();
     EPI.ExtInfo = einfo;
-<<<<<<< HEAD
+    EPI.ExtParameterInfos =
+      newParamInfos.empty() ? nullptr : newParamInfos.data();
     if (hasParamBounds)
       EPI.ParamBounds = bounds.data();
     EPI.ReturnBounds = returnBounds;
     EPI.numTypeVars = lproto->getNumTypeVars();
-=======
-    EPI.ExtParameterInfos =
-        newParamInfos.empty() ? nullptr : newParamInfos.data();
->>>>>>> ad9b4c40
+
     return getFunctionType(retType, types, EPI);
   }
 
