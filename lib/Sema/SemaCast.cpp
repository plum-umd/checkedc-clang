--- conflicted
+++ resolved
@@ -2685,8 +2685,6 @@
     }
   }
 
-<<<<<<< HEAD
-=======
   // Checked C - No C-style casts to unchecked pointer/array type or variadic
   // type in a checked block.
   if (IsCheckedScope) {
@@ -2704,7 +2702,6 @@
     }
   }
 
->>>>>>> 96940ffe
   DiagnoseCastOfObjCSEL(Self, SrcExpr, DestType);
   DiagnoseCallingConvCast(Self, SrcExpr, DestType, OpRange);
   DiagnoseBadFunctionCast(Self, SrcExpr, DestType);
@@ -2782,14 +2779,9 @@
 ExprResult Sema::BuildCStyleCastExpr(SourceLocation LPLoc,
                                      TypeSourceInfo *CastTypeInfo,
                                      SourceLocation RPLoc,
-<<<<<<< HEAD
-                                     Expr *CastExpr) {
-  CastOperation Op(*this, CastTypeInfo->getType(), CastExpr);
-=======
                                      Expr *CastExpr,
                                      bool IsCheckedScope) {
-  CastOperation Op(*this, CastTypeInfo->getType(), CastExpr);  
->>>>>>> 96940ffe
+  CastOperation Op(*this, CastTypeInfo->getType(), CastExpr);
   Op.DestRange = CastTypeInfo->getTypeLoc().getSourceRange();
   Op.OpRange = SourceRange(LPLoc, CastExpr->getEndLoc());
 
@@ -2819,7 +2811,7 @@
 
   CastOperation Op(*this, CastTypeInfo->getType(), E1);
   Op.DestRange = CastTypeInfo->getTypeLoc().getSourceRange();
-  Op.OpRange = SourceRange(OpLoc, E1->getLocEnd());
+  Op.OpRange = SourceRange(OpLoc, E1->getEndLoc());
 
   Op.CheckBoundsCast(Kind);  
   
