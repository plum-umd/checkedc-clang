--- conflicted
+++ resolved
@@ -2238,10 +2238,6 @@
     }
   }
 
-<<<<<<< HEAD
-=======
-  bool TypeContainsAuto = D.getDeclSpec().containsPlaceholderType();
-
   // If this is a variable declarator in Checked C, parse the bounds expression
   // (if any) and set the bounds expression.  Function declarators are ignored
   // here because return bounds expressions are parsed as part of function
@@ -2268,7 +2264,6 @@
       ThisVarDecl->setInvalidDecl();
   }
 
->>>>>>> e0e0304f
   // Parse declarator '=' initializer.
   // If a '==' or '+=' is found, suggest a fixit to '='.
   if (isTokenEqualOrEqualTypo()) {
@@ -2328,12 +2323,8 @@
         Actions.ActOnInitializerError(ThisDecl);
       } else
         Actions.AddInitializerToDecl(ThisDecl, Init.get(),
-<<<<<<< HEAD
-                                     /*DirectInit=*/false);
-=======
-                                     /*DirectInit=*/false, TypeContainsAuto,
+                                     /*DirectInit=*/false,
                                      EqualLoc);
->>>>>>> e0e0304f
     }
   } else if (Tok.is(tok::l_paren)) {
     // Parse C++ direct initializer: '(' expression-list ')'
@@ -6269,7 +6260,6 @@
     }
   }
 
-<<<<<<< HEAD
   // Collect non-parameter declarations from the prototype if this is a function
   // declaration. They will be moved into the scope of the function. Only do
   // this in C and not C++, where the decls will continue to live in the
@@ -6283,7 +6273,8 @@
         continue;
       DeclsInPrototype.push_back(ND);
     }
-=======
+  }
+
   // Parse optional Checked C bounds expression or interop type annotation.
   if (getLangOpts().CheckedC && Tok.is(tok::colon)) {
     BoundsColonLoc = Tok.getLocation();
@@ -6302,7 +6293,6 @@
       ReturnBoundsExpr = Actions.CreateInvalidBoundsExpr();
     else
       ReturnBoundsExpr = cast<BoundsExpr>(BoundsExprResult.get());
->>>>>>> e0e0304f
   }
 
   // Remember that we parsed a function type, and remember the attributes.
@@ -6324,14 +6314,10 @@
                                              NoexceptExpr.isUsable() ?
                                                NoexceptExpr.get() : nullptr,
                                              ExceptionSpecTokens,
-<<<<<<< HEAD
                                              DeclsInPrototype,
-                                             StartLoc, LocalEndLoc, D,
-=======
                                              StartLoc, LocalEndLoc,
                                              BoundsColonLoc, ReturnBoundsExpr,
                                              D,
->>>>>>> e0e0304f
                                              TrailingReturnType),
                 FnAttrs, EndLoc);
 }
