//===--- ParseStmt.cpp - Statement and Block Parser -----------------------===//
//
//                     The LLVM Compiler Infrastructure
//
// This file is distributed under the University of Illinois Open Source
// License. See LICENSE.TXT for details.
//
//===----------------------------------------------------------------------===//
//
// This file implements the Statement and Block portions of the Parser
// interface.
//
//===----------------------------------------------------------------------===//

#include "clang/AST/PrettyDeclStackTrace.h"
#include "clang/Basic/Attributes.h"
#include "clang/Basic/PrettyStackTrace.h"
#include "clang/Parse/LoopHint.h"
#include "clang/Parse/Parser.h"
#include "clang/Parse/RAIIObjectsForParser.h"
#include "clang/Sema/DeclSpec.h"
#include "clang/Sema/Scope.h"
#include "clang/Sema/TypoCorrection.h"
using namespace clang;

//===----------------------------------------------------------------------===//
// C99 6.8: Statements and Blocks.
//===----------------------------------------------------------------------===//

/// Parse a standalone statement (for instance, as the body of an 'if',
/// 'while', or 'for').
StmtResult Parser::ParseStatement(SourceLocation *TrailingElseLoc,
                                  bool AllowOpenMPStandalone) {
  StmtResult Res;

  // We may get back a null statement if we found a #pragma. Keep going until
  // we get an actual statement.
  do {
    StmtVector Stmts;
    Res = ParseStatementOrDeclaration(
        Stmts, AllowOpenMPStandalone ? ACK_StatementsOpenMPAnyExecutable
                                     : ACK_StatementsOpenMPNonStandalone,
        TrailingElseLoc);
  } while (!Res.isInvalid() && !Res.get());

  return Res;
}

/// ParseStatementOrDeclaration - Read 'statement' or 'declaration'.
///       StatementOrDeclaration:
///         statement
///         declaration
///
///       statement:
///         labeled-statement
///         compound-statement
///         expression-statement
///         selection-statement
///         iteration-statement
///         jump-statement
/// [C++]   declaration-statement
/// [C++]   try-block
/// [MS]    seh-try-block
/// [OBC]   objc-throw-statement
/// [OBC]   objc-try-catch-statement
/// [OBC]   objc-synchronized-statement
/// [GNU]   asm-statement
/// [OMP]   openmp-construct             [TODO]
///
///       labeled-statement:
///         identifier ':' statement
///         'case' constant-expression ':' statement
///         'default' ':' statement
///
///       selection-statement:
///         if-statement
///         switch-statement
///
///       iteration-statement:
///         while-statement
///         do-statement
///         for-statement
///
///       expression-statement:
///         expression[opt] ';'
///
///       jump-statement:
///         'goto' identifier ';'
///         'continue' ';'
///         'break' ';'
///         'return' expression[opt] ';'
/// [GNU]   'goto' '*' expression ';'
///
/// [OBC] objc-throw-statement:
/// [OBC]   '@' 'throw' expression ';'
/// [OBC]   '@' 'throw' ';'
///
StmtResult
Parser::ParseStatementOrDeclaration(StmtVector &Stmts,
                                    AllowedConstructsKind Allowed,
                                    SourceLocation *TrailingElseLoc) {

  ParenBraceBracketBalancer BalancerRAIIObj(*this);

  ParsedAttributesWithRange Attrs(AttrFactory);
  MaybeParseCXX11Attributes(Attrs, nullptr, /*MightBeObjCMessageSend*/ true);
  if (!MaybeParseOpenCLUnrollHintAttribute(Attrs))
    return StmtError();

  StmtResult Res = ParseStatementOrDeclarationAfterAttributes(
      Stmts, Allowed, TrailingElseLoc, Attrs);

  assert((Attrs.empty() || Res.isInvalid() || Res.isUsable()) &&
         "attributes on empty statement");

  if (Attrs.empty() || Res.isInvalid())
    return Res;

  return Actions.ProcessStmtAttributes(Res.get(), Attrs, Attrs.Range);
}

namespace {
class StatementFilterCCC : public CorrectionCandidateCallback {
public:
  StatementFilterCCC(Token nextTok) : NextToken(nextTok) {
    WantTypeSpecifiers = nextTok.isOneOf(tok::l_paren, tok::less, tok::l_square,
                                         tok::identifier, tok::star, tok::amp);
    WantExpressionKeywords =
        nextTok.isOneOf(tok::l_paren, tok::identifier, tok::arrow, tok::period);
    WantRemainingKeywords =
        nextTok.isOneOf(tok::l_paren, tok::semi, tok::identifier, tok::l_brace);
    WantCXXNamedCasts = false;
  }

  bool ValidateCandidate(const TypoCorrection &candidate) override {
    if (FieldDecl *FD = candidate.getCorrectionDeclAs<FieldDecl>())
      return !candidate.getCorrectionSpecifier() || isa<ObjCIvarDecl>(FD);
    if (NextToken.is(tok::equal))
      return candidate.getCorrectionDeclAs<VarDecl>();
    if (NextToken.is(tok::period) &&
        candidate.getCorrectionDeclAs<NamespaceDecl>())
      return false;
    return CorrectionCandidateCallback::ValidateCandidate(candidate);
  }

private:
  Token NextToken;
};
}

StmtResult
Parser::ParseStatementOrDeclarationAfterAttributes(StmtVector &Stmts,
          AllowedConstructsKind Allowed, SourceLocation *TrailingElseLoc,
          ParsedAttributesWithRange &Attrs) {
  const char *SemiError = nullptr;
  StmtResult Res;

  // Cases in this switch statement should fall through if the parser expects
  // the token to end in a semicolon (in which case SemiError should be set),
  // or they directly 'return;' if not.
Retry:
  tok::TokenKind Kind  = Tok.getKind();
  SourceLocation AtLoc;
  switch (Kind) {
  case tok::at: // May be a @try or @throw statement
    {
      ProhibitAttributes(Attrs); // TODO: is it correct?
      AtLoc = ConsumeToken();  // consume @
      return ParseObjCAtStatement(AtLoc);
    }

  case tok::code_completion:
    Actions.CodeCompleteOrdinaryName(getCurScope(), Sema::PCC_Statement);
    cutOffParsing();
    return StmtError();

  case tok::kw__Checked:
  case tok::kw__Unchecked: {
    // See if this is the start of a checked scope.  Otherwise it may be the
    // start of a function or struct declaration.
    Token Next = NextToken();
    if (Next.is(tok::l_brace))
      return ParseCompoundStatement();
    if (Next.is(tok::kw__Bounds_only) &&
        GetLookAheadToken(2).is(tok::l_brace))
      return ParseCompoundStatement();
    goto FallThrough;
  }
  case tok::identifier: {
    Token Next = NextToken();
    if (Next.is(tok::colon)) { // C99 6.8.1: labeled-statement
      // identifier ':' statement
      return ParseLabeledStatement(Attrs);
    }

    // Look up the identifier, and typo-correct it to a keyword if it's not
    // found.
    if (Next.isNot(tok::coloncolon)) {
      // Try to limit which sets of keywords should be included in typo
      // correction based on what the next token is.
      if (TryAnnotateName(/*IsAddressOfOperand*/ false,
                          llvm::make_unique<StatementFilterCCC>(Next)) ==
          ANK_Error) {
        // Handle errors here by skipping up to the next semicolon or '}', and
        // eat the semicolon if that's what stopped us.
        SkipUntil(tok::r_brace, StopAtSemi | StopBeforeMatch);
        if (Tok.is(tok::semi))
          ConsumeToken();
        return StmtError();
      }

      // If the identifier was typo-corrected, try again.
      if (Tok.isNot(tok::identifier))
        goto Retry;
    }

    // Fall through
    LLVM_FALLTHROUGH;
  }

  default: {
    FallThrough:
    if ((getLangOpts().CPlusPlus || getLangOpts().MicrosoftExt ||
         Allowed == ACK_Any) &&
        isDeclarationStatement()) {
      SourceLocation DeclStart = Tok.getLocation(), DeclEnd;
      DeclGroupPtrTy Decl = ParseDeclaration(DeclaratorContext::BlockContext,
                                             DeclEnd, Attrs);
      return Actions.ActOnDeclStmt(Decl, DeclStart, DeclEnd);
    }

    if (Tok.is(tok::r_brace)) {
      Diag(Tok, diag::err_expected_statement);
      return StmtError();
    }

    return ParseExprStatement();
  }

  case tok::kw_case:                // C99 6.8.1: labeled-statement
    return ParseCaseStatement();
  case tok::kw_default:             // C99 6.8.1: labeled-statement
    return ParseDefaultStatement();
  case tok::l_brace:                // C99 6.8.2: compound-statement
    return ParseCompoundStatement();
  case tok::semi: {                 // C99 6.8.3p3: expression[opt] ';'
    bool HasLeadingEmptyMacro = Tok.hasLeadingEmptyMacro();
    return Actions.ActOnNullStmt(ConsumeToken(), HasLeadingEmptyMacro);
  }

  case tok::kw_if:                  // C99 6.8.4.1: if-statement
    return ParseIfStatement(TrailingElseLoc);
  case tok::kw_switch:              // C99 6.8.4.2: switch-statement
    return ParseSwitchStatement(TrailingElseLoc);

  case tok::kw_while:               // C99 6.8.5.1: while-statement
    return ParseWhileStatement(TrailingElseLoc);
  case tok::kw_do:                  // C99 6.8.5.2: do-statement
    Res = ParseDoStatement();
    SemiError = "do/while";
    break;
  case tok::kw_for:                 // C99 6.8.5.3: for-statement
    return ParseForStatement(TrailingElseLoc);

  case tok::kw_goto:                // C99 6.8.6.1: goto-statement
    Res = ParseGotoStatement();
    SemiError = "goto";
    break;
  case tok::kw_continue:            // C99 6.8.6.2: continue-statement
    Res = ParseContinueStatement();
    SemiError = "continue";
    break;
  case tok::kw_break:               // C99 6.8.6.3: break-statement
    Res = ParseBreakStatement();
    SemiError = "break";
    break;
  case tok::kw_return:              // C99 6.8.6.4: return-statement
    Res = ParseReturnStatement();
    SemiError = "return";
    break;
  case tok::kw_co_return:            // C++ Coroutines: co_return statement
    Res = ParseReturnStatement();
    SemiError = "co_return";
    break;

  case tok::kw_asm: {
    ProhibitAttributes(Attrs);
    bool msAsm = false;
    Res = ParseAsmStatement(msAsm);
    Res = Actions.ActOnFinishFullStmt(Res.get());
    if (msAsm) return Res;
    SemiError = "asm";
    break;
  }

  case tok::kw___if_exists:
  case tok::kw___if_not_exists:
    ProhibitAttributes(Attrs);
    ParseMicrosoftIfExistsStatement(Stmts);
    // An __if_exists block is like a compound statement, but it doesn't create
    // a new scope.
    return StmtEmpty();

  case tok::kw_try:                 // C++ 15: try-block
    return ParseCXXTryBlock();

  case tok::kw___try:
    ProhibitAttributes(Attrs); // TODO: is it correct?
    return ParseSEHTryBlock();

  case tok::kw___leave:
    Res = ParseSEHLeaveStatement();
    SemiError = "__leave";
    break;

  case tok::annot_pragma_vis:
    ProhibitAttributes(Attrs);
    HandlePragmaVisibility();
    return StmtEmpty();

  case tok::annot_pragma_pack:
    ProhibitAttributes(Attrs);
    HandlePragmaPack();
    return StmtEmpty();

  case tok::annot_pragma_msstruct:
    ProhibitAttributes(Attrs);
    HandlePragmaMSStruct();
    return StmtEmpty();

  case tok::annot_pragma_align:
    ProhibitAttributes(Attrs);
    HandlePragmaAlign();
    return StmtEmpty();

  case tok::annot_pragma_weak:
    ProhibitAttributes(Attrs);
    HandlePragmaWeak();
    return StmtEmpty();

  case tok::annot_pragma_weakalias:
    ProhibitAttributes(Attrs);
    HandlePragmaWeakAlias();
    return StmtEmpty();

  case tok::annot_pragma_redefine_extname:
    ProhibitAttributes(Attrs);
    HandlePragmaRedefineExtname();
    return StmtEmpty();

  case tok::annot_pragma_fp_contract:
    ProhibitAttributes(Attrs);
    Diag(Tok, diag::err_pragma_fp_contract_scope);
    ConsumeAnnotationToken();
    return StmtError();

  case tok::annot_pragma_fp:
    ProhibitAttributes(Attrs);
    Diag(Tok, diag::err_pragma_fp_scope);
    ConsumeAnnotationToken();
    return StmtError();

  case tok::annot_pragma_fenv_access:
    ProhibitAttributes(Attrs);
    HandlePragmaFEnvAccess();
    return StmtEmpty();

  case tok::annot_pragma_opencl_extension:
    ProhibitAttributes(Attrs);
    HandlePragmaOpenCLExtension();
    return StmtEmpty();

  case tok::annot_pragma_captured:
    ProhibitAttributes(Attrs);
    return HandlePragmaCaptured();

  case tok::annot_pragma_openmp:
    ProhibitAttributes(Attrs);
    return ParseOpenMPDeclarativeOrExecutableDirective(Allowed);

  case tok::annot_pragma_ms_pointers_to_members:
    ProhibitAttributes(Attrs);
    HandlePragmaMSPointersToMembers();
    return StmtEmpty();

  case tok::annot_pragma_ms_pragma:
    ProhibitAttributes(Attrs);
    HandlePragmaMSPragma();
    return StmtEmpty();

  case tok::annot_pragma_ms_vtordisp:
    ProhibitAttributes(Attrs);
    HandlePragmaMSVtorDisp();
    return StmtEmpty();

  case tok::annot_pragma_loop_hint:
    ProhibitAttributes(Attrs);
    return ParsePragmaLoopHint(Stmts, Allowed, TrailingElseLoc, Attrs);

  case tok::annot_pragma_dump:
    HandlePragmaDump();
    return StmtEmpty();

  case tok::annot_pragma_attribute:
    HandlePragmaAttribute();
    return StmtEmpty();

  case tok::annot_pragma_checked_scope:
    HandlePragmaCheckedScope();
    return StmtEmpty();
  }

  // If we reached this code, the statement must end in a semicolon.
  if (!TryConsumeToken(tok::semi) && !Res.isInvalid()) {
    // If the result was valid, then we do want to diagnose this.  Use
    // ExpectAndConsume to emit the diagnostic, even though we know it won't
    // succeed.
    ExpectAndConsume(tok::semi, diag::err_expected_semi_after_stmt, SemiError);
    // Skip until we see a } or ;, but don't eat it.
    SkipUntil(tok::r_brace, StopAtSemi | StopBeforeMatch);
  }

  return Res;
}

/// Parse an expression statement.
StmtResult Parser::ParseExprStatement() {
  // If a case keyword is missing, this is where it should be inserted.
  Token OldToken = Tok;

  ExprStatementTokLoc = Tok.getLocation();

  // expression[opt] ';'
  ExprResult Expr(ParseExpression());
  if (Expr.isInvalid()) {
    // If the expression is invalid, skip ahead to the next semicolon or '}'.
    // Not doing this opens us up to the possibility of infinite loops if
    // ParseExpression does not consume any tokens.
    SkipUntil(tok::r_brace, StopAtSemi | StopBeforeMatch);
    if (Tok.is(tok::semi))
      ConsumeToken();
    return Actions.ActOnExprStmtError();
  }

  if (Tok.is(tok::colon) && getCurScope()->isSwitchScope() &&
      Actions.CheckCaseExpression(Expr.get())) {
    // If a constant expression is followed by a colon inside a switch block,
    // suggest a missing case keyword.
    Diag(OldToken, diag::err_expected_case_before_expression)
      << FixItHint::CreateInsertion(OldToken.getLocation(), "case ");

    // Recover parsing as a case statement.
    return ParseCaseStatement(/*MissingCase=*/true, Expr);
  }

  // Otherwise, eat the semicolon.
  ExpectAndConsumeSemi(diag::err_expected_semi_after_expr);
  return Actions.ActOnExprStmt(Expr, isExprValueDiscarded());
}

/// ParseSEHTryBlockCommon
///
/// seh-try-block:
///   '__try' compound-statement seh-handler
///
/// seh-handler:
///   seh-except-block
///   seh-finally-block
///
StmtResult Parser::ParseSEHTryBlock() {
  assert(Tok.is(tok::kw___try) && "Expected '__try'");
  SourceLocation TryLoc = ConsumeToken();

  if (Tok.isNot(tok::l_brace))
    return StmtError(Diag(Tok, diag::err_expected) << tok::l_brace);

  StmtResult TryBlock(ParseCompoundStatement(
      /*isStmtExpr=*/false,
      Scope::DeclScope | Scope::CompoundStmtScope | Scope::SEHTryScope));
  if (TryBlock.isInvalid())
    return TryBlock;

  StmtResult Handler;
  if (Tok.is(tok::identifier) &&
      Tok.getIdentifierInfo() == getSEHExceptKeyword()) {
    SourceLocation Loc = ConsumeToken();
    Handler = ParseSEHExceptBlock(Loc);
  } else if (Tok.is(tok::kw___finally)) {
    SourceLocation Loc = ConsumeToken();
    Handler = ParseSEHFinallyBlock(Loc);
  } else {
    return StmtError(Diag(Tok, diag::err_seh_expected_handler));
  }

  if(Handler.isInvalid())
    return Handler;

  return Actions.ActOnSEHTryBlock(false /* IsCXXTry */,
                                  TryLoc,
                                  TryBlock.get(),
                                  Handler.get());
}

/// ParseSEHExceptBlock - Handle __except
///
/// seh-except-block:
///   '__except' '(' seh-filter-expression ')' compound-statement
///
StmtResult Parser::ParseSEHExceptBlock(SourceLocation ExceptLoc) {
  PoisonIdentifierRAIIObject raii(Ident__exception_code, false),
    raii2(Ident___exception_code, false),
    raii3(Ident_GetExceptionCode, false);

  if (ExpectAndConsume(tok::l_paren))
    return StmtError();

  ParseScope ExpectScope(this, Scope::DeclScope | Scope::ControlScope |
                                   Scope::SEHExceptScope);

  if (getLangOpts().Borland) {
    Ident__exception_info->setIsPoisoned(false);
    Ident___exception_info->setIsPoisoned(false);
    Ident_GetExceptionInfo->setIsPoisoned(false);
  }

  ExprResult FilterExpr;
  {
    ParseScopeFlags FilterScope(this, getCurScope()->getFlags() |
                                          Scope::SEHFilterScope);
    FilterExpr = Actions.CorrectDelayedTyposInExpr(ParseExpression());
  }

  if (getLangOpts().Borland) {
    Ident__exception_info->setIsPoisoned(true);
    Ident___exception_info->setIsPoisoned(true);
    Ident_GetExceptionInfo->setIsPoisoned(true);
  }

  if(FilterExpr.isInvalid())
    return StmtError();

  if (ExpectAndConsume(tok::r_paren))
    return StmtError();

  if (Tok.isNot(tok::l_brace))
    return StmtError(Diag(Tok, diag::err_expected) << tok::l_brace);

  StmtResult Block(ParseCompoundStatement());

  if(Block.isInvalid())
    return Block;

  return Actions.ActOnSEHExceptBlock(ExceptLoc, FilterExpr.get(), Block.get());
}

/// ParseSEHFinallyBlock - Handle __finally
///
/// seh-finally-block:
///   '__finally' compound-statement
///
StmtResult Parser::ParseSEHFinallyBlock(SourceLocation FinallyLoc) {
  PoisonIdentifierRAIIObject raii(Ident__abnormal_termination, false),
    raii2(Ident___abnormal_termination, false),
    raii3(Ident_AbnormalTermination, false);

  if (Tok.isNot(tok::l_brace))
    return StmtError(Diag(Tok, diag::err_expected) << tok::l_brace);

  ParseScope FinallyScope(this, 0);
  Actions.ActOnStartSEHFinallyBlock();

  StmtResult Block(ParseCompoundStatement());
  if(Block.isInvalid()) {
    Actions.ActOnAbortSEHFinallyBlock();
    return Block;
  }

  return Actions.ActOnFinishSEHFinallyBlock(FinallyLoc, Block.get());
}

/// Handle __leave
///
/// seh-leave-statement:
///   '__leave' ';'
///
StmtResult Parser::ParseSEHLeaveStatement() {
  SourceLocation LeaveLoc = ConsumeToken();  // eat the '__leave'.
  return Actions.ActOnSEHLeaveStmt(LeaveLoc, getCurScope());
}

/// ParseLabeledStatement - We have an identifier and a ':' after it.
///
///       labeled-statement:
///         identifier ':' statement
/// [GNU]   identifier ':' attributes[opt] statement
///
StmtResult Parser::ParseLabeledStatement(ParsedAttributesWithRange &attrs) {
  assert(Tok.is(tok::identifier) && Tok.getIdentifierInfo() &&
         "Not an identifier!");

  Token IdentTok = Tok;  // Save the whole token.
  ConsumeToken();  // eat the identifier.

  assert(Tok.is(tok::colon) && "Not a label!");

  // identifier ':' statement
  SourceLocation ColonLoc = ConsumeToken();

  // Read label attributes, if present.
  StmtResult SubStmt;
  if (Tok.is(tok::kw___attribute)) {
    ParsedAttributesWithRange TempAttrs(AttrFactory);
    ParseGNUAttributes(TempAttrs);

    // In C++, GNU attributes only apply to the label if they are followed by a
    // semicolon, to disambiguate label attributes from attributes on a labeled
    // declaration.
    //
    // This doesn't quite match what GCC does; if the attribute list is empty
    // and followed by a semicolon, GCC will reject (it appears to parse the
    // attributes as part of a statement in that case). That looks like a bug.
    if (!getLangOpts().CPlusPlus || Tok.is(tok::semi))
      attrs.takeAllFrom(TempAttrs);
    else if (isDeclarationStatement()) {
      StmtVector Stmts;
      // FIXME: We should do this whether or not we have a declaration
      // statement, but that doesn't work correctly (because ProhibitAttributes
      // can't handle GNU attributes), so only call it in the one case where
      // GNU attributes are allowed.
      SubStmt = ParseStatementOrDeclarationAfterAttributes(
          Stmts, /*Allowed=*/ACK_StatementsOpenMPNonStandalone, nullptr,
          TempAttrs);
      if (!TempAttrs.empty() && !SubStmt.isInvalid())
        SubStmt = Actions.ProcessStmtAttributes(SubStmt.get(), TempAttrs,
                                                TempAttrs.Range);
    } else {
      Diag(Tok, diag::err_expected_after) << "__attribute__" << tok::semi;
    }
  }

  // If we've not parsed a statement yet, parse one now.
  if (!SubStmt.isInvalid() && !SubStmt.isUsable())
    SubStmt = ParseStatement();

  // Broken substmt shouldn't prevent the label from being added to the AST.
  if (SubStmt.isInvalid())
    SubStmt = Actions.ActOnNullStmt(ColonLoc);

  LabelDecl *LD = Actions.LookupOrCreateLabel(IdentTok.getIdentifierInfo(),
                                              IdentTok.getLocation());
  Actions.ProcessDeclAttributeList(Actions.CurScope, LD, attrs);
  attrs.clear();

  return Actions.ActOnLabelStmt(IdentTok.getLocation(), LD, ColonLoc,
                                SubStmt.get());
}

/// ParseCaseStatement
///       labeled-statement:
///         'case' constant-expression ':' statement
/// [GNU]   'case' constant-expression '...' constant-expression ':' statement
///
StmtResult Parser::ParseCaseStatement(bool MissingCase, ExprResult Expr) {
  assert((MissingCase || Tok.is(tok::kw_case)) && "Not a case stmt!");

  // It is very very common for code to contain many case statements recursively
  // nested, as in (but usually without indentation):
  //  case 1:
  //    case 2:
  //      case 3:
  //         case 4:
  //           case 5: etc.
  //
  // Parsing this naively works, but is both inefficient and can cause us to run
  // out of stack space in our recursive descent parser.  As a special case,
  // flatten this recursion into an iterative loop.  This is complex and gross,
  // but all the grossness is constrained to ParseCaseStatement (and some
  // weirdness in the actions), so this is just local grossness :).

  // TopLevelCase - This is the highest level we have parsed.  'case 1' in the
  // example above.
  StmtResult TopLevelCase(true);

  // DeepestParsedCaseStmt - This is the deepest statement we have parsed, which
  // gets updated each time a new case is parsed, and whose body is unset so
  // far.  When parsing 'case 4', this is the 'case 3' node.
  Stmt *DeepestParsedCaseStmt = nullptr;

  // While we have case statements, eat and stack them.
  SourceLocation ColonLoc;
  do {
    SourceLocation CaseLoc = MissingCase ? Expr.get()->getExprLoc() :
                                           ConsumeToken();  // eat the 'case'.
    ColonLoc = SourceLocation();

    if (Tok.is(tok::code_completion)) {
      Actions.CodeCompleteCase(getCurScope());
      cutOffParsing();
      return StmtError();
    }

    /// We don't want to treat 'case x : y' as a potential typo for 'case x::y'.
    /// Disable this form of error recovery while we're parsing the case
    /// expression.
    ColonProtectionRAIIObject ColonProtection(*this);

    ExprResult LHS;
    if (!MissingCase) {
      LHS = ParseCaseExpression(CaseLoc);
      if (LHS.isInvalid()) {
        // If constant-expression is parsed unsuccessfully, recover by skipping
        // current case statement (moving to the colon that ends it).
        if (!SkipUntil(tok::colon, tok::r_brace, StopAtSemi | StopBeforeMatch))
          return StmtError();
      }
    } else {
      LHS = Expr;
      MissingCase = false;
    }

    // GNU case range extension.
    SourceLocation DotDotDotLoc;
    ExprResult RHS;
    if (TryConsumeToken(tok::ellipsis, DotDotDotLoc)) {
      Diag(DotDotDotLoc, diag::ext_gnu_case_range);
      RHS = ParseCaseExpression(CaseLoc);
      if (RHS.isInvalid()) {
        if (!SkipUntil(tok::colon, tok::r_brace, StopAtSemi | StopBeforeMatch))
          return StmtError();
      }
    }

    ColonProtection.restore();

    if (TryConsumeToken(tok::colon, ColonLoc)) {
    } else if (TryConsumeToken(tok::semi, ColonLoc) ||
               TryConsumeToken(tok::coloncolon, ColonLoc)) {
      // Treat "case blah;" or "case blah::" as a typo for "case blah:".
      Diag(ColonLoc, diag::err_expected_after)
          << "'case'" << tok::colon
          << FixItHint::CreateReplacement(ColonLoc, ":");
    } else {
      SourceLocation ExpectedLoc = PP.getLocForEndOfToken(PrevTokLocation);
      Diag(ExpectedLoc, diag::err_expected_after)
          << "'case'" << tok::colon
          << FixItHint::CreateInsertion(ExpectedLoc, ":");
      ColonLoc = ExpectedLoc;
    }

    StmtResult Case =
        Actions.ActOnCaseStmt(CaseLoc, LHS, DotDotDotLoc, RHS, ColonLoc);

    // If we had a sema error parsing this case, then just ignore it and
    // continue parsing the sub-stmt.
    if (Case.isInvalid()) {
      if (TopLevelCase.isInvalid())  // No parsed case stmts.
        return ParseStatement(/*TrailingElseLoc=*/nullptr,
                              /*AllowOpenMPStandalone=*/true);
      // Otherwise, just don't add it as a nested case.
    } else {
      // If this is the first case statement we parsed, it becomes TopLevelCase.
      // Otherwise we link it into the current chain.
      Stmt *NextDeepest = Case.get();
      if (TopLevelCase.isInvalid())
        TopLevelCase = Case;
      else
        Actions.ActOnCaseStmtBody(DeepestParsedCaseStmt, Case.get());
      DeepestParsedCaseStmt = NextDeepest;
    }

    // Handle all case statements.
  } while (Tok.is(tok::kw_case));

  // If we found a non-case statement, start by parsing it.
  StmtResult SubStmt;

  if (Tok.isNot(tok::r_brace)) {
    SubStmt = ParseStatement(/*TrailingElseLoc=*/nullptr,
                             /*AllowOpenMPStandalone=*/true);
  } else {
    // Nicely diagnose the common error "switch (X) { case 4: }", which is
    // not valid.  If ColonLoc doesn't point to a valid text location, there was
    // another parsing error, so avoid producing extra diagnostics.
    if (ColonLoc.isValid()) {
      SourceLocation AfterColonLoc = PP.getLocForEndOfToken(ColonLoc);
      Diag(AfterColonLoc, diag::err_label_end_of_compound_statement)
        << FixItHint::CreateInsertion(AfterColonLoc, " ;");
    }
    SubStmt = StmtError();
  }

  // Install the body into the most deeply-nested case.
  if (DeepestParsedCaseStmt) {
    // Broken sub-stmt shouldn't prevent forming the case statement properly.
    if (SubStmt.isInvalid())
      SubStmt = Actions.ActOnNullStmt(SourceLocation());
    Actions.ActOnCaseStmtBody(DeepestParsedCaseStmt, SubStmt.get());
  }

  // Return the top level parsed statement tree.
  return TopLevelCase;
}

/// ParseDefaultStatement
///       labeled-statement:
///         'default' ':' statement
/// Note that this does not parse the 'statement' at the end.
///
StmtResult Parser::ParseDefaultStatement() {
  assert(Tok.is(tok::kw_default) && "Not a default stmt!");
  SourceLocation DefaultLoc = ConsumeToken();  // eat the 'default'.

  SourceLocation ColonLoc;
  if (TryConsumeToken(tok::colon, ColonLoc)) {
  } else if (TryConsumeToken(tok::semi, ColonLoc)) {
    // Treat "default;" as a typo for "default:".
    Diag(ColonLoc, diag::err_expected_after)
        << "'default'" << tok::colon
        << FixItHint::CreateReplacement(ColonLoc, ":");
  } else {
    SourceLocation ExpectedLoc = PP.getLocForEndOfToken(PrevTokLocation);
    Diag(ExpectedLoc, diag::err_expected_after)
        << "'default'" << tok::colon
        << FixItHint::CreateInsertion(ExpectedLoc, ":");
    ColonLoc = ExpectedLoc;
  }

  StmtResult SubStmt;

  if (Tok.isNot(tok::r_brace)) {
    SubStmt = ParseStatement(/*TrailingElseLoc=*/nullptr,
                             /*AllowOpenMPStandalone=*/true);
  } else {
    // Diagnose the common error "switch (X) {... default: }", which is
    // not valid.
    SourceLocation AfterColonLoc = PP.getLocForEndOfToken(ColonLoc);
    Diag(AfterColonLoc, diag::err_label_end_of_compound_statement)
      << FixItHint::CreateInsertion(AfterColonLoc, " ;");
    SubStmt = true;
  }

  // Broken sub-stmt shouldn't prevent forming the case statement properly.
  if (SubStmt.isInvalid())
    SubStmt = Actions.ActOnNullStmt(ColonLoc);

  return Actions.ActOnDefaultStmt(DefaultLoc, ColonLoc,
                                  SubStmt.get(), getCurScope());
}

StmtResult Parser::ParseCompoundStatement(bool isStmtExpr) {
  return ParseCompoundStatement(isStmtExpr,
                                Scope::DeclScope | Scope::CompoundStmtScope);
}

/// ParseCompoundStatement - Parse a "{}" block.
///
///       compound-statement: [C99 6.8.2]
///         { block-item-list[opt] }
/// [GNU]   { label-declarations block-item-list } [TODO]
/// [CHECKED C] checked-spec[opt] { block-item-list[opt] }
///
///       block-item-list:
///         block-item
///         block-item-list block-item
///
///       block-item:
///         declaration
/// [GNU]   '__extension__' declaration
///         statement
///
/// [GNU] label-declarations:
/// [GNU]   label-declaration
/// [GNU]   label-declarations label-declaration
///
/// [GNU] label-declaration:
/// [GNU]   '__label__' identifier-list ';'
///
/// [CHECKED C] checked-spec:
///            '_Checked'
///            '_Checked' '_Bounds_only
///            '_Unchecked'
StmtResult Parser::ParseCompoundStatement(bool isStmtExpr, unsigned ScopeFlags) {
  // Checked C - process optional checked scope information.
  CheckedScopeSpecifier CSS = CSS_None;
  SourceLocation CSSLoc;
  SourceLocation CSMLoc;
  if (Tok.is(tok::kw__Checked)) {
    CSS = CSS_Memory;
    CSSLoc = ConsumeToken();
    if (Tok.is(tok::kw__Bounds_only)) {
      CSS = CSS_Bounds;
      CSMLoc = ConsumeToken();
    }
  } else if (Tok.is(tok::kw__Unchecked)) {
    CSS = CSS_Unchecked;
    CSSLoc = ConsumeToken();
  }

  assert(Tok.is(tok::l_brace) && "Not a compount stmt!");
  // Enter a scope to hold everything within the compound stmt.  Compound
  // statements can always hold declarations.

  ParseScope CompoundScope(this, ScopeFlags);

  // Parse the statements in the body.
  return ParseCompoundStatementBody(isStmtExpr, CSS, CSSLoc, CSMLoc);
}

/// Parse any pragmas at the start of the compound expression. We handle these
/// separately since some pragmas (FP_CONTRACT) must appear before any C
/// statement in the compound, but may be intermingled with other pragmas.
void Parser::ParseCompoundStatementLeadingPragmas() {
  bool checkForPragmas = true;
  while (checkForPragmas) {
    switch (Tok.getKind()) {
    case tok::annot_pragma_vis:
      HandlePragmaVisibility();
      break;
    case tok::annot_pragma_pack:
      HandlePragmaPack();
      break;
    case tok::annot_pragma_msstruct:
      HandlePragmaMSStruct();
      break;
    case tok::annot_pragma_align:
      HandlePragmaAlign();
      break;
    case tok::annot_pragma_weak:
      HandlePragmaWeak();
      break;
    case tok::annot_pragma_weakalias:
      HandlePragmaWeakAlias();
      break;
    case tok::annot_pragma_redefine_extname:
      HandlePragmaRedefineExtname();
      break;
    case tok::annot_pragma_opencl_extension:
      HandlePragmaOpenCLExtension();
      break;
    case tok::annot_pragma_fp_contract:
      HandlePragmaFPContract();
      break;
    case tok::annot_pragma_fp:
      HandlePragmaFP();
      break;
    case tok::annot_pragma_fenv_access:
      HandlePragmaFEnvAccess();
      break;
    case tok::annot_pragma_ms_pointers_to_members:
      HandlePragmaMSPointersToMembers();
      break;
    case tok::annot_pragma_ms_pragma:
      HandlePragmaMSPragma();
      break;
    case tok::annot_pragma_ms_vtordisp:
      HandlePragmaMSVtorDisp();
      break;
    case tok::annot_pragma_dump:
      HandlePragmaDump();
      break;
    case tok::annot_pragma_checked_scope:
      HandlePragmaCheckedScope();
      break;
    default:
      checkForPragmas = false;
      break;
    }
  }

}

/// Consume any extra semi-colons resulting in null statements,
/// returning true if any tok::semi were consumed.
bool Parser::ConsumeNullStmt(StmtVector &Stmts) {
  if (!Tok.is(tok::semi))
    return false;

  SourceLocation StartLoc = Tok.getLocation();
  SourceLocation EndLoc;

  while (Tok.is(tok::semi) && !Tok.hasLeadingEmptyMacro() &&
         Tok.getLocation().isValid() && !Tok.getLocation().isMacroID()) {
    EndLoc = Tok.getLocation();

    // Don't just ConsumeToken() this tok::semi, do store it in AST.
    StmtResult R = ParseStatementOrDeclaration(Stmts, ACK_Any);
    if (R.isUsable())
      Stmts.push_back(R.get());
  }

  // Did not consume any extra semi.
  if (EndLoc.isInvalid())
    return false;

  Diag(StartLoc, diag::warn_null_statement)
      << FixItHint::CreateRemoval(SourceRange(StartLoc, EndLoc));
  return true;
}

bool Parser::isExprValueDiscarded() {
  if (Actions.isCurCompoundStmtAStmtExpr()) {
    // Look to see if the next two tokens close the statement expression;
    // if so, this expression statement is the last statement in a
    // statment expression.
    return Tok.isNot(tok::r_brace) || NextToken().isNot(tok::r_paren);
  }
  return true;
}

/// ParseCompoundStatementBody - Parse a sequence of statements and invoke the
/// ActOnCompoundStmt action.  This expects the '{' to be the current token, and
/// consume the '}' at the end of the block.  It does not manipulate the scope
/// stack.
StmtResult Parser::ParseCompoundStatementBody(bool isStmtExpr,
                                              CheckedScopeSpecifier WrittenCSS,
                                              SourceLocation CSSLoc,
                                              SourceLocation CSMLoc) {
  PrettyStackTraceLoc CrashInfo(PP.getSourceManager(),
                                Tok.getLocation(),
                                "in compound statement ('{}')");

  // Record the state of the FP_CONTRACT pragma, restore on leaving the
  // compound statement.
  Sema::FPContractStateRAII SaveFPContractState(Actions);

  InMessageExpressionRAIIObject InMessage(*this, false);
  BalancedDelimiterTracker T(*this, tok::l_brace);
  if (T.consumeOpen())
    return StmtError();

<<<<<<< HEAD
  Sema::CompoundScopeRAII CompoundScope(Actions, isStmtExpr);
=======
  Sema::CompoundScopeRAII CompoundScope(Actions, WrittenCSS);
>>>>>>> 96940ffe

  // Parse any pragmas at the beginning of the compound statement.
  ParseCompoundStatementLeadingPragmas();

  StmtVector Stmts;

  // "__label__ X, Y, Z;" is the GNU "Local Label" extension.  These are
  // only allowed at the start of a compound stmt regardless of the language.
  while (Tok.is(tok::kw___label__)) {
    SourceLocation LabelLoc = ConsumeToken();

    SmallVector<Decl *, 8> DeclsInGroup;
    while (1) {
      if (Tok.isNot(tok::identifier)) {
        Diag(Tok, diag::err_expected) << tok::identifier;
        break;
      }

      IdentifierInfo *II = Tok.getIdentifierInfo();
      SourceLocation IdLoc = ConsumeToken();
      DeclsInGroup.push_back(Actions.LookupOrCreateLabel(II, IdLoc, LabelLoc));

      if (!TryConsumeToken(tok::comma))
        break;
    }

    DeclSpec DS(AttrFactory);
    DeclGroupPtrTy Res =
        Actions.FinalizeDeclaratorGroup(getCurScope(), DS, DeclsInGroup);
    StmtResult R = Actions.ActOnDeclStmt(Res, LabelLoc, Tok.getLocation());

    ExpectAndConsumeSemi(diag::err_expected_semi_declaration);
    if (R.isUsable())
      Stmts.push_back(R.get());
  }

  while (!tryParseMisplacedModuleImport() && Tok.isNot(tok::r_brace) &&
         Tok.isNot(tok::eof)) {
    if (Tok.is(tok::annot_pragma_unused)) {
      HandlePragmaUnused();
      continue;
    }

    if (ConsumeNullStmt(Stmts))
      continue;

    StmtResult R;
    if (Tok.isNot(tok::kw___extension__)) {
      R = ParseStatementOrDeclaration(Stmts, ACK_Any);
    } else {
      // __extension__ can start declarations and it can also be a unary
      // operator for expressions.  Consume multiple __extension__ markers here
      // until we can determine which is which.
      // FIXME: This loses extension expressions in the AST!
      SourceLocation ExtLoc = ConsumeToken();
      while (Tok.is(tok::kw___extension__))
        ConsumeToken();

      ParsedAttributesWithRange attrs(AttrFactory);
      MaybeParseCXX11Attributes(attrs, nullptr,
                                /*MightBeObjCMessageSend*/ true);

      // If this is the start of a declaration, parse it as such.
      if (isDeclarationStatement()) {
        // __extension__ silences extension warnings in the subdeclaration.
        // FIXME: Save the __extension__ on the decl as a node somehow?
        ExtensionRAIIObject O(Diags);

        SourceLocation DeclStart = Tok.getLocation(), DeclEnd;
        DeclGroupPtrTy Res =
            ParseDeclaration(DeclaratorContext::BlockContext, DeclEnd, attrs);
        R = Actions.ActOnDeclStmt(Res, DeclStart, DeclEnd);
      } else {
        // Otherwise this was a unary __extension__ marker.
        ExprResult Res(ParseExpressionWithLeadingExtension(ExtLoc));

        if (Res.isInvalid()) {
          SkipUntil(tok::semi);
          continue;
        }

        // FIXME: Use attributes?
        // Eat the semicolon at the end of stmt and convert the expr into a
        // statement.
        ExpectAndConsumeSemi(diag::err_expected_semi_after_expr);
        R = Actions.ActOnExprStmt(Res, isExprValueDiscarded());
      }
    }

    if (R.isUsable())
      Stmts.push_back(R.get());
  }

  SourceLocation CloseLoc = Tok.getLocation();

  // We broke out of the while loop because we found a '}' or EOF.
  if (!T.consumeClose())
    // Recover by creating a compound statement with what we parsed so far,
    // instead of dropping everything and returning StmtError();
    CloseLoc = T.getCloseLocation();

  return Actions.ActOnCompoundStmt(T.getOpenLocation(), CloseLoc,
                                   Stmts, isStmtExpr, WrittenCSS,
                                   CSSLoc, CSMLoc);
}

/// ParseParenExprOrCondition:
/// [C  ]     '(' expression ')'
/// [C++]     '(' condition ')'
/// [C++1z]   '(' init-statement[opt] condition ')'
///
/// This function parses and performs error recovery on the specified condition
/// or expression (depending on whether we're in C++ or C mode).  This function
/// goes out of its way to recover well.  It returns true if there was a parser
/// error (the right paren couldn't be found), which indicates that the caller
/// should try to recover harder.  It returns false if the condition is
/// successfully parsed.  Note that a successful parse can still have semantic
/// errors in the condition.
bool Parser::ParseParenExprOrCondition(StmtResult *InitStmt,
                                       Sema::ConditionResult &Cond,
                                       SourceLocation Loc,
                                       Sema::ConditionKind CK) {
  BalancedDelimiterTracker T(*this, tok::l_paren);
  T.consumeOpen();

  if (getLangOpts().CPlusPlus)
    Cond = ParseCXXCondition(InitStmt, Loc, CK);
  else {
    ExprResult CondExpr = ParseExpression();

    // If required, convert to a boolean value.
    if (CondExpr.isInvalid())
      Cond = Sema::ConditionError();
    else
      Cond = Actions.ActOnCondition(getCurScope(), Loc, CondExpr.get(), CK);
  }

  // If the parser was confused by the condition and we don't have a ')', try to
  // recover by skipping ahead to a semi and bailing out.  If condexp is
  // semantically invalid but we have well formed code, keep going.
  if (Cond.isInvalid() && Tok.isNot(tok::r_paren)) {
    SkipUntil(tok::semi);
    // Skipping may have stopped if it found the containing ')'.  If so, we can
    // continue parsing the if statement.
    if (Tok.isNot(tok::r_paren))
      return true;
  }

  // Otherwise the condition is valid or the rparen is present.
  T.consumeClose();

  // Check for extraneous ')'s to catch things like "if (foo())) {".  We know
  // that all callers are looking for a statement after the condition, so ")"
  // isn't valid.
  while (Tok.is(tok::r_paren)) {
    Diag(Tok, diag::err_extraneous_rparen_in_condition)
      << FixItHint::CreateRemoval(Tok.getLocation());
    ConsumeParen();
  }

  return false;
}


/// ParseIfStatement
///       if-statement: [C99 6.8.4.1]
///         'if' '(' expression ')' statement
///         'if' '(' expression ')' statement 'else' statement
/// [C++]   'if' '(' condition ')' statement
/// [C++]   'if' '(' condition ')' statement 'else' statement
///
StmtResult Parser::ParseIfStatement(SourceLocation *TrailingElseLoc) {
  assert(Tok.is(tok::kw_if) && "Not an if stmt!");
  SourceLocation IfLoc = ConsumeToken();  // eat the 'if'.

  bool IsConstexpr = false;
  if (Tok.is(tok::kw_constexpr)) {
    Diag(Tok, getLangOpts().CPlusPlus17 ? diag::warn_cxx14_compat_constexpr_if
                                        : diag::ext_constexpr_if);
    IsConstexpr = true;
    ConsumeToken();
  }

  if (Tok.isNot(tok::l_paren)) {
    Diag(Tok, diag::err_expected_lparen_after) << "if";
    SkipUntil(tok::semi);
    return StmtError();
  }

  bool C99orCXX = getLangOpts().C99 || getLangOpts().CPlusPlus;

  // C99 6.8.4p3 - In C99, the if statement is a block.  This is not
  // the case for C90.
  //
  // C++ 6.4p3:
  // A name introduced by a declaration in a condition is in scope from its
  // point of declaration until the end of the substatements controlled by the
  // condition.
  // C++ 3.3.2p4:
  // Names declared in the for-init-statement, and in the condition of if,
  // while, for, and switch statements are local to the if, while, for, or
  // switch statement (including the controlled statement).
  //
  ParseScope IfScope(this, Scope::DeclScope | Scope::ControlScope, C99orCXX);

  // Parse the condition.
  StmtResult InitStmt;
  Sema::ConditionResult Cond;
  if (ParseParenExprOrCondition(&InitStmt, Cond, IfLoc,
                                IsConstexpr ? Sema::ConditionKind::ConstexprIf
                                            : Sema::ConditionKind::Boolean))
    return StmtError();

  llvm::Optional<bool> ConstexprCondition;
  if (IsConstexpr)
    ConstexprCondition = Cond.getKnownValue();

  // C99 6.8.4p3 - In C99, the body of the if statement is a scope, even if
  // there is no compound stmt.  C90 does not have this clause.  We only do this
  // if the body isn't a compound statement to avoid push/pop in common cases.
  //
  // C++ 6.4p1:
  // The substatement in a selection-statement (each substatement, in the else
  // form of the if statement) implicitly defines a local scope.
  //
  // For C++ we create a scope for the condition and a new scope for
  // substatements because:
  // -When the 'then' scope exits, we want the condition declaration to still be
  //    active for the 'else' scope too.
  // -Sema will detect name clashes by considering declarations of a
  //    'ControlScope' as part of its direct subscope.
  // -If we wanted the condition and substatement to be in the same scope, we
  //    would have to notify ParseStatement not to create a new scope. It's
  //    simpler to let it create a new scope.
  //
  ParseScope InnerScope(this, Scope::DeclScope, C99orCXX, Tok.is(tok::l_brace));

  // Read the 'then' stmt.
  SourceLocation ThenStmtLoc = Tok.getLocation();

  SourceLocation InnerStatementTrailingElseLoc;
  StmtResult ThenStmt;
  {
    EnterExpressionEvaluationContext PotentiallyDiscarded(
        Actions, Sema::ExpressionEvaluationContext::DiscardedStatement, nullptr,
        Sema::ExpressionEvaluationContextRecord::EK_Other,
        /*ShouldEnter=*/ConstexprCondition && !*ConstexprCondition);
    ThenStmt = ParseStatement(&InnerStatementTrailingElseLoc);
  }

  // Pop the 'if' scope if needed.
  InnerScope.Exit();

  // If it has an else, parse it.
  SourceLocation ElseLoc;
  SourceLocation ElseStmtLoc;
  StmtResult ElseStmt;

  if (Tok.is(tok::kw_else)) {
    if (TrailingElseLoc)
      *TrailingElseLoc = Tok.getLocation();

    ElseLoc = ConsumeToken();
    ElseStmtLoc = Tok.getLocation();

    // C99 6.8.4p3 - In C99, the body of the if statement is a scope, even if
    // there is no compound stmt.  C90 does not have this clause.  We only do
    // this if the body isn't a compound statement to avoid push/pop in common
    // cases.
    //
    // C++ 6.4p1:
    // The substatement in a selection-statement (each substatement, in the else
    // form of the if statement) implicitly defines a local scope.
    //
    ParseScope InnerScope(this, Scope::DeclScope, C99orCXX,
                          Tok.is(tok::l_brace));

    EnterExpressionEvaluationContext PotentiallyDiscarded(
        Actions, Sema::ExpressionEvaluationContext::DiscardedStatement, nullptr,
        Sema::ExpressionEvaluationContextRecord::EK_Other,
        /*ShouldEnter=*/ConstexprCondition && *ConstexprCondition);
    ElseStmt = ParseStatement();

    // Pop the 'else' scope if needed.
    InnerScope.Exit();
  } else if (Tok.is(tok::code_completion)) {
    Actions.CodeCompleteAfterIf(getCurScope());
    cutOffParsing();
    return StmtError();
  } else if (InnerStatementTrailingElseLoc.isValid()) {
    Diag(InnerStatementTrailingElseLoc, diag::warn_dangling_else);
  }

  IfScope.Exit();

  // If the then or else stmt is invalid and the other is valid (and present),
  // make turn the invalid one into a null stmt to avoid dropping the other
  // part.  If both are invalid, return error.
  if ((ThenStmt.isInvalid() && ElseStmt.isInvalid()) ||
      (ThenStmt.isInvalid() && ElseStmt.get() == nullptr) ||
      (ThenStmt.get() == nullptr && ElseStmt.isInvalid())) {
    // Both invalid, or one is invalid and other is non-present: return error.
    return StmtError();
  }

  // Now if either are invalid, replace with a ';'.
  if (ThenStmt.isInvalid())
    ThenStmt = Actions.ActOnNullStmt(ThenStmtLoc);
  if (ElseStmt.isInvalid())
    ElseStmt = Actions.ActOnNullStmt(ElseStmtLoc);

  return Actions.ActOnIfStmt(IfLoc, IsConstexpr, InitStmt.get(), Cond,
                             ThenStmt.get(), ElseLoc, ElseStmt.get());
}

/// ParseSwitchStatement
///       switch-statement:
///         'switch' '(' expression ')' statement
/// [C++]   'switch' '(' condition ')' statement
StmtResult Parser::ParseSwitchStatement(SourceLocation *TrailingElseLoc) {
  assert(Tok.is(tok::kw_switch) && "Not a switch stmt!");
  SourceLocation SwitchLoc = ConsumeToken();  // eat the 'switch'.

  if (Tok.isNot(tok::l_paren)) {
    Diag(Tok, diag::err_expected_lparen_after) << "switch";
    SkipUntil(tok::semi);
    return StmtError();
  }

  bool C99orCXX = getLangOpts().C99 || getLangOpts().CPlusPlus;

  // C99 6.8.4p3 - In C99, the switch statement is a block.  This is
  // not the case for C90.  Start the switch scope.
  //
  // C++ 6.4p3:
  // A name introduced by a declaration in a condition is in scope from its
  // point of declaration until the end of the substatements controlled by the
  // condition.
  // C++ 3.3.2p4:
  // Names declared in the for-init-statement, and in the condition of if,
  // while, for, and switch statements are local to the if, while, for, or
  // switch statement (including the controlled statement).
  //
  unsigned ScopeFlags = Scope::SwitchScope;
  if (C99orCXX)
    ScopeFlags |= Scope::DeclScope | Scope::ControlScope;
  ParseScope SwitchScope(this, ScopeFlags);

  // Parse the condition.
  StmtResult InitStmt;
  Sema::ConditionResult Cond;
  if (ParseParenExprOrCondition(&InitStmt, Cond, SwitchLoc,
                                Sema::ConditionKind::Switch))
    return StmtError();

  StmtResult Switch =
      Actions.ActOnStartOfSwitchStmt(SwitchLoc, InitStmt.get(), Cond);

  if (Switch.isInvalid()) {
    // Skip the switch body.
    // FIXME: This is not optimal recovery, but parsing the body is more
    // dangerous due to the presence of case and default statements, which
    // will have no place to connect back with the switch.
    if (Tok.is(tok::l_brace)) {
      ConsumeBrace();
      SkipUntil(tok::r_brace);
    } else
      SkipUntil(tok::semi);
    return Switch;
  }

  // C99 6.8.4p3 - In C99, the body of the switch statement is a scope, even if
  // there is no compound stmt.  C90 does not have this clause.  We only do this
  // if the body isn't a compound statement to avoid push/pop in common cases.
  //
  // C++ 6.4p1:
  // The substatement in a selection-statement (each substatement, in the else
  // form of the if statement) implicitly defines a local scope.
  //
  // See comments in ParseIfStatement for why we create a scope for the
  // condition and a new scope for substatement in C++.
  //
  getCurScope()->AddFlags(Scope::BreakScope);
  ParseScope InnerScope(this, Scope::DeclScope, C99orCXX, Tok.is(tok::l_brace));

  // We have incremented the mangling number for the SwitchScope and the
  // InnerScope, which is one too many.
  if (C99orCXX)
    getCurScope()->decrementMSManglingNumber();

  // Read the body statement.
  StmtResult Body(ParseStatement(TrailingElseLoc));

  // Pop the scopes.
  InnerScope.Exit();
  SwitchScope.Exit();

  return Actions.ActOnFinishSwitchStmt(SwitchLoc, Switch.get(), Body.get());
}

/// ParseWhileStatement
///       while-statement: [C99 6.8.5.1]
///         'while' '(' expression ')' statement
/// [C++]   'while' '(' condition ')' statement
StmtResult Parser::ParseWhileStatement(SourceLocation *TrailingElseLoc) {
  assert(Tok.is(tok::kw_while) && "Not a while stmt!");
  SourceLocation WhileLoc = Tok.getLocation();
  ConsumeToken();  // eat the 'while'.

  if (Tok.isNot(tok::l_paren)) {
    Diag(Tok, diag::err_expected_lparen_after) << "while";
    SkipUntil(tok::semi);
    return StmtError();
  }

  bool C99orCXX = getLangOpts().C99 || getLangOpts().CPlusPlus;

  // C99 6.8.5p5 - In C99, the while statement is a block.  This is not
  // the case for C90.  Start the loop scope.
  //
  // C++ 6.4p3:
  // A name introduced by a declaration in a condition is in scope from its
  // point of declaration until the end of the substatements controlled by the
  // condition.
  // C++ 3.3.2p4:
  // Names declared in the for-init-statement, and in the condition of if,
  // while, for, and switch statements are local to the if, while, for, or
  // switch statement (including the controlled statement).
  //
  unsigned ScopeFlags;
  if (C99orCXX)
    ScopeFlags = Scope::BreakScope | Scope::ContinueScope |
                 Scope::DeclScope  | Scope::ControlScope;
  else
    ScopeFlags = Scope::BreakScope | Scope::ContinueScope;
  ParseScope WhileScope(this, ScopeFlags);

  // Parse the condition.
  Sema::ConditionResult Cond;
  if (ParseParenExprOrCondition(nullptr, Cond, WhileLoc,
                                Sema::ConditionKind::Boolean))
    return StmtError();

  // C99 6.8.5p5 - In C99, the body of the while statement is a scope, even if
  // there is no compound stmt.  C90 does not have this clause.  We only do this
  // if the body isn't a compound statement to avoid push/pop in common cases.
  //
  // C++ 6.5p2:
  // The substatement in an iteration-statement implicitly defines a local scope
  // which is entered and exited each time through the loop.
  //
  // See comments in ParseIfStatement for why we create a scope for the
  // condition and a new scope for substatement in C++.
  //
  ParseScope InnerScope(this, Scope::DeclScope, C99orCXX, Tok.is(tok::l_brace));

  // Read the body statement.
  StmtResult Body(ParseStatement(TrailingElseLoc));

  // Pop the body scope if needed.
  InnerScope.Exit();
  WhileScope.Exit();

  if (Cond.isInvalid() || Body.isInvalid())
    return StmtError();

  return Actions.ActOnWhileStmt(WhileLoc, Cond, Body.get());
}

/// ParseDoStatement
///       do-statement: [C99 6.8.5.2]
///         'do' statement 'while' '(' expression ')' ';'
/// Note: this lets the caller parse the end ';'.
StmtResult Parser::ParseDoStatement() {
  assert(Tok.is(tok::kw_do) && "Not a do stmt!");
  SourceLocation DoLoc = ConsumeToken();  // eat the 'do'.

  // C99 6.8.5p5 - In C99, the do statement is a block.  This is not
  // the case for C90.  Start the loop scope.
  unsigned ScopeFlags;
  if (getLangOpts().C99)
    ScopeFlags = Scope::BreakScope | Scope::ContinueScope | Scope::DeclScope;
  else
    ScopeFlags = Scope::BreakScope | Scope::ContinueScope;

  ParseScope DoScope(this, ScopeFlags);

  // C99 6.8.5p5 - In C99, the body of the do statement is a scope, even if
  // there is no compound stmt.  C90 does not have this clause. We only do this
  // if the body isn't a compound statement to avoid push/pop in common cases.
  //
  // C++ 6.5p2:
  // The substatement in an iteration-statement implicitly defines a local scope
  // which is entered and exited each time through the loop.
  //
  bool C99orCXX = getLangOpts().C99 || getLangOpts().CPlusPlus;
  ParseScope InnerScope(this, Scope::DeclScope, C99orCXX, Tok.is(tok::l_brace));

  // Read the body statement.
  StmtResult Body(ParseStatement());

  // Pop the body scope if needed.
  InnerScope.Exit();

  if (Tok.isNot(tok::kw_while)) {
    if (!Body.isInvalid()) {
      Diag(Tok, diag::err_expected_while);
      Diag(DoLoc, diag::note_matching) << "'do'";
      SkipUntil(tok::semi, StopBeforeMatch);
    }
    return StmtError();
  }
  SourceLocation WhileLoc = ConsumeToken();

  if (Tok.isNot(tok::l_paren)) {
    Diag(Tok, diag::err_expected_lparen_after) << "do/while";
    SkipUntil(tok::semi, StopBeforeMatch);
    return StmtError();
  }

  // Parse the parenthesized expression.
  BalancedDelimiterTracker T(*this, tok::l_paren);
  T.consumeOpen();

  // A do-while expression is not a condition, so can't have attributes.
  DiagnoseAndSkipCXX11Attributes();

  ExprResult Cond = ParseExpression();
  // Correct the typos in condition before closing the scope.
  if (Cond.isUsable())
    Cond = Actions.CorrectDelayedTyposInExpr(Cond);
  T.consumeClose();
  DoScope.Exit();

  if (Cond.isInvalid() || Body.isInvalid())
    return StmtError();

  return Actions.ActOnDoStmt(DoLoc, Body.get(), WhileLoc, T.getOpenLocation(),
                             Cond.get(), T.getCloseLocation());
}

bool Parser::isForRangeIdentifier() {
  assert(Tok.is(tok::identifier));

  const Token &Next = NextToken();
  if (Next.is(tok::colon))
    return true;

  if (Next.isOneOf(tok::l_square, tok::kw_alignas)) {
    TentativeParsingAction PA(*this);
    ConsumeToken();
    SkipCXX11Attributes();
    bool Result = Tok.is(tok::colon);
    PA.Revert();
    return Result;
  }

  return false;
}

/// ParseForStatement
///       for-statement: [C99 6.8.5.3]
///         'for' '(' expr[opt] ';' expr[opt] ';' expr[opt] ')' statement
///         'for' '(' declaration expr[opt] ';' expr[opt] ')' statement
/// [C++]   'for' '(' for-init-statement condition[opt] ';' expression[opt] ')'
/// [C++]       statement
/// [C++0x] 'for'
///             'co_await'[opt]    [Coroutines]
///             '(' for-range-declaration ':' for-range-initializer ')'
///             statement
/// [OBJC2] 'for' '(' declaration 'in' expr ')' statement
/// [OBJC2] 'for' '(' expr 'in' expr ')' statement
///
/// [C++] for-init-statement:
/// [C++]   expression-statement
/// [C++]   simple-declaration
///
/// [C++0x] for-range-declaration:
/// [C++0x]   attribute-specifier-seq[opt] type-specifier-seq declarator
/// [C++0x] for-range-initializer:
/// [C++0x]   expression
/// [C++0x]   braced-init-list            [TODO]
StmtResult Parser::ParseForStatement(SourceLocation *TrailingElseLoc) {
  assert(Tok.is(tok::kw_for) && "Not a for stmt!");
  SourceLocation ForLoc = ConsumeToken();  // eat the 'for'.

  SourceLocation CoawaitLoc;
  if (Tok.is(tok::kw_co_await))
    CoawaitLoc = ConsumeToken();

  if (Tok.isNot(tok::l_paren)) {
    Diag(Tok, diag::err_expected_lparen_after) << "for";
    SkipUntil(tok::semi);
    return StmtError();
  }

  bool C99orCXXorObjC = getLangOpts().C99 || getLangOpts().CPlusPlus ||
    getLangOpts().ObjC;

  // C99 6.8.5p5 - In C99, the for statement is a block.  This is not
  // the case for C90.  Start the loop scope.
  //
  // C++ 6.4p3:
  // A name introduced by a declaration in a condition is in scope from its
  // point of declaration until the end of the substatements controlled by the
  // condition.
  // C++ 3.3.2p4:
  // Names declared in the for-init-statement, and in the condition of if,
  // while, for, and switch statements are local to the if, while, for, or
  // switch statement (including the controlled statement).
  // C++ 6.5.3p1:
  // Names declared in the for-init-statement are in the same declarative-region
  // as those declared in the condition.
  //
  unsigned ScopeFlags = 0;
  if (C99orCXXorObjC)
    ScopeFlags = Scope::DeclScope | Scope::ControlScope;

  ParseScope ForScope(this, ScopeFlags);

  BalancedDelimiterTracker T(*this, tok::l_paren);
  T.consumeOpen();

  ExprResult Value;

  bool ForEach = false;
  StmtResult FirstPart;
  Sema::ConditionResult SecondPart;
  ExprResult Collection;
  ForRangeInfo ForRangeInfo;
  FullExprArg ThirdPart(Actions);

  if (Tok.is(tok::code_completion)) {
    Actions.CodeCompleteOrdinaryName(getCurScope(),
                                     C99orCXXorObjC? Sema::PCC_ForInit
                                                   : Sema::PCC_Expression);
    cutOffParsing();
    return StmtError();
  }

  ParsedAttributesWithRange attrs(AttrFactory);
  MaybeParseCXX11Attributes(attrs);

  SourceLocation EmptyInitStmtSemiLoc;

  // Parse the first part of the for specifier.
  if (Tok.is(tok::semi)) {  // for (;
    ProhibitAttributes(attrs);
    // no first part, eat the ';'.
    SourceLocation SemiLoc = Tok.getLocation();
    if (!Tok.hasLeadingEmptyMacro() && !SemiLoc.isMacroID())
      EmptyInitStmtSemiLoc = SemiLoc;
    ConsumeToken();
  } else if (getLangOpts().CPlusPlus && Tok.is(tok::identifier) &&
             isForRangeIdentifier()) {
    ProhibitAttributes(attrs);
    IdentifierInfo *Name = Tok.getIdentifierInfo();
    SourceLocation Loc = ConsumeToken();
    MaybeParseCXX11Attributes(attrs);

    ForRangeInfo.ColonLoc = ConsumeToken();
    if (Tok.is(tok::l_brace))
      ForRangeInfo.RangeExpr = ParseBraceInitializer();
    else
      ForRangeInfo.RangeExpr = ParseExpression();

    Diag(Loc, diag::err_for_range_identifier)
      << ((getLangOpts().CPlusPlus11 && !getLangOpts().CPlusPlus17)
              ? FixItHint::CreateInsertion(Loc, "auto &&")
              : FixItHint());

    ForRangeInfo.LoopVar = Actions.ActOnCXXForRangeIdentifier(
        getCurScope(), Loc, Name, attrs, attrs.Range.getEnd());
  } else if (isForInitDeclaration()) {  // for (int X = 4;
    ParenBraceBracketBalancer BalancerRAIIObj(*this);

    // Parse declaration, which eats the ';'.
    if (!C99orCXXorObjC) {   // Use of C99-style for loops in C90 mode?
      Diag(Tok, diag::ext_c99_variable_decl_in_for_loop);
      Diag(Tok, diag::warn_gcc_variable_decl_in_for_loop);
    }

    // In C++0x, "for (T NS:a" might not be a typo for ::
    bool MightBeForRangeStmt = getLangOpts().CPlusPlus;
    ColonProtectionRAIIObject ColonProtection(*this, MightBeForRangeStmt);

    SourceLocation DeclStart = Tok.getLocation(), DeclEnd;
    DeclGroupPtrTy DG = ParseSimpleDeclaration(
        DeclaratorContext::ForContext, DeclEnd, attrs, false,
        MightBeForRangeStmt ? &ForRangeInfo : nullptr);
    FirstPart = Actions.ActOnDeclStmt(DG, DeclStart, Tok.getLocation());
    if (ForRangeInfo.ParsedForRangeDecl()) {
      Diag(ForRangeInfo.ColonLoc, getLangOpts().CPlusPlus11 ?
           diag::warn_cxx98_compat_for_range : diag::ext_for_range);
      ForRangeInfo.LoopVar = FirstPart;
      FirstPart = StmtResult();
    } else if (Tok.is(tok::semi)) {  // for (int x = 4;
      ConsumeToken();
    } else if ((ForEach = isTokIdentifier_in())) {
      Actions.ActOnForEachDeclStmt(DG);
      // ObjC: for (id x in expr)
      ConsumeToken(); // consume 'in'

      if (Tok.is(tok::code_completion)) {
        Actions.CodeCompleteObjCForCollection(getCurScope(), DG);
        cutOffParsing();
        return StmtError();
      }
      Collection = ParseExpression();
    } else {
      Diag(Tok, diag::err_expected_semi_for);
    }
  } else {
    ProhibitAttributes(attrs);
    Value = Actions.CorrectDelayedTyposInExpr(ParseExpression());

    ForEach = isTokIdentifier_in();

    // Turn the expression into a stmt.
    if (!Value.isInvalid()) {
      if (ForEach)
        FirstPart = Actions.ActOnForEachLValueExpr(Value.get());
      else {
        // We already know this is not an init-statement within a for loop, so
        // if we are parsing a C++11 range-based for loop, we should treat this
        // expression statement as being a discarded value expression because
        // we will err below. This way we do not warn on an unused expression
        // that was an error in the first place, like with: for (expr : expr);
        bool IsRangeBasedFor =
            getLangOpts().CPlusPlus11 && !ForEach && Tok.is(tok::colon);
        FirstPart = Actions.ActOnExprStmt(Value, !IsRangeBasedFor);
      }
    }

    if (Tok.is(tok::semi)) {
      ConsumeToken();
    } else if (ForEach) {
      ConsumeToken(); // consume 'in'

      if (Tok.is(tok::code_completion)) {
        Actions.CodeCompleteObjCForCollection(getCurScope(), nullptr);
        cutOffParsing();
        return StmtError();
      }
      Collection = ParseExpression();
    } else if (getLangOpts().CPlusPlus11 && Tok.is(tok::colon) && FirstPart.get()) {
      // User tried to write the reasonable, but ill-formed, for-range-statement
      //   for (expr : expr) { ... }
      Diag(Tok, diag::err_for_range_expected_decl)
        << FirstPart.get()->getSourceRange();
      SkipUntil(tok::r_paren, StopBeforeMatch);
      SecondPart = Sema::ConditionError();
    } else {
      if (!Value.isInvalid()) {
        Diag(Tok, diag::err_expected_semi_for);
      } else {
        // Skip until semicolon or rparen, don't consume it.
        SkipUntil(tok::r_paren, StopAtSemi | StopBeforeMatch);
        if (Tok.is(tok::semi))
          ConsumeToken();
      }
    }
  }

  // Parse the second part of the for specifier.
  getCurScope()->AddFlags(Scope::BreakScope | Scope::ContinueScope);
  if (!ForEach && !ForRangeInfo.ParsedForRangeDecl() &&
      !SecondPart.isInvalid()) {
    // Parse the second part of the for specifier.
    if (Tok.is(tok::semi)) {  // for (...;;
      // no second part.
    } else if (Tok.is(tok::r_paren)) {
      // missing both semicolons.
    } else {
      if (getLangOpts().CPlusPlus) {
        // C++2a: We've parsed an init-statement; we might have a
        // for-range-declaration next.
        bool MightBeForRangeStmt = !ForRangeInfo.ParsedForRangeDecl();
        ColonProtectionRAIIObject ColonProtection(*this, MightBeForRangeStmt);
        SecondPart =
            ParseCXXCondition(nullptr, ForLoc, Sema::ConditionKind::Boolean,
                              MightBeForRangeStmt ? &ForRangeInfo : nullptr);

        if (ForRangeInfo.ParsedForRangeDecl()) {
          Diag(FirstPart.get() ? FirstPart.get()->getBeginLoc()
                               : ForRangeInfo.ColonLoc,
               getLangOpts().CPlusPlus2a
                   ? diag::warn_cxx17_compat_for_range_init_stmt
                   : diag::ext_for_range_init_stmt)
              << (FirstPart.get() ? FirstPart.get()->getSourceRange()
                                  : SourceRange());
          if (EmptyInitStmtSemiLoc.isValid()) {
            Diag(EmptyInitStmtSemiLoc, diag::warn_empty_init_statement)
                << /*for-loop*/ 2
                << FixItHint::CreateRemoval(EmptyInitStmtSemiLoc);
          }
        }
      } else {
        ExprResult SecondExpr = ParseExpression();
        if (SecondExpr.isInvalid())
          SecondPart = Sema::ConditionError();
        else
          SecondPart =
              Actions.ActOnCondition(getCurScope(), ForLoc, SecondExpr.get(),
                                     Sema::ConditionKind::Boolean);
      }
    }
  }

  // Parse the third part of the for statement.
  if (!ForEach && !ForRangeInfo.ParsedForRangeDecl()) {
    if (Tok.isNot(tok::semi)) {
      if (!SecondPart.isInvalid())
        Diag(Tok, diag::err_expected_semi_for);
      else
        // Skip until semicolon or rparen, don't consume it.
        SkipUntil(tok::r_paren, StopAtSemi | StopBeforeMatch);
    }

    if (Tok.is(tok::semi)) {
      ConsumeToken();
    }

    if (Tok.isNot(tok::r_paren)) {   // for (...;...;)
      ExprResult Third = ParseExpression();
      // FIXME: The C++11 standard doesn't actually say that this is a
      // discarded-value expression, but it clearly should be.
      ThirdPart = Actions.MakeFullDiscardedValueExpr(Third.get());
    }
  }
  // Match the ')'.
  T.consumeClose();

  // C++ Coroutines [stmt.iter]:
  //   'co_await' can only be used for a range-based for statement.
  if (CoawaitLoc.isValid() && !ForRangeInfo.ParsedForRangeDecl()) {
    Diag(CoawaitLoc, diag::err_for_co_await_not_range_for);
    CoawaitLoc = SourceLocation();
  }

  // We need to perform most of the semantic analysis for a C++0x for-range
  // statememt before parsing the body, in order to be able to deduce the type
  // of an auto-typed loop variable.
  StmtResult ForRangeStmt;
  StmtResult ForEachStmt;

  if (ForRangeInfo.ParsedForRangeDecl()) {
    ExprResult CorrectedRange =
        Actions.CorrectDelayedTyposInExpr(ForRangeInfo.RangeExpr.get());
    ForRangeStmt = Actions.ActOnCXXForRangeStmt(
        getCurScope(), ForLoc, CoawaitLoc, FirstPart.get(),
        ForRangeInfo.LoopVar.get(), ForRangeInfo.ColonLoc, CorrectedRange.get(),
        T.getCloseLocation(), Sema::BFRK_Build);

  // Similarly, we need to do the semantic analysis for a for-range
  // statement immediately in order to close over temporaries correctly.
  } else if (ForEach) {
    ForEachStmt = Actions.ActOnObjCForCollectionStmt(ForLoc,
                                                     FirstPart.get(),
                                                     Collection.get(),
                                                     T.getCloseLocation());
  } else {
    // In OpenMP loop region loop control variable must be captured and be
    // private. Perform analysis of first part (if any).
    if (getLangOpts().OpenMP && FirstPart.isUsable()) {
      Actions.ActOnOpenMPLoopInitialization(ForLoc, FirstPart.get());
    }
  }

  // C99 6.8.5p5 - In C99, the body of the for statement is a scope, even if
  // there is no compound stmt.  C90 does not have this clause.  We only do this
  // if the body isn't a compound statement to avoid push/pop in common cases.
  //
  // C++ 6.5p2:
  // The substatement in an iteration-statement implicitly defines a local scope
  // which is entered and exited each time through the loop.
  //
  // See comments in ParseIfStatement for why we create a scope for
  // for-init-statement/condition and a new scope for substatement in C++.
  //
  ParseScope InnerScope(this, Scope::DeclScope, C99orCXXorObjC,
                        Tok.is(tok::l_brace));

  // The body of the for loop has the same local mangling number as the
  // for-init-statement.
  // It will only be incremented if the body contains other things that would
  // normally increment the mangling number (like a compound statement).
  if (C99orCXXorObjC)
    getCurScope()->decrementMSManglingNumber();

  // Read the body statement.
  StmtResult Body(ParseStatement(TrailingElseLoc));

  // Pop the body scope if needed.
  InnerScope.Exit();

  // Leave the for-scope.
  ForScope.Exit();

  if (Body.isInvalid())
    return StmtError();

  if (ForEach)
   return Actions.FinishObjCForCollectionStmt(ForEachStmt.get(),
                                              Body.get());

  if (ForRangeInfo.ParsedForRangeDecl())
    return Actions.FinishCXXForRangeStmt(ForRangeStmt.get(), Body.get());

  return Actions.ActOnForStmt(ForLoc, T.getOpenLocation(), FirstPart.get(),
                              SecondPart, ThirdPart, T.getCloseLocation(),
                              Body.get());
}

/// ParseGotoStatement
///       jump-statement:
///         'goto' identifier ';'
/// [GNU]   'goto' '*' expression ';'
///
/// Note: this lets the caller parse the end ';'.
///
StmtResult Parser::ParseGotoStatement() {
  assert(Tok.is(tok::kw_goto) && "Not a goto stmt!");
  SourceLocation GotoLoc = ConsumeToken();  // eat the 'goto'.

  StmtResult Res;
  if (Tok.is(tok::identifier)) {
    LabelDecl *LD = Actions.LookupOrCreateLabel(Tok.getIdentifierInfo(),
                                                Tok.getLocation());
    Res = Actions.ActOnGotoStmt(GotoLoc, Tok.getLocation(), LD);
    ConsumeToken();
  } else if (Tok.is(tok::star)) {
    // GNU indirect goto extension.
    Diag(Tok, diag::ext_gnu_indirect_goto);
    SourceLocation StarLoc = ConsumeToken();
    ExprResult R(ParseExpression());
    if (R.isInvalid()) {  // Skip to the semicolon, but don't consume it.
      SkipUntil(tok::semi, StopBeforeMatch);
      return StmtError();
    }
    Res = Actions.ActOnIndirectGotoStmt(GotoLoc, StarLoc, R.get());
  } else {
    Diag(Tok, diag::err_expected) << tok::identifier;
    return StmtError();
  }

  return Res;
}

/// ParseContinueStatement
///       jump-statement:
///         'continue' ';'
///
/// Note: this lets the caller parse the end ';'.
///
StmtResult Parser::ParseContinueStatement() {
  SourceLocation ContinueLoc = ConsumeToken();  // eat the 'continue'.
  return Actions.ActOnContinueStmt(ContinueLoc, getCurScope());
}

/// ParseBreakStatement
///       jump-statement:
///         'break' ';'
///
/// Note: this lets the caller parse the end ';'.
///
StmtResult Parser::ParseBreakStatement() {
  SourceLocation BreakLoc = ConsumeToken();  // eat the 'break'.
  return Actions.ActOnBreakStmt(BreakLoc, getCurScope());
}

/// ParseReturnStatement
///       jump-statement:
///         'return' expression[opt] ';'
///         'return' braced-init-list ';'
///         'co_return' expression[opt] ';'
///         'co_return' braced-init-list ';'
StmtResult Parser::ParseReturnStatement() {
  assert((Tok.is(tok::kw_return) || Tok.is(tok::kw_co_return)) &&
         "Not a return stmt!");
  bool IsCoreturn = Tok.is(tok::kw_co_return);
  SourceLocation ReturnLoc = ConsumeToken();  // eat the 'return'.

  ExprResult R;
  if (Tok.isNot(tok::semi)) {
    // FIXME: Code completion for co_return.
    if (Tok.is(tok::code_completion) && !IsCoreturn) {
      Actions.CodeCompleteReturn(getCurScope());
      cutOffParsing();
      return StmtError();
    }

    if (Tok.is(tok::l_brace) && getLangOpts().CPlusPlus) {
      R = ParseInitializer();
      if (R.isUsable())
        Diag(R.get()->getBeginLoc(),
             getLangOpts().CPlusPlus11
                 ? diag::warn_cxx98_compat_generalized_initializer_lists
                 : diag::ext_generalized_initializer_lists)
            << R.get()->getSourceRange();
    } else
      R = ParseExpression();
    if (R.isInvalid()) {
      SkipUntil(tok::r_brace, StopAtSemi | StopBeforeMatch);
      return StmtError();
    }
  }
  if (IsCoreturn)
    return Actions.ActOnCoreturnStmt(getCurScope(), ReturnLoc, R.get());
  return Actions.ActOnReturnStmt(ReturnLoc, R.get(), getCurScope());
}

StmtResult Parser::ParsePragmaLoopHint(StmtVector &Stmts,
                                       AllowedConstructsKind Allowed,
                                       SourceLocation *TrailingElseLoc,
                                       ParsedAttributesWithRange &Attrs) {
  // Create temporary attribute list.
  ParsedAttributesWithRange TempAttrs(AttrFactory);

  // Get loop hints and consume annotated token.
  while (Tok.is(tok::annot_pragma_loop_hint)) {
    LoopHint Hint;
    if (!HandlePragmaLoopHint(Hint))
      continue;

    ArgsUnion ArgHints[] = {Hint.PragmaNameLoc, Hint.OptionLoc, Hint.StateLoc,
                            ArgsUnion(Hint.ValueExpr)};
    TempAttrs.addNew(Hint.PragmaNameLoc->Ident, Hint.Range, nullptr,
                     Hint.PragmaNameLoc->Loc, ArgHints, 4,
                     ParsedAttr::AS_Pragma);
  }

  // Get the next statement.
  MaybeParseCXX11Attributes(Attrs);

  StmtResult S = ParseStatementOrDeclarationAfterAttributes(
      Stmts, Allowed, TrailingElseLoc, Attrs);

  Attrs.takeAllFrom(TempAttrs);
  return S;
}

Decl *Parser::ParseFunctionStatementBody(Decl *Decl, ParseScope &BodyScope,
                                         CheckedScopeSpecifier Kind) {
  assert(Tok.is(tok::l_brace));
  SourceLocation LBraceLoc = Tok.getLocation();

  PrettyDeclStackTraceEntry CrashInfo(Actions.Context, Decl, LBraceLoc,
                                      "parsing function body");

  // Save and reset current vtordisp stack if we have entered a C++ method body.
  bool IsCXXMethod =
      getLangOpts().CPlusPlus && Decl && isa<CXXMethodDecl>(Decl);
  Sema::PragmaStackSentinelRAII
    PragmaStackSentinel(Actions, "InternalPragmaState", IsCXXMethod );

  // Do not enter a scope for the brace, as the arguments are in the same scope
  // (the function body) as the body itself.  Instead, just read the statement
  // list and put it into a CompoundStmt for safe keeping.
  StmtResult FnBody(ParseCompoundStatementBody(/*IsExpr=*/false, Kind));  // TODO: fill in missing information

  // If the function body could not be parsed, make a bogus compoundstmt.
  if (FnBody.isInvalid()) {
    Sema::CompoundScopeRAII CompoundScope(Actions);
    FnBody = Actions.ActOnCompoundStmt(LBraceLoc, LBraceLoc, None, false);
  }

  BodyScope.Exit();
  return Actions.ActOnFinishFunctionBody(Decl, FnBody.get());
}

/// ParseFunctionTryBlock - Parse a C++ function-try-block.
///
///       function-try-block:
///         'try' ctor-initializer[opt] compound-statement handler-seq
///
Decl *Parser::ParseFunctionTryBlock(Decl *Decl, ParseScope &BodyScope) {
  assert(Tok.is(tok::kw_try) && "Expected 'try'");
  SourceLocation TryLoc = ConsumeToken();

  PrettyDeclStackTraceEntry CrashInfo(Actions.Context, Decl, TryLoc,
                                      "parsing function try block");

  // Constructor initializer list?
  if (Tok.is(tok::colon))
    ParseConstructorInitializer(Decl);
  else
    Actions.ActOnDefaultCtorInitializers(Decl);

  // Save and reset current vtordisp stack if we have entered a C++ method body.
  bool IsCXXMethod =
      getLangOpts().CPlusPlus && Decl && isa<CXXMethodDecl>(Decl);
  Sema::PragmaStackSentinelRAII
    PragmaStackSentinel(Actions, "InternalPragmaState", IsCXXMethod);

  SourceLocation LBraceLoc = Tok.getLocation();
  StmtResult FnBody(ParseCXXTryBlockCommon(TryLoc, /*FnTry*/true));
  // If we failed to parse the try-catch, we just give the function an empty
  // compound statement as the body.
  if (FnBody.isInvalid()) {
    Sema::CompoundScopeRAII CompoundScope(Actions);
    FnBody = Actions.ActOnCompoundStmt(LBraceLoc, LBraceLoc, None, false);
  }

  BodyScope.Exit();
  return Actions.ActOnFinishFunctionBody(Decl, FnBody.get());
}

bool Parser::trySkippingFunctionBody() {
  assert(SkipFunctionBodies &&
         "Should only be called when SkipFunctionBodies is enabled");
  if (!PP.isCodeCompletionEnabled()) {
    SkipFunctionBody();
    return true;
  }

  // We're in code-completion mode. Skip parsing for all function bodies unless
  // the body contains the code-completion point.
  TentativeParsingAction PA(*this);
  bool IsTryCatch = Tok.is(tok::kw_try);
  CachedTokens Toks;
  bool ErrorInPrologue = ConsumeAndStoreFunctionPrologue(Toks);
  if (llvm::any_of(Toks, [](const Token &Tok) {
        return Tok.is(tok::code_completion);
      })) {
    PA.Revert();
    return false;
  }
  if (ErrorInPrologue) {
    PA.Commit();
    SkipMalformedDecl();
    return true;
  }
  if (!SkipUntil(tok::r_brace, StopAtCodeCompletion)) {
    PA.Revert();
    return false;
  }
  while (IsTryCatch && Tok.is(tok::kw_catch)) {
    if (!SkipUntil(tok::l_brace, StopAtCodeCompletion) ||
        !SkipUntil(tok::r_brace, StopAtCodeCompletion)) {
      PA.Revert();
      return false;
    }
  }
  PA.Commit();
  return true;
}

/// ParseCXXTryBlock - Parse a C++ try-block.
///
///       try-block:
///         'try' compound-statement handler-seq
///
StmtResult Parser::ParseCXXTryBlock() {
  assert(Tok.is(tok::kw_try) && "Expected 'try'");

  SourceLocation TryLoc = ConsumeToken();
  return ParseCXXTryBlockCommon(TryLoc);
}

/// ParseCXXTryBlockCommon - Parse the common part of try-block and
/// function-try-block.
///
///       try-block:
///         'try' compound-statement handler-seq
///
///       function-try-block:
///         'try' ctor-initializer[opt] compound-statement handler-seq
///
///       handler-seq:
///         handler handler-seq[opt]
///
///       [Borland] try-block:
///         'try' compound-statement seh-except-block
///         'try' compound-statement seh-finally-block
///
StmtResult Parser::ParseCXXTryBlockCommon(SourceLocation TryLoc, bool FnTry) {
  if (Tok.isNot(tok::l_brace))
    return StmtError(Diag(Tok, diag::err_expected) << tok::l_brace);

  StmtResult TryBlock(ParseCompoundStatement(
      /*isStmtExpr=*/false, Scope::DeclScope | Scope::TryScope |
                                Scope::CompoundStmtScope |
                                (FnTry ? Scope::FnTryCatchScope : 0)));
  if (TryBlock.isInvalid())
    return TryBlock;

  // Borland allows SEH-handlers with 'try'

  if ((Tok.is(tok::identifier) &&
       Tok.getIdentifierInfo() == getSEHExceptKeyword()) ||
      Tok.is(tok::kw___finally)) {
    // TODO: Factor into common return ParseSEHHandlerCommon(...)
    StmtResult Handler;
    if(Tok.getIdentifierInfo() == getSEHExceptKeyword()) {
      SourceLocation Loc = ConsumeToken();
      Handler = ParseSEHExceptBlock(Loc);
    }
    else {
      SourceLocation Loc = ConsumeToken();
      Handler = ParseSEHFinallyBlock(Loc);
    }
    if(Handler.isInvalid())
      return Handler;

    return Actions.ActOnSEHTryBlock(true /* IsCXXTry */,
                                    TryLoc,
                                    TryBlock.get(),
                                    Handler.get());
  }
  else {
    StmtVector Handlers;

    // C++11 attributes can't appear here, despite this context seeming
    // statement-like.
    DiagnoseAndSkipCXX11Attributes();

    if (Tok.isNot(tok::kw_catch))
      return StmtError(Diag(Tok, diag::err_expected_catch));
    while (Tok.is(tok::kw_catch)) {
      StmtResult Handler(ParseCXXCatchBlock(FnTry));
      if (!Handler.isInvalid())
        Handlers.push_back(Handler.get());
    }
    // Don't bother creating the full statement if we don't have any usable
    // handlers.
    if (Handlers.empty())
      return StmtError();

    return Actions.ActOnCXXTryBlock(TryLoc, TryBlock.get(), Handlers);
  }
}

/// ParseCXXCatchBlock - Parse a C++ catch block, called handler in the standard
///
///   handler:
///     'catch' '(' exception-declaration ')' compound-statement
///
///   exception-declaration:
///     attribute-specifier-seq[opt] type-specifier-seq declarator
///     attribute-specifier-seq[opt] type-specifier-seq abstract-declarator[opt]
///     '...'
///
StmtResult Parser::ParseCXXCatchBlock(bool FnCatch) {
  assert(Tok.is(tok::kw_catch) && "Expected 'catch'");

  SourceLocation CatchLoc = ConsumeToken();

  BalancedDelimiterTracker T(*this, tok::l_paren);
  if (T.expectAndConsume())
    return StmtError();

  // C++ 3.3.2p3:
  // The name in a catch exception-declaration is local to the handler and
  // shall not be redeclared in the outermost block of the handler.
  ParseScope CatchScope(this, Scope::DeclScope | Scope::ControlScope |
                          (FnCatch ? Scope::FnTryCatchScope : 0));

  // exception-declaration is equivalent to '...' or a parameter-declaration
  // without default arguments.
  Decl *ExceptionDecl = nullptr;
  if (Tok.isNot(tok::ellipsis)) {
    ParsedAttributesWithRange Attributes(AttrFactory);
    MaybeParseCXX11Attributes(Attributes);

    DeclSpec DS(AttrFactory);
    DS.takeAttributesFrom(Attributes);

    if (ParseCXXTypeSpecifierSeq(DS)) {
      ExitQuantifiedTypeScope(DS);
      return StmtError();
    }

    Declarator ExDecl(DS, DeclaratorContext::CXXCatchContext);
    ParseDeclarator(ExDecl);
    ExitQuantifiedTypeScope(DS);
    ExceptionDecl = Actions.ActOnExceptionDeclarator(getCurScope(), ExDecl);
  } else
    ConsumeToken();

  T.consumeClose();
  if (T.getCloseLocation().isInvalid())
    return StmtError();

  if (Tok.isNot(tok::l_brace))
    return StmtError(Diag(Tok, diag::err_expected) << tok::l_brace);

  // FIXME: Possible draft standard bug: attribute-specifier should be allowed?
  StmtResult Block(ParseCompoundStatement());
  if (Block.isInvalid())
    return Block;

  return Actions.ActOnCXXCatchBlock(CatchLoc, ExceptionDecl, Block.get());
}

void Parser::ParseMicrosoftIfExistsStatement(StmtVector &Stmts) {
  IfExistsCondition Result;
  if (ParseMicrosoftIfExistsCondition(Result))
    return;

  // Handle dependent statements by parsing the braces as a compound statement.
  // This is not the same behavior as Visual C++, which don't treat this as a
  // compound statement, but for Clang's type checking we can't have anything
  // inside these braces escaping to the surrounding code.
  if (Result.Behavior == IEB_Dependent) {
    if (!Tok.is(tok::l_brace)) {
      Diag(Tok, diag::err_expected) << tok::l_brace;
      return;
    }

    StmtResult Compound = ParseCompoundStatement();
    if (Compound.isInvalid())
      return;

    StmtResult DepResult = Actions.ActOnMSDependentExistsStmt(Result.KeywordLoc,
                                                              Result.IsIfExists,
                                                              Result.SS,
                                                              Result.Name,
                                                              Compound.get());
    if (DepResult.isUsable())
      Stmts.push_back(DepResult.get());
    return;
  }

  BalancedDelimiterTracker Braces(*this, tok::l_brace);
  if (Braces.consumeOpen()) {
    Diag(Tok, diag::err_expected) << tok::l_brace;
    return;
  }

  switch (Result.Behavior) {
  case IEB_Parse:
    // Parse the statements below.
    break;

  case IEB_Dependent:
    llvm_unreachable("Dependent case handled above");

  case IEB_Skip:
    Braces.skipToEnd();
    return;
  }

  // Condition is true, parse the statements.
  while (Tok.isNot(tok::r_brace)) {
    StmtResult R = ParseStatementOrDeclaration(Stmts, ACK_Any);
    if (R.isUsable())
      Stmts.push_back(R.get());
  }
  Braces.consumeClose();
}

bool Parser::ParseOpenCLUnrollHintAttribute(ParsedAttributes &Attrs) {
  MaybeParseGNUAttributes(Attrs);

  if (Attrs.empty())
    return true;

  if (Attrs.begin()->getKind() != ParsedAttr::AT_OpenCLUnrollHint)
    return true;

  if (!(Tok.is(tok::kw_for) || Tok.is(tok::kw_while) || Tok.is(tok::kw_do))) {
    Diag(Tok, diag::err_opencl_unroll_hint_on_non_loop);
    return false;
  }
  return true;
}<|MERGE_RESOLUTION|>--- conflicted
+++ resolved
@@ -1028,11 +1028,7 @@
   if (T.consumeOpen())
     return StmtError();
 
-<<<<<<< HEAD
-  Sema::CompoundScopeRAII CompoundScope(Actions, isStmtExpr);
-=======
-  Sema::CompoundScopeRAII CompoundScope(Actions, WrittenCSS);
->>>>>>> 96940ffe
+  Sema::CompoundScopeRAII CompoundScope(Actions, isStmtExpr, WrittenCSS);
 
   // Parse any pragmas at the beginning of the compound statement.
   ParseCompoundStatementLeadingPragmas();
