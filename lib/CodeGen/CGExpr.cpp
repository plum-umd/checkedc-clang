--- conflicted
+++ resolved
@@ -3529,14 +3529,10 @@
 
   LValue LV = MakeAddrLValue(Addr, E->getType(), EltBaseInfo, EltTBAAInfo);
 
-<<<<<<< HEAD
-  if (getLangOpts().ObjC &&
-=======
   EmitDynamicBoundsCheck(Addr, E->getBoundsExpr(), E->getBoundsCheckKind(),
                          nullptr);
 
-  if (getLangOpts().ObjC1 &&
->>>>>>> 96940ffe
+  if (getLangOpts().ObjC &&
       getLangOpts().getGC() != LangOptions::NonGC) {
     LV.setNonGC(!E->isOBJCGCCandidate(getContext()));
     setObjCGCLValueClass(getContext(), E, LV);
