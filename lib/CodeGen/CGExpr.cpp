--- conflicted
+++ resolved
@@ -3225,20 +3225,15 @@
     LValue LHS = EmitLValue(E->getBase());
     auto *Idx = EmitIdxAfterBase(/*Promote*/false);
     assert(LHS.isSimple() && "Can only subscript lvalue vectors here!");
-<<<<<<< HEAD
     EmitDynamicNonNullCheck(LHS.getAddress(), BaseTy);
 
-    LValue LV =  LValue::MakeVectorElt(LHS.getAddress(), Idx,
-                                       E->getBase()->getType(),
-                                       LHS.getAlignmentSource());
+    LValue LV = LValue::MakeVectorElt(LHS.getAddress(), Idx,
+      E->getBase()->getType(), LHS.getBaseInfo(), TBAAAccessInfo());
+
     EmitDynamicBoundsCheck(LV.getVectorAddress(), E->getBoundsExpr(),
                             E->getBoundsCheckKind(), nullptr);
 
     return LV;
-=======
-    return LValue::MakeVectorElt(LHS.getAddress(), Idx, E->getBase()->getType(),
-                                 LHS.getBaseInfo(), TBAAAccessInfo());
->>>>>>> ad9b4c40
   }
 
   // All the other cases basically behave like simple offsetting.
@@ -3251,18 +3246,14 @@
     EmitDynamicNonNullCheck(Addr, BaseTy);
 
     QualType EltType = LV.getType()->castAs<VectorType>()->getElementType();
-<<<<<<< HEAD
-    Addr = emitArraySubscriptGEP(*this, Addr, Idx, EltType, /*inbounds*/ true);
-    LValue AddrLV = MakeAddrLValue(Addr, EltType, LV.getAlignmentSource());
-    EmitDynamicBoundsCheck(Addr, E->getBoundsExpr(), E->getBoundsCheckKind(),
-                           nullptr);
-    return AddrLV;
-=======
     Addr = emitArraySubscriptGEP(*this, Addr, Idx, EltType, /*inbounds*/ true,
                                  SignedIndices, E->getExprLoc());
-    return MakeAddrLValue(Addr, EltType, LV.getBaseInfo(),
-                          CGM.getTBAAInfoForSubobject(LV, EltType));
->>>>>>> ad9b4c40
+    LValue AddrLV = MakeAddrLValue(Addr, EltType, LV.getBaseInfo(),
+                                   CGM.getTBAAInfoForSubobject(LV, EltType));
+    EmitDynamicBoundsCheck(Addr, E->getBoundsExpr(), E->getBoundsCheckKind(),
+      nullptr);
+
+    return AddrLV;
   }
 
   LValueBaseInfo EltBaseInfo;
@@ -3360,13 +3351,7 @@
                                  SignedIndices, E->getExprLoc());
   }
 
-<<<<<<< HEAD
-  LValue LV = MakeAddrLValue(Addr, E->getType(), AlignSource);
- 
-  // TODO: Preserve/extend path TBAA metadata?
-=======
   LValue LV = MakeAddrLValue(Addr, E->getType(), EltBaseInfo, EltTBAAInfo);
->>>>>>> ad9b4c40
 
   EmitDynamicBoundsCheck(Addr, E->getBoundsExpr(), E->getBoundsCheckKind(),
                          nullptr);
@@ -3640,15 +3625,10 @@
   // If this is s.x, emit s as an lvalue.  If it is s->x, emit s as a scalar.
   LValue BaseLV;
   if (E->isArrow()) {
-<<<<<<< HEAD
-    AlignmentSource AlignSource;
-    Address Addr = EmitPointerWithAlignment(BaseExpr, &AlignSource);
-    QualType BaseTy = BaseExpr->getType();
-=======
     LValueBaseInfo BaseInfo;
     TBAAAccessInfo TBAAInfo;
     Address Addr = EmitPointerWithAlignment(BaseExpr, &BaseInfo, &TBAAInfo);
->>>>>>> ad9b4c40
+    QualType BaseTy = BaseExpr->getType();
     QualType PtrTy = BaseExpr->getType()->getPointeeType();
     SanitizerSet SkippedChecks;
     bool IsBaseCXXThis = IsWrappedCXXThis(BaseExpr);
@@ -3658,9 +3638,8 @@
       SkippedChecks.set(SanitizerKind::Null, true);
     EmitTypeCheck(TCK_MemberAccess, E->getExprLoc(), Addr.getPointer(), PtrTy,
                   /*Alignment=*/CharUnits::Zero(), SkippedChecks);
-<<<<<<< HEAD
-
-    BaseLV = MakeAddrLValue(Addr, PtrTy, AlignSource);
+
+    BaseLV = MakeAddrLValue(Addr, PtrTy, BaseInfo, TBAAInfo);
 
     EmitDynamicNonNullCheck(Addr, BaseTy);
     // We only check the Base LValue, as we assume that any field is definitely
@@ -3670,10 +3649,6 @@
     // A second reason for always checking the BaseLV is that it is the same for
     // all the fields in the struct, so more of the checks should optimize away.
     EmitDynamicBoundsCheck(Addr, E->getBoundsExpr(), BCK_Normal, nullptr);
-
-=======
-    BaseLV = MakeAddrLValue(Addr, PtrTy, BaseInfo, TBAAInfo);
->>>>>>> ad9b4c40
   } else
     BaseLV = EmitCheckedLValue(BaseExpr, TCK_MemberAccess);
 
