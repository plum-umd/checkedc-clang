--- conflicted
+++ resolved
@@ -51,13 +51,10 @@
   clang-tblgen
   clang-offload-bundler
   clang-import-test
-<<<<<<< HEAD
   checked-c-convert
-=======
   clang-rename
   clang-refactor
   clang-diff
->>>>>>> ad9b4c40
   )
   
 if(CLANG_ENABLE_STATIC_ANALYZER)
