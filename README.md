--- conflicted
+++ resolved
@@ -1,164 +1,56 @@
 # The Checked C clang repo
 
-<<<<<<< HEAD
-This directory and its sub-directories contain source code for LLVM,
-a toolkit for the construction of highly optimized compilers,
-optimizers, and run-time environments.
-
-The README briefly describes how to get started with building LLVM.
-For more information on how to contribute to the LLVM project, please
-take a look at the
-[Contributing to LLVM](https://llvm.org/docs/Contributing.html) guide.
-
-## Getting Started with the LLVM System
-
-Taken from https://llvm.org/docs/GettingStarted.html.
-
-### Overview
-
-Welcome to the LLVM project!
-
-The LLVM project has multiple components. The core of the project is
-itself called "LLVM". This contains all of the tools, libraries, and header
-files needed to process intermediate representations and converts it into
-object files.  Tools include an assembler, disassembler, bitcode analyzer, and
-bitcode optimizer.  It also contains basic regression tests.
-
-C-like languages use the [Clang](http://clang.llvm.org/) front end.  This
-component compiles C, C++, Objective-C, and Objective-C++ code into LLVM bitcode
--- and from there into object files, using LLVM.
-
-Other components include:
-the [libc++ C++ standard library](https://libcxx.llvm.org),
-the [LLD linker](https://lld.llvm.org), and more.
-
-### Getting the Source Code and Building LLVM
-
-The LLVM Getting Started documentation may be out of date.  The [Clang
-Getting Started](http://clang.llvm.org/get_started.html) page might have more
-accurate information.
-
-This is an example work-flow and configuration to get and build the LLVM source:
-
-1. Checkout LLVM (including related sub-projects like Clang):
-
-     * ``git clone https://github.com/llvm/llvm-project.git``
-
-     * Or, on windows, ``git clone --config core.autocrlf=false
-    https://github.com/llvm/llvm-project.git``
-
-2. Configure and build LLVM and Clang:
-
-     * ``cd llvm-project``
-
-     * ``mkdir build``
-
-     * ``cd build``
-
-     * ``cmake -G <generator> [options] ../llvm``
-
-        Some common build system generators are:
-
-        * ``Ninja`` --- for generating [Ninja](https://ninja-build.org)
-          build files. Most llvm developers use Ninja.
-        * ``Unix Makefiles`` --- for generating make-compatible parallel makefiles.
-        * ``Visual Studio`` --- for generating Visual Studio projects and
-          solutions.
-        * ``Xcode`` --- for generating Xcode projects.
-
-        Some Common options:
-
-        * ``-DLLVM_ENABLE_PROJECTS='...'`` --- semicolon-separated list of the LLVM
-          sub-projects you'd like to additionally build. Can include any of: clang,
-          clang-tools-extra, libcxx, libcxxabi, libunwind, lldb, compiler-rt, lld,
-          polly, or debuginfo-tests.
-
-          For example, to build LLVM, Clang, libcxx, and libcxxabi, use
-          ``-DLLVM_ENABLE_PROJECTS="clang;libcxx;libcxxabi"``.
-
-        * ``-DCMAKE_INSTALL_PREFIX=directory`` --- Specify for *directory* the full
-          path name of where you want the LLVM tools and libraries to be installed
-          (default ``/usr/local``).
-
-        * ``-DCMAKE_BUILD_TYPE=type`` --- Valid options for *type* are Debug,
-          Release, RelWithDebInfo, and MinSizeRel. Default is Debug.
-
-        * ``-DLLVM_ENABLE_ASSERTIONS=On`` --- Compile with assertion checks enabled
-          (default is Yes for Debug builds, No for all other build types).
-
-      * ``cmake --build . [-- [options] <target>]`` or your build system specified above
-        directly.
-
-        * The default target (i.e. ``ninja`` or ``make``) will build all of LLVM.
-
-        * The ``check-all`` target (i.e. ``ninja check-all``) will run the
-          regression tests to ensure everything is in working order.
-
-        * CMake will generate targets for each tool and library, and most
-          LLVM sub-projects generate their own ``check-<project>`` target.
-
-        * Running a serial build will be **slow**.  To improve speed, try running a
-          parallel build.  That's done by default in Ninja; for ``make``, use the option
-          ``-j NNN``, where ``NNN`` is the number of parallel jobs, e.g. the number of
-          CPUs you have.
-
-      * For more information see [CMake](https://llvm.org/docs/CMake.html)
-
-Consult the
-[Getting Started with LLVM](https://llvm.org/docs/GettingStarted.html#getting-started-with-llvm)
-page for detailed information on configuring and compiling LLVM. You can visit
-[Directory Layout](https://llvm.org/docs/GettingStarted.html#directory-layout)
-to learn about the layout of the source code tree.
-=======
 This repo contains a version of the LLVM/Clang toolchain that is being modified
-to support Checked C.  Checked C extends C with checking to detect or prevent
-common programming  errors such as out-of-bounds memory accesses.  The Checked
-C specification is available  at the 
+to support Checked C. Checked C extends C with checking to detect or prevent
+common programming errors such as out-of-bounds memory accesses. The Checked
+C specification is available at the
 [Checked C repo](https://github.com/Microsoft/checkedc).
 
 ## Announcements
 
 ### Source code update
+
 On Feb 18, 2020 we updated the checkedc-clang sources to upstream release_90,
 specifically [this](http://llvm.org/viewvc/llvm-project?view=revision&revision=366428) commit.
 
 ### Transition to monorepo
+
 Early in 2019, the LLVM community
 [transitioned](https://forums.swift.org/t/llvm-monorepo-transition/25689) to
 "monorepo".
 
-We moved Checked C to a monorepo on Oct 30, 2019.  This has resulted in the following changes:
+We moved Checked C to a monorepo on Oct 30, 2019. This has resulted in the following changes:
 
 1. [checkedc-llvm](https://github.com/Microsoft/checkedc-llvm) and
-[checkedc-clang](https://github.com/Microsoft/checkedc-clang) (as well as other
-LLVM subprojects) are now tracked via a single git repo.
+   [checkedc-clang](https://github.com/Microsoft/checkedc-clang) (as well as other
+   LLVM subprojects) are now tracked via a single git repo.
 
 2. The [checkedc-llvm](https://github.com/Microsoft/checkedc-llvm) repo will
-no longer be maintained. The
-[checkedc-clang](https://github.com/Microsoft/checkedc-clang) repo will be the
-new monorepo.
+   no longer be maintained. The
+   [checkedc-clang](https://github.com/Microsoft/checkedc-clang) repo will be the
+   new monorepo.
 
 3. There will be no changes to the
-[checkedc](https://github.com/Microsoft/checkedc) repo. It will continue to be
-a separate git repo.
+   [checkedc](https://github.com/Microsoft/checkedc) repo. It will continue to be
+   a separate git repo.
 
 4. All future patches should be based off this new monorepo.
 
 5. You can use
-[this](https://github.com/microsoft/checkedc-clang/blob/master/clang/automation/UNIX/cherry-pick-to-monorepo.sh)
-script to cherry-pick your existing patches to the new monorepo.
+   [this](https://github.com/microsoft/checkedc-clang/blob/master/clang/automation/UNIX/cherry-pick-to-monorepo.sh)
+   script to cherry-pick your existing patches to the new monorepo.
 
 6. Make sure to set the following CMake flag to enable clang in your builds:
-  `-DLLVM_ENABLE_PROJECTS=clang`
+   `-DLLVM_ENABLE_PROJECTS=clang`
 
 ## Trying out Checked C
 
-Programmers are welcome to use Checked C as it is being implemented.  We have
+Programmers are welcome to use Checked C as it is being implemented. We have
 pre-built compiler installers for Windows available for download on the
-[release page](https://github.com/Microsoft/checkedc-clang/releases).  For
-other platforms, you will have to build your own copy of the compiler.  For
+[release page](https://github.com/Microsoft/checkedc-clang/releases). For
+other platforms, you will have to build your own copy of the compiler. For
 directions on how to do this, see the [Checked C clang
-wiki](https://github.com/Microsoft/checkedc-clang/wiki).   The compiler user
+wiki](https://github.com/Microsoft/checkedc-clang/wiki). The compiler user
 manual is
 [here](https://github.com/Microsoft/checkedc-clang/wiki/Checked-C-clang-user-manual).
 For more information on Checked C and pointers to example code, see our
@@ -179,33 +71,32 @@
 
 ## Build Status
 
-|Configuration|Testing|Status|
-|--------|---------------|-------|
-|Debug X86 Windows| Checked C and clang regression tests|![Debug X86 Windows status](https://msresearch.visualstudio.com/_apis/public/build/definitions/f6454e27-a46c-49d9-8453-29d89d53d2f9/211/badge)|
-|Debug X64 Windows| Checked C and clang regression tests| ![Debug X64 Windows status](https://msresearch.visualstudio.com/_apis/public/build/definitions/f6454e27-a46c-49d9-8453-29d89d53d2f9/205/badge)|
-|Debug X64 Linux  | Checked C and clang regression tests| ![Debug X64 Linux status](https://msresearch.visualstudio.com/_apis/public/build/definitions/f6454e27-a46c-49d9-8453-29d89d53d2f9/217/badge)|
-|Debug X64 Linux  | 3C (Checked-C-Convert tool) nightly tests| ![Nightly Sanity Tests](https://github.com/correctcomputation/checkedc-clang/workflows/Nightly%20Sanity%20Tests/badge.svg?branch=master)|
-|Release X64 Linux| Checked C, clang, and LLVM nightly tests|![Release X64 Linux status](https://msresearch.visualstudio.com/_apis/public/build/definitions/f6454e27-a46c-49d9-8453-29d89d53d2f9/238/badge)|
+| Configuration     | Testing                                   | Status                                                                                                                                         |
+| ----------------- | ----------------------------------------- | ---------------------------------------------------------------------------------------------------------------------------------------------- |
+| Debug X86 Windows | Checked C and clang regression tests      | ![Debug X86 Windows status](https://msresearch.visualstudio.com/_apis/public/build/definitions/f6454e27-a46c-49d9-8453-29d89d53d2f9/211/badge) |
+| Debug X64 Windows | Checked C and clang regression tests      | ![Debug X64 Windows status](https://msresearch.visualstudio.com/_apis/public/build/definitions/f6454e27-a46c-49d9-8453-29d89d53d2f9/205/badge) |
+| Debug X64 Linux   | Checked C and clang regression tests      | ![Debug X64 Linux status](https://msresearch.visualstudio.com/_apis/public/build/definitions/f6454e27-a46c-49d9-8453-29d89d53d2f9/217/badge)   |
+| Debug X64 Linux   | 3C (Checked-C-Convert tool) nightly tests | ![Nightly Sanity Tests](https://github.com/correctcomputation/checkedc-clang/workflows/Nightly%20Sanity%20Tests/badge.svg?branch=master)       |
+| Release X64 Linux | Checked C, clang, and LLVM nightly tests  | ![Release X64 Linux status](https://msresearch.visualstudio.com/_apis/public/build/definitions/f6454e27-a46c-49d9-8453-29d89d53d2f9/238/badge) |
 
 ## Contributing
 
-We welcome contributions to the Checked C project.  To get involved in the
+We welcome contributions to the Checked C project. To get involved in the
 project, see [Contributing to Checked
-C](https://github.com/Microsoft/checkedc/blob/master/CONTRIBUTING.md).   We
-have a wish list of possible projects there.   
+C](https://github.com/Microsoft/checkedc/blob/master/CONTRIBUTING.md). We
+have a wish list of possible projects there.
 
 For code contributions, we follow the standard [Github
-workflow](https://guides.github.com/introduction/flow/).  See [Contributing to
+workflow](https://guides.github.com/introduction/flow/). See [Contributing to
 Checked C](https://github.com/Microsoft/checkedc/blob/master/CONTRIBUTING.md)
-for more detail.  You will need to sign a contributor license agreement before
+for more detail. You will need to sign a contributor license agreement before
 contributing code.
 
 ## Code of conduct
 
 This project has adopted the [Microsoft Open Source Code of
-Conduct](https://opensource.microsoft.com/codeofconduct/).  For more
+Conduct](https://opensource.microsoft.com/codeofconduct/). For more
 information see the [Code of Conduct
 FAQ](https://opensource.microsoft.com/codeofconduct/faq/) or contact
 [opencode@microsoft.com](mailto:opencode@microsoft.com) with any additional
-questions or comments.
->>>>>>> 5b343589
+questions or comments.