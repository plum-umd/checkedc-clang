--- conflicted
+++ resolved
@@ -5,11 +5,6 @@
   ClangdMain.cpp
   $<TARGET_OBJECTS:obj.clangDaemonTweaks>
   )
-
-add_clang_tool(icconv
-   ClangdMain.cpp
-   $<TARGET_OBJECTS:obj.clangDaemonTweaks>
-   )
 
 set(LLVM_LINK_COMPONENTS
   support
@@ -35,25 +30,6 @@
   ${CLANGD_XPC_LIBS}
   )
 
-<<<<<<< HEAD
-target_link_libraries(icconv
-  PRIVATE
-  clangAST
-  clangBasic
-  clangTidy
-  cconvClangDaemon
-  CConv
-  clangFormat
-  clangFrontend
-  clangSema
-  clangTooling
-  clangToolingCore
-  clangToolingSyntax
-  ${CLANGD_XPC_LIBS}
-  )
-
-target_compile_definitions(icconv PUBLIC INTERACTIVECCCONV=1)
-=======
 if (LLVM_BOOST_FOUND)
   add_clang_tool(icconv
           ClangdMain.cpp
@@ -77,5 +53,4 @@
     )
 
   target_compile_definitions(icconv PUBLIC INTERACTIVECCCONV=1)
-endif()
->>>>>>> ada55ba5
+endif()