//===--- ClangdMain.cpp - clangd server loop ------------------------------===//
//
// Part of the LLVM Project, under the Apache License v2.0 with LLVM Exceptions.
// See https://llvm.org/LICENSE.txt for license information.
// SPDX-License-Identifier: Apache-2.0 WITH LLVM-exception
//
//===----------------------------------------------------------------------===//

#include "ClangdLSPServer.h"
#include "CodeComplete.h"
#include "Features.inc"
#include "Path.h"
#include "Protocol.h"
#include "Trace.h"
#include "Transport.h"
#include "index/Background.h"
#include "index/Serialization.h"
#include "clang/Basic/Version.h"
#include "clang/Format/Format.h"
#include "llvm/ADT/Optional.h"
#include "llvm/ADT/StringRef.h"
#include "llvm/Support/CommandLine.h"
#include "llvm/Support/FileSystem.h"
#include "llvm/Support/Path.h"
#include "llvm/Support/Program.h"
#include "llvm/Support/Signals.h"
#include "llvm/Support/TargetSelect.h"
#include "llvm/Support/raw_ostream.h"
#include <cstdlib>
#include <iostream>
#include <memory>
#include <mutex>
#include <string>
#include <thread>
#ifdef INTERACTIVECCCONV
#include "clang/CConv/CConv.h"
#endif

namespace clang {
namespace clangd {

static llvm::cl::opt<Path> CompileCommandsDir(
    "compile-commands-dir",
    llvm::cl::desc("Specify a path to look for compile_commands.json. If path "
                   "is invalid, clangd will look in the current directory and "
                   "parent paths of each source file"));

static llvm::cl::opt<unsigned>
    WorkerThreadsCount("j",
                       llvm::cl::desc("Number of async workers used by clangd"),
                       llvm::cl::init(getDefaultAsyncThreadsCount()));

// FIXME: also support "plain" style where signatures are always omitted.
enum CompletionStyleFlag { Detailed, Bundled };
static llvm::cl::opt<CompletionStyleFlag> CompletionStyle(
    "completion-style",
    llvm::cl::desc("Granularity of code completion suggestions"),
    llvm::cl::values(
        clEnumValN(Detailed, "detailed",
                   "One completion item for each semantically distinct "
                   "completion, with full type information"),
        clEnumValN(Bundled, "bundled",
                   "Similar completion items (e.g. function overloads) are "
                   "combined. Type information shown where possible")));

// FIXME: Flags are the wrong mechanism for user preferences.
// We should probably read a dotfile or similar.
static llvm::cl::opt<bool> IncludeIneligibleResults(
    "include-ineligible-results",
    llvm::cl::desc(
        "Include ineligible completion results (e.g. private members)"),
    llvm::cl::init(CodeCompleteOptions().IncludeIneligibleResults),
    llvm::cl::Hidden);

static llvm::cl::opt<JSONStreamStyle> InputStyle(
    "input-style", llvm::cl::desc("Input JSON stream encoding"),
    llvm::cl::values(
        clEnumValN(JSONStreamStyle::Standard, "standard", "usual LSP protocol"),
        clEnumValN(JSONStreamStyle::Delimited, "delimited",
                   "messages delimited by --- lines, with # comment support")),
    llvm::cl::init(JSONStreamStyle::Standard), llvm::cl::Hidden);

static llvm::cl::opt<bool>
    PrettyPrint("pretty", llvm::cl::desc("Pretty-print JSON output"),
                llvm::cl::init(false));

static llvm::cl::opt<Logger::Level> LogLevel(
    "log", llvm::cl::desc("Verbosity of log messages written to stderr"),
    llvm::cl::values(clEnumValN(Logger::Error, "error", "Error messages only"),
                     clEnumValN(Logger::Info, "info",
                                "High level execution tracing"),
                     clEnumValN(Logger::Debug, "verbose", "Low level details")),
    llvm::cl::init(Logger::Info));

static llvm::cl::opt<bool>
    Test("lit-test",
         llvm::cl::desc("Abbreviation for -input-style=delimited -pretty -sync "
                        "-enable-test-scheme -log=verbose."
                        "Intended to simplify lit tests"),
         llvm::cl::init(false), llvm::cl::Hidden);

static llvm::cl::opt<bool> EnableTestScheme(
    "enable-test-uri-scheme",
    llvm::cl::desc("Enable 'test:' URI scheme. Only use in lit tests"),
    llvm::cl::init(false), llvm::cl::Hidden);

enum PCHStorageFlag { Disk, Memory };
static llvm::cl::opt<PCHStorageFlag> PCHStorage(
    "pch-storage",
    llvm::cl::desc("Storing PCHs in memory increases memory usages, but may "
                   "improve performance"),
    llvm::cl::values(
        clEnumValN(PCHStorageFlag::Disk, "disk", "store PCHs on disk"),
        clEnumValN(PCHStorageFlag::Memory, "memory", "store PCHs in memory")),
    llvm::cl::init(PCHStorageFlag::Disk));

static llvm::cl::opt<int> LimitResults(
    "limit-results",
    llvm::cl::desc("Limit the number of results returned by clangd. "
                   "0 means no limit (default=100)"),
    llvm::cl::init(100));

static llvm::cl::opt<bool>
    Sync("sync", llvm::cl::desc("Parse on main thread. If set, -j is ignored"),
         llvm::cl::init(false), llvm::cl::Hidden);

static llvm::cl::opt<Path>
    ResourceDir("resource-dir",
                llvm::cl::desc("Directory for system clang headers"),
                llvm::cl::init(""), llvm::cl::Hidden);

static llvm::cl::opt<Path> InputMirrorFile(
    "input-mirror-file",
    llvm::cl::desc(
        "Mirror all LSP input to the specified file. Useful for debugging"),
    llvm::cl::init(""), llvm::cl::Hidden);

static llvm::cl::opt<bool> EnableIndex(
    "index",
    llvm::cl::desc(
        "Enable index-based features. By default, clangd maintains an index "
        "built from symbols in opened files. Global index support needs to "
        "enabled separatedly"),
    llvm::cl::init(true), llvm::cl::Hidden);

static llvm::cl::opt<bool> AllScopesCompletion(
    "all-scopes-completion",
    llvm::cl::desc(
        "If set to true, code completion will include index symbols that are "
        "not defined in the scopes (e.g. "
        "namespaces) visible from the code completion point. Such completions "
        "can insert scope qualifiers"),
    llvm::cl::init(true));

static llvm::cl::opt<bool> ShowOrigins(
    "debug-origin", llvm::cl::desc("Show origins of completion items"),
    llvm::cl::init(CodeCompleteOptions().ShowOrigins), llvm::cl::Hidden);

static llvm::cl::opt<CodeCompleteOptions::IncludeInsertion> HeaderInsertion(
    "header-insertion",
    llvm::cl::desc("Add #include directives when accepting code completions"),
    llvm::cl::init(CodeCompleteOptions().InsertIncludes),
    llvm::cl::values(
        clEnumValN(CodeCompleteOptions::IWYU, "iwyu",
                   "Include what you use. "
                   "Insert the owning header for top-level symbols, unless the "
                   "header is already directly included or the symbol is "
                   "forward-declared"),
        clEnumValN(
            CodeCompleteOptions::NeverInsert, "never",
            "Never insert #include directives as part of code completion")));

static llvm::cl::opt<bool> HeaderInsertionDecorators(
    "header-insertion-decorators",
    llvm::cl::desc("Prepend a circular dot or space before the completion "
                   "label, depending on whether "
                   "an include line will be inserted or not"),
    llvm::cl::init(true));

static llvm::cl::opt<Path> IndexFile(
    "index-file",
    llvm::cl::desc(
        "Index file to build the static index. The file must have been created "
        "by a compatible clangd-indexer\n"
        "WARNING: This option is experimental only, and will be removed "
        "eventually. Don't rely on it"),
    llvm::cl::init(""), llvm::cl::Hidden);

static llvm::cl::opt<bool> EnableBackgroundIndex(
    "background-index",
    llvm::cl::desc(
        "Index project code in the background and persist index on disk. "
        "Experimental"),
    llvm::cl::init(true));

enum CompileArgsFrom { LSPCompileArgs, FilesystemCompileArgs };
static llvm::cl::opt<CompileArgsFrom> CompileArgsFrom(
    "compile_args_from", llvm::cl::desc("The source of compile commands"),
    llvm::cl::values(clEnumValN(LSPCompileArgs, "lsp",
                                "All compile commands come from LSP and "
                                "'compile_commands.json' files are ignored"),
                     clEnumValN(FilesystemCompileArgs, "filesystem",
                                "All compile commands come from the "
                                "'compile_commands.json' files")),
    llvm::cl::init(FilesystemCompileArgs), llvm::cl::Hidden);

static llvm::cl::opt<bool> EnableFunctionArgSnippets(
    "function-arg-placeholders",
    llvm::cl::desc("When disabled, completions contain only parentheses for "
                   "function calls. When enabled, completions also contain "
                   "placeholders for method parameters"),
    llvm::cl::init(CodeCompleteOptions().EnableFunctionArgSnippets),
    llvm::cl::Hidden);

static llvm::cl::opt<std::string> ClangTidyChecks(
    "clang-tidy-checks",
    llvm::cl::desc(
        "List of clang-tidy checks to run (this will override "
        ".clang-tidy files). Only meaningful when -clang-tidy flag is on"),
    llvm::cl::init(""));

static llvm::cl::opt<bool>
    EnableClangTidy("clang-tidy",
                    llvm::cl::desc("Enable clang-tidy diagnostics"),
                    llvm::cl::init(true));

static llvm::cl::opt<std::string>
    FallbackStyle("fallback-style",
                  llvm::cl::desc("clang-format style to apply by default when "
                                 "no .clang-format file is found"),
                  llvm::cl::init(clang::format::DefaultFallbackStyle));

static llvm::cl::opt<bool> SuggestMissingIncludes(
    "suggest-missing-includes",
    llvm::cl::desc("Attempts to fix diagnostic errors caused by missing "
                   "includes using index"),
    llvm::cl::init(true));

static llvm::cl::opt<OffsetEncoding> ForceOffsetEncoding(
    "offset-encoding",
    llvm::cl::desc("Force the offsetEncoding used for character positions. "
                   "This bypasses negotiation via client capabilities"),
    llvm::cl::values(clEnumValN(OffsetEncoding::UTF8, "utf-8",
                                "Offsets are in UTF-8 bytes"),
                     clEnumValN(OffsetEncoding::UTF16, "utf-16",
                                "Offsets are in UTF-16 code units")),
    llvm::cl::init(OffsetEncoding::UnsupportedEncoding));

static llvm::cl::opt<CodeCompleteOptions::CodeCompletionParse>
    CodeCompletionParse(
        "completion-parse",
        llvm::cl::desc("Whether the clang-parser is used for code-completion"),
        llvm::cl::values(clEnumValN(CodeCompleteOptions::AlwaysParse, "always",
                                    "Block until the parser can be used"),
                         clEnumValN(CodeCompleteOptions::ParseIfReady, "auto",
                                    "Use text-based completion if the parser "
                                    "is not ready"),
                         clEnumValN(CodeCompleteOptions::NeverParse, "never",
                                    "Always used text-based completion")),
        llvm::cl::init(CodeCompleteOptions().RunParser), llvm::cl::Hidden);

static llvm::cl::opt<bool> HiddenFeatures(
    "hidden-features",
    llvm::cl::desc("Enable hidden features mostly useful to clangd developers"),
    llvm::cl::init(false), llvm::cl::Hidden);

static llvm::cl::list<std::string> QueryDriverGlobs(
    "query-driver",
    llvm::cl::desc(
        "Comma separated list of globs for white-listing gcc-compatible "
        "drivers that are safe to execute. Drivers matching any of these globs "
        "will be used to extract system includes. e.g. "
        "/usr/bin/**/clang-*,/path/to/repo/**/g++-*"),
    llvm::cl::CommaSeparated);

static llvm::cl::list<std::string> TweakList(
    "tweaks",
    llvm::cl::desc(
        "Specify a list of Tweaks to enable (only for clangd developers)."),
    llvm::cl::Hidden, llvm::cl::CommaSeparated);

#ifdef INTERACTIVECCCONV
static llvm::cl::OptionCategory ConvertCategory("cconv",
                                                "This is "
                                                "an interactive version "
                                                "of checked c convert "
                                                "tool.");

static llvm::cl::opt<bool> DumpIntermediate("dump-intermediate",
                                            llvm::cl::desc("Dump "
                                                           "intermediate "
                                                           "information"),
                                            llvm::cl::init(false),
                                            llvm::cl::cat(ConvertCategory));

static llvm::cl::opt<bool> Verbose("verbose",
                                   llvm::cl::desc("Print verbose "
                                                  "information"),
                                   llvm::cl::init(false),
                                   llvm::cl::cat(ConvertCategory));

<<<<<<< HEAD
static llvm::cl::opt<bool>
    SeperateMultipleFuncDecls("seperatefds",
                              llvm::cl::desc("Do not merge multiple "
                                             "declarations of functions."),
                              llvm::cl::init(false),
                              llvm::cl::cat(ConvertCategory));

=======
>>>>>>> ada55ba5
static llvm::cl::opt<std::string>
    OutputPostfix("output-postfix",
                  llvm::cl::desc("Postfix to add to the names of "
                                 "rewritten files, if not supplied writes to "
                                 "STDOUT"),
                  llvm::cl::init("-"), llvm::cl::cat(ConvertCategory));

static llvm::cl::opt<std::string> ConstraintOutputJson(
    "constraint-output",
    llvm::cl::desc("Path to the file where all the analysis "
                   "information will be dumped as json"),
    llvm::cl::init("constraint_output.json"),
    llvm::cl::cat(ConvertCategory));

static llvm::cl::opt<bool> DumpStats("dump-stats",
                                     llvm::cl::desc("Dump statistics"),
                                     llvm::cl::init(false),
                                     llvm::cl::cat(ConvertCategory));

<<<<<<< HEAD
=======
static llvm::cl::opt<std::string>
    OptStatsOutputJson("stats-output",
                       llvm::cl::desc("Path to the file where all the stats "
                                "will be dumped as json"),
                       llvm::cl::init("TotalConstraintStats.json"),
                       llvm::cl::cat(ConvertCategory));

static llvm::cl::opt<std::string>
    OptWildPtrInfoJson("wildptrstats-output",
                       llvm::cl::desc("Path to the file where all the info "
                                "related to WILD ptr will be dumped as json"),
                       llvm::cl::init("WildPtrStats.json"),
                       llvm::cl::cat(ConvertCategory));

>>>>>>> ada55ba5
static llvm::cl::opt<bool>
    HandleVARARGS("handle-varargs",
                  llvm::cl::desc("Enable handling of varargs "
                                 "in a "
                                 "sound manner"),
                  llvm::cl::init(false),
                  llvm::cl::cat(ConvertCategory));

static llvm::cl::opt<bool>
    EnablePropThruIType("enable-itypeprop",
                        llvm::cl::desc("Enable propagation of "
                                       "constraints through ityped "
                                       "parameters/returns."),
                        llvm::cl::init(false),
                        llvm::cl::cat(ConvertCategory));

<<<<<<< HEAD
static llvm::cl::opt<bool>
    ConsiderAllocUnsafe("alloc-unsafe",
                        llvm::cl::desc("Consider the allocators "
                                       "(i.e., malloc/calloc) as unsafe."),
                        llvm::cl::init(false),
                        llvm::cl::cat(ConvertCategory));
=======

>>>>>>> ada55ba5
static llvm::cl::opt<bool>
    AllTypes("alltypes",
             llvm::cl::desc("Consider all Checked C types for "
                            "conversion"),
             llvm::cl::init(false), llvm::cl::cat(ConvertCategory));

static llvm::cl::opt<bool>
    AddCheckedRegions("addcr",
                      llvm::cl::desc("Add Checked "
                                     "Regions"),
                                     llvm::cl::init(false),
                                     llvm::cl::cat(ConvertCategory));

static llvm::cl::opt<std::string>
    BaseDir("base-dir",
            llvm::cl::desc("Base directory for the code we're "
                           "translating"),
            llvm::cl::init(""), llvm::cl::cat(ConvertCategory));
#endif

namespace {

/// \brief Supports a test URI scheme with relaxed constraints for lit tests.
/// The path in a test URI will be combined with a platform-specific fake
/// directory to form an absolute path. For example, test:///a.cpp is resolved
/// C:\clangd-test\a.cpp on Windows and /clangd-test/a.cpp on Unix.
class TestScheme : public URIScheme {
public:
  llvm::Expected<std::string>
  getAbsolutePath(llvm::StringRef /*Authority*/, llvm::StringRef Body,
                  llvm::StringRef /*HintPath*/) const override {
    using namespace llvm::sys;
    // Still require "/" in body to mimic file scheme, as we want lengths of an
    // equivalent URI in both schemes to be the same.
    if (!Body.startswith("/"))
      return llvm::make_error<llvm::StringError>(
          "Expect URI body to be an absolute path starting with '/': " + Body,
          llvm::inconvertibleErrorCode());
    Body = Body.ltrim('/');
    llvm::SmallVector<char, 16> Path(Body.begin(), Body.end());
    path::native(Path);
    fs::make_absolute(TestScheme::TestDir, Path);
    return std::string(Path.begin(), Path.end());
  }

  llvm::Expected<URI>
  uriFromAbsolutePath(llvm::StringRef AbsolutePath) const override {
    llvm::StringRef Body = AbsolutePath;
    if (!Body.consume_front(TestScheme::TestDir)) {
      return llvm::make_error<llvm::StringError>(
          "Path " + AbsolutePath + " doesn't start with root " + TestDir,
          llvm::inconvertibleErrorCode());
    }

    return URI("test", /*Authority=*/"",
               llvm::sys::path::convert_to_slash(Body));
  }

private:
  const static char TestDir[];
};

#ifdef _WIN32
const char TestScheme::TestDir[] = "C:\\clangd-test";
#else
const char TestScheme::TestDir[] = "/clangd-test";
#endif

} // namespace
} // namespace clangd
} // namespace clang

enum class ErrorResultCode : int {
  NoShutdownRequest = 1,
  CantRunAsXPCService = 2
};

int main(int argc, char *argv[]) {
  using namespace clang;
  using namespace clang::clangd;

  llvm::InitializeAllTargetInfos();
  llvm::sys::PrintStackTraceOnErrorSignal(argv[0]);
  llvm::cl::SetVersionPrinter([](llvm::raw_ostream &OS) {
    OS << clang::getClangToolFullVersion("clangd") << "\n";
  });

<<<<<<< HEAD
=======

>>>>>>> ada55ba5
#ifdef INTERACTIVECCCONV
  tooling::CommonOptionsParser OptionsParser(argc,
                                             (const char**)(argv),
                                             ConvertCategory);
  LogLevel = Logger::Debug;
  // Setup options.
  struct CConvertOptions CcOptions;
  CcOptions.BaseDir = BaseDir.getValue();
<<<<<<< HEAD
  CcOptions.ConsiderAllocUnsafe = ConsiderAllocUnsafe;
=======
>>>>>>> ada55ba5
  CcOptions.EnablePropThruIType = EnablePropThruIType;
  CcOptions.HandleVARARGS = HandleVARARGS;
  CcOptions.DumpStats = DumpStats;
  CcOptions.OutputPostfix = OutputPostfix.getValue();
  CcOptions.Verbose = Verbose;
  CcOptions.DumpIntermediate = DumpIntermediate;
  CcOptions.ConstraintOutputJson = ConstraintOutputJson.getValue();
<<<<<<< HEAD
  CcOptions.SeperateMultipleFuncDecls = SeperateMultipleFuncDecls;
=======
  CcOptions.WildPtrInfoJson = OptWildPtrInfoJson.getValue();
  CcOptions.StatsOutputJson = OptStatsOutputJson.getValue();
>>>>>>> ada55ba5
  CcOptions.AddCheckedRegions = AddCheckedRegions;
  CcOptions.EnableAllTypes = AllTypes;

  CConvInterface CCInterface(CcOptions,
                             OptionsParser.getSourcePathList(),
                             &(OptionsParser.getCompilations()));
#else
  llvm::cl::ParseCommandLineOptions(
      argc, argv,
      "clangd is a language server that provides IDE-like features to editors. "
      "\n\nIt should be used via an editor plugin rather than invoked "
      "directly. "
      "For more information, see:"
      "\n\thttps://clang.llvm.org/extra/clangd.html"
      "\n\thttps://microsoft.github.io/language-server-protocol/");
#endif

  if (Test) {
    Sync = true;
    InputStyle = JSONStreamStyle::Delimited;
    LogLevel = Logger::Verbose;
    PrettyPrint = true;
    // Ensure background index makes progress.
    BackgroundQueue::preventThreadStarvationInTests();
  }
  if (Test || EnableTestScheme) {
    static URISchemeRegistry::Add<TestScheme> X(
        "test", "Test scheme for clangd lit tests.");
  }

  if (!Sync && WorkerThreadsCount == 0) {
    llvm::errs() << "A number of worker threads cannot be 0. Did you mean to "
                    "specify -sync?";
    return 1;
  }

  if (Sync) {
    if (WorkerThreadsCount.getNumOccurrences())
      llvm::errs() << "Ignoring -j because -sync is set.\n";
    WorkerThreadsCount = 0;
  }
  if (FallbackStyle.getNumOccurrences())
    clang::format::DefaultFallbackStyle = FallbackStyle.c_str();

  // Validate command line arguments.
  llvm::Optional<llvm::raw_fd_ostream> InputMirrorStream;
  if (!InputMirrorFile.empty()) {
    std::error_code EC;
    InputMirrorStream.emplace(InputMirrorFile, /*ref*/ EC,
                              llvm::sys::fs::FA_Read | llvm::sys::fs::FA_Write);
    if (EC) {
      InputMirrorStream.reset();
      llvm::errs() << "Error while opening an input mirror file: "
                   << EC.message();
    } else {
      InputMirrorStream->SetUnbuffered();
    }
  }

  // Setup tracing facilities if CLANGD_TRACE is set. In practice enabling a
  // trace flag in your editor's config is annoying, launching with
  // `CLANGD_TRACE=trace.json vim` is easier.
  llvm::Optional<llvm::raw_fd_ostream> TraceStream;
  std::unique_ptr<trace::EventTracer> Tracer;
  if (auto *TraceFile = getenv("CLANGD_TRACE")) {
    std::error_code EC;
    TraceStream.emplace(TraceFile, /*ref*/ EC,
                        llvm::sys::fs::FA_Read | llvm::sys::fs::FA_Write);
    if (EC) {
      TraceStream.reset();
      llvm::errs() << "Error while opening trace file " << TraceFile << ": "
                   << EC.message();
    } else {
      Tracer = trace::createJSONTracer(*TraceStream, PrettyPrint);
    }
  }

  llvm::Optional<trace::Session> TracingSession;
  if (Tracer)
    TracingSession.emplace(*Tracer);

  // Use buffered stream to stderr (we still flush each log message). Unbuffered
  // stream can cause significant (non-deterministic) latency for the logger.
  llvm::errs().SetBuffered();
  StreamLogger Logger(llvm::errs(), LogLevel);
  LoggingSession LoggingSession(Logger);

  // If --compile-commands-dir arg was invoked, check value and override default
  // path.
  llvm::Optional<Path> CompileCommandsDirPath;
  if (!CompileCommandsDir.empty()) {
    if (llvm::sys::fs::exists(CompileCommandsDir)) {
      // We support passing both relative and absolute paths to the
      // --compile-commands-dir argument, but we assume the path is absolute in
      // the rest of clangd so we make sure the path is absolute before
      // continuing.
      llvm::SmallString<128> Path(CompileCommandsDir);
      if (std::error_code EC = llvm::sys::fs::make_absolute(Path)) {
        llvm::errs() << "Error while converting the relative path specified by "
                        "--compile-commands-dir to an absolute path: "
                     << EC.message() << ". The argument will be ignored.\n";
      } else {
        CompileCommandsDirPath = Path.str();
      }
    } else {
      llvm::errs()
          << "Path specified by --compile-commands-dir does not exist. The "
             "argument will be ignored.\n";
    }
  }

  ClangdServer::Options Opts;
  switch (PCHStorage) {
  case PCHStorageFlag::Memory:
    Opts.StorePreamblesInMemory = true;
    break;
  case PCHStorageFlag::Disk:
    Opts.StorePreamblesInMemory = false;
    break;
  }
  if (!ResourceDir.empty())
    Opts.ResourceDir = ResourceDir;
  Opts.BuildDynamicSymbolIndex = EnableIndex;
  Opts.BackgroundIndex = EnableBackgroundIndex;
  std::unique_ptr<SymbolIndex> StaticIdx;
  std::future<void> AsyncIndexLoad; // Block exit while loading the index.
  if (EnableIndex && !IndexFile.empty()) {
    // Load the index asynchronously. Meanwhile SwapIndex returns no results.
    SwapIndex *Placeholder;
    StaticIdx.reset(Placeholder = new SwapIndex(llvm::make_unique<MemIndex>()));
    AsyncIndexLoad = runAsync<void>([Placeholder] {
      if (auto Idx = loadIndex(IndexFile, /*UseDex=*/true))
        Placeholder->reset(std::move(Idx));
    });
    if (Sync)
      AsyncIndexLoad.wait();
  }
  Opts.StaticIndex = StaticIdx.get();
  Opts.AsyncThreadsCount = WorkerThreadsCount;

  clangd::CodeCompleteOptions CCOpts;
  CCOpts.IncludeIneligibleResults = IncludeIneligibleResults;
  CCOpts.Limit = LimitResults;
  if (CompletionStyle.getNumOccurrences())
    CCOpts.BundleOverloads = CompletionStyle != Detailed;
  CCOpts.ShowOrigins = ShowOrigins;
  CCOpts.InsertIncludes = HeaderInsertion;
  if (!HeaderInsertionDecorators) {
    CCOpts.IncludeIndicator.Insert.clear();
    CCOpts.IncludeIndicator.NoInsert.clear();
  }
  CCOpts.SpeculativeIndexRequest = Opts.StaticIndex;
  CCOpts.EnableFunctionArgSnippets = EnableFunctionArgSnippets;
  CCOpts.AllScopes = AllScopesCompletion;
  CCOpts.RunParser = CodeCompletionParse;

  RealFileSystemProvider FSProvider;
  // Initialize and run ClangdLSPServer.
  // Change stdin to binary to not lose \r\n on windows.
  llvm::sys::ChangeStdinToBinary();

  std::unique_ptr<Transport> TransportLayer;
  if (getenv("CLANGD_AS_XPC_SERVICE")) {
#if CLANGD_BUILD_XPC
    TransportLayer = newXPCTransport();
#else
    llvm::errs() << "This clangd binary wasn't built with XPC support.\n";
    return (int)ErrorResultCode::CantRunAsXPCService;
#endif
  } else {
    TransportLayer = newJSONTransport(
        stdin, llvm::outs(),
        InputMirrorStream ? InputMirrorStream.getPointer() : nullptr,
        PrettyPrint, InputStyle);
  }

  // Create an empty clang-tidy option.
  std::mutex ClangTidyOptMu;
  std::unique_ptr<tidy::ClangTidyOptionsProvider>
      ClangTidyOptProvider; /*GUARDED_BY(ClangTidyOptMu)*/
  if (EnableClangTidy) {
    auto OverrideClangTidyOptions = tidy::ClangTidyOptions::getDefaults();
    OverrideClangTidyOptions.Checks = ClangTidyChecks;
    ClangTidyOptProvider = llvm::make_unique<tidy::FileOptionsProvider>(
        tidy::ClangTidyGlobalOptions(),
        /* Default */ tidy::ClangTidyOptions::getDefaults(),
        /* Override */ OverrideClangTidyOptions, FSProvider.getFileSystem());
    Opts.GetClangTidyOptions = [&](llvm::vfs::FileSystem &,
                                   llvm::StringRef File) {
      // This function must be thread-safe and tidy option providers are not.
      std::lock_guard<std::mutex> Lock(ClangTidyOptMu);
      // FIXME: use the FS provided to the function.
      return ClangTidyOptProvider->getOptions(File);
    };
  }
  Opts.SuggestMissingIncludes = SuggestMissingIncludes;
  Opts.QueryDriverGlobs = std::move(QueryDriverGlobs);

  Opts.TweakFilter = [&](const Tweak &T) {
    if (T.hidden() && !HiddenFeatures)
      return false;
    if (TweakList.getNumOccurrences())
      return llvm::is_contained(TweakList, T.id());
    return true;
  };
  llvm::Optional<OffsetEncoding> OffsetEncodingFromFlag;
  if (ForceOffsetEncoding != OffsetEncoding::UnsupportedEncoding)
    OffsetEncodingFromFlag = ForceOffsetEncoding;
  ClangdLSPServer LSPServer(
      *TransportLayer, FSProvider, CCOpts, CompileCommandsDirPath,
      /*UseDirBasedCDB=*/CompileArgsFrom == FilesystemCompileArgs,
#ifdef INTERACTIVECCCONV
      // Pass the cconvInterface object.
      OffsetEncodingFromFlag, Opts, CCInterface);
#else
      OffsetEncodingFromFlag, Opts);
#endif
  llvm::set_thread_name("clangd.main");
  return LSPServer.run() ? 0
                         : static_cast<int>(ErrorResultCode::NoShutdownRequest);
}<|MERGE_RESOLUTION|>--- conflicted
+++ resolved
@@ -299,16 +299,6 @@
                                    llvm::cl::init(false),
                                    llvm::cl::cat(ConvertCategory));
 
-<<<<<<< HEAD
-static llvm::cl::opt<bool>
-    SeperateMultipleFuncDecls("seperatefds",
-                              llvm::cl::desc("Do not merge multiple "
-                                             "declarations of functions."),
-                              llvm::cl::init(false),
-                              llvm::cl::cat(ConvertCategory));
-
-=======
->>>>>>> ada55ba5
 static llvm::cl::opt<std::string>
     OutputPostfix("output-postfix",
                   llvm::cl::desc("Postfix to add to the names of "
@@ -328,8 +318,6 @@
                                      llvm::cl::init(false),
                                      llvm::cl::cat(ConvertCategory));
 
-<<<<<<< HEAD
-=======
 static llvm::cl::opt<std::string>
     OptStatsOutputJson("stats-output",
                        llvm::cl::desc("Path to the file where all the stats "
@@ -344,7 +332,6 @@
                        llvm::cl::init("WildPtrStats.json"),
                        llvm::cl::cat(ConvertCategory));
 
->>>>>>> ada55ba5
 static llvm::cl::opt<bool>
     HandleVARARGS("handle-varargs",
                   llvm::cl::desc("Enable handling of varargs "
@@ -361,16 +348,7 @@
                         llvm::cl::init(false),
                         llvm::cl::cat(ConvertCategory));
 
-<<<<<<< HEAD
-static llvm::cl::opt<bool>
-    ConsiderAllocUnsafe("alloc-unsafe",
-                        llvm::cl::desc("Consider the allocators "
-                                       "(i.e., malloc/calloc) as unsafe."),
-                        llvm::cl::init(false),
-                        llvm::cl::cat(ConvertCategory));
-=======
-
->>>>>>> ada55ba5
+
 static llvm::cl::opt<bool>
     AllTypes("alltypes",
              llvm::cl::desc("Consider all Checked C types for "
@@ -458,10 +436,7 @@
     OS << clang::getClangToolFullVersion("clangd") << "\n";
   });
 
-<<<<<<< HEAD
-=======
-
->>>>>>> ada55ba5
+
 #ifdef INTERACTIVECCCONV
   tooling::CommonOptionsParser OptionsParser(argc,
                                              (const char**)(argv),
@@ -470,10 +445,6 @@
   // Setup options.
   struct CConvertOptions CcOptions;
   CcOptions.BaseDir = BaseDir.getValue();
-<<<<<<< HEAD
-  CcOptions.ConsiderAllocUnsafe = ConsiderAllocUnsafe;
-=======
->>>>>>> ada55ba5
   CcOptions.EnablePropThruIType = EnablePropThruIType;
   CcOptions.HandleVARARGS = HandleVARARGS;
   CcOptions.DumpStats = DumpStats;
@@ -481,12 +452,8 @@
   CcOptions.Verbose = Verbose;
   CcOptions.DumpIntermediate = DumpIntermediate;
   CcOptions.ConstraintOutputJson = ConstraintOutputJson.getValue();
-<<<<<<< HEAD
-  CcOptions.SeperateMultipleFuncDecls = SeperateMultipleFuncDecls;
-=======
   CcOptions.WildPtrInfoJson = OptWildPtrInfoJson.getValue();
   CcOptions.StatsOutputJson = OptStatsOutputJson.getValue();
->>>>>>> ada55ba5
   CcOptions.AddCheckedRegions = AddCheckedRegions;
   CcOptions.EnableAllTypes = AllTypes;
 
