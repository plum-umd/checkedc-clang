//===--- ClangdLSPServer.cpp - LSP server ------------------------*- C++-*-===//
//
// Part of the LLVM Project, under the Apache License v2.0 with LLVM Exceptions.
// See https://llvm.org/LICENSE.txt for license information.
// SPDX-License-Identifier: Apache-2.0 WITH LLVM-exception
//
//===----------------------------------------------------------------------===//

#include "ClangdLSPServer.h"
#include "Diagnostics.h"
#include "FormattedString.h"
#include "GlobalCompilationDatabase.h"
#include "Protocol.h"
#include "SemanticHighlighting.h"
#include "SourceCode.h"
#include "Trace.h"
#include "URI.h"
<<<<<<< HEAD
#include "Protocol.h"
=======
#include "refactor/Tweak.h"
#include "clang/Tooling/Core/Replacement.h"
#include "llvm/ADT/ArrayRef.h"
#include "llvm/ADT/Optional.h"
>>>>>>> 58d23d11
#include "llvm/ADT/ScopeExit.h"
#include "llvm/Support/Errc.h"
#include "llvm/Support/Error.h"
#include "llvm/Support/FormatVariadic.h"
#include "llvm/Support/Path.h"
#include "llvm/Support/ScopedPrinter.h"
#include "CConvertDiagnostics.h"
#include "CConvertCommands.h"

namespace clang {
namespace clangd {
namespace {
/// Transforms a tweak into a code action that would apply it if executed.
/// EXPECTS: T.prepare() was called and returned true.
CodeAction toCodeAction(const ClangdServer::TweakRef &T, const URIForFile &File,
                        Range Selection) {
  CodeAction CA;
  CA.title = T.Title;
  switch (T.Intent) {
  case Tweak::Refactor:
    CA.kind = CodeAction::REFACTOR_KIND;
    break;
  case Tweak::Info:
    CA.kind = CodeAction::INFO_KIND;
    break;
  }
  // This tweak may have an expensive second stage, we only run it if the user
  // actually chooses it in the UI. We reply with a command that would run the
  // corresponding tweak.
  // FIXME: for some tweaks, computing the edits is cheap and we could send them
  //        directly.
  CA.command.emplace();
  CA.command->title = T.Title;
  CA.command->command = Command::CLANGD_APPLY_TWEAK;
  CA.command->tweakArgs.emplace();
  CA.command->tweakArgs->file = File;
  CA.command->tweakArgs->tweakID = T.ID;
  CA.command->tweakArgs->selection = Selection;
  return CA;
}

void adjustSymbolKinds(llvm::MutableArrayRef<DocumentSymbol> Syms,
                       SymbolKindBitset Kinds) {
  for (auto &S : Syms) {
    S.kind = adjustKindToCapability(S.kind, Kinds);
    adjustSymbolKinds(S.children, Kinds);
  }
}

SymbolKindBitset defaultSymbolKinds() {
  SymbolKindBitset Defaults;
  for (size_t I = SymbolKindMin; I <= static_cast<size_t>(SymbolKind::Array);
       ++I)
    Defaults.set(I);
  return Defaults;
}

CompletionItemKindBitset defaultCompletionItemKinds() {
  CompletionItemKindBitset Defaults;
  for (size_t I = CompletionItemKindMin;
       I <= static_cast<size_t>(CompletionItemKind::Reference); ++I)
    Defaults.set(I);
  return Defaults;
}

// Build a lookup table (HighlightingKind => {TextMate Scopes}), which is sent
// to the LSP client.
std::vector<std::vector<std::string>> buildHighlightScopeLookupTable() {
  std::vector<std::vector<std::string>> LookupTable;
  // HighlightingKind is using as the index.
  for (int KindValue = 0; KindValue < (int)HighlightingKind::NumKinds;
       ++KindValue)
    LookupTable.push_back({toTextMateScope((HighlightingKind)(KindValue))});
  return LookupTable;
}

} // namespace

// MessageHandler dispatches incoming LSP messages.
// It handles cross-cutting concerns:
//  - serializes/deserializes protocol objects to JSON
//  - logging of inbound messages
//  - cancellation handling
//  - basic call tracing
// MessageHandler ensures that initialize() is called before any other handler.
class ClangdLSPServer::MessageHandler : public Transport::MessageHandler {
public:
  MessageHandler(ClangdLSPServer &Server) : Server(Server) {}

  bool onNotify(llvm::StringRef Method, llvm::json::Value Params) override {
    WithContext HandlerContext(handlerContext());
    log("<-- {0}", Method);
    if (Method == "exit")
      return false;
    if (!Server.Server)
      elog("Notification {0} before initialization", Method);
    else if (Method == "$/cancelRequest")
      onCancel(std::move(Params));
    else if (auto Handler = Notifications.lookup(Method))
      Handler(std::move(Params));
    else
      log("unhandled notification {0}", Method);
    return true;
  }

  bool onCall(llvm::StringRef Method, llvm::json::Value Params,
              llvm::json::Value ID) override {
    WithContext HandlerContext(handlerContext());
    // Calls can be canceled by the client. Add cancellation context.
    WithContext WithCancel(cancelableRequestContext(ID));
    trace::Span Tracer(Method);
    SPAN_ATTACH(Tracer, "Params", Params);
    ReplyOnce Reply(ID, Method, &Server, Tracer.Args);
    log("<-- {0}({1})", Method, ID);
    if (!Server.Server && Method != "initialize") {
      elog("Call {0} before initialization.", Method);
      Reply(llvm::make_error<LSPError>("server not initialized",
                                       ErrorCode::ServerNotInitialized));
    } else if (auto Handler = Calls.lookup(Method))
      Handler(std::move(Params), std::move(Reply));
    else
      Reply(llvm::make_error<LSPError>("method not found",
                                       ErrorCode::MethodNotFound));
    return true;
  }

  bool onReply(llvm::json::Value ID,
               llvm::Expected<llvm::json::Value> Result) override {
    WithContext HandlerContext(handlerContext());
    // We ignore replies, just log them.
    if (Result)
      log("<-- reply({0})", ID);
    else
      log("<-- reply({0}) error: {1}", ID, llvm::toString(Result.takeError()));
    return true;
  }

  // Bind an LSP method name to a call.
  template <typename Param, typename Result>
  void bind(const char *Method,
            void (ClangdLSPServer::*Handler)(const Param &, Callback<Result>)) {
    Calls[Method] = [Method, Handler, this](llvm::json::Value RawParams,
                                            ReplyOnce Reply) {
      Param P;
      if (fromJSON(RawParams, P)) {
        (Server.*Handler)(P, std::move(Reply));
      } else {
        elog("Failed to decode {0} request.", Method);
        Reply(llvm::make_error<LSPError>("failed to decode request",
                                         ErrorCode::InvalidRequest));
      }
    };
  }

  // Bind an LSP method name to a notification.
  template <typename Param>
  void bind(const char *Method,
            void (ClangdLSPServer::*Handler)(const Param &)) {
    Notifications[Method] = [Method, Handler,
                             this](llvm::json::Value RawParams) {
      Param P;
      if (!fromJSON(RawParams, P)) {
        elog("Failed to decode {0} request.", Method);
        return;
      }
      trace::Span Tracer(Method);
      SPAN_ATTACH(Tracer, "Params", RawParams);
      (Server.*Handler)(P);
    };
  }

private:
  // Function object to reply to an LSP call.
  // Each instance must be called exactly once, otherwise:
  //  - the bug is logged, and (in debug mode) an assert will fire
  //  - if there was no reply, an error reply is sent
  //  - if there were multiple replies, only the first is sent
  class ReplyOnce {
    std::atomic<bool> Replied = {false};
    std::chrono::steady_clock::time_point Start;
    llvm::json::Value ID;
    std::string Method;
    ClangdLSPServer *Server; // Null when moved-from.
    llvm::json::Object *TraceArgs;

  public:
    ReplyOnce(const llvm::json::Value &ID, llvm::StringRef Method,
              ClangdLSPServer *Server, llvm::json::Object *TraceArgs)
        : Start(std::chrono::steady_clock::now()), ID(ID), Method(Method),
          Server(Server), TraceArgs(TraceArgs) {
      assert(Server);
    }
    ReplyOnce(ReplyOnce &&Other)
        : Replied(Other.Replied.load()), Start(Other.Start),
          ID(std::move(Other.ID)), Method(std::move(Other.Method)),
          Server(Other.Server), TraceArgs(Other.TraceArgs) {
      Other.Server = nullptr;
    }
    ReplyOnce &operator=(ReplyOnce &&) = delete;
    ReplyOnce(const ReplyOnce &) = delete;
    ReplyOnce &operator=(const ReplyOnce &) = delete;

    ~ReplyOnce() {
      if (Server && !Replied) {
        elog("No reply to message {0}({1})", Method, ID);
        assert(false && "must reply to all calls!");
        (*this)(llvm::make_error<LSPError>("server failed to reply",
                                           ErrorCode::InternalError));
      }
    }

    void operator()(llvm::Expected<llvm::json::Value> Reply) {
      assert(Server && "moved-from!");
      if (Replied.exchange(true)) {
        elog("Replied twice to message {0}({1})", Method, ID);
        assert(false && "must reply to each call only once!");
        return;
      }
      auto Duration = std::chrono::steady_clock::now() - Start;
      if (Reply) {
        log("--> reply:{0}({1}) {2:ms}", Method, ID, Duration);
        if (TraceArgs)
          (*TraceArgs)["Reply"] = *Reply;
        std::lock_guard<std::mutex> Lock(Server->TranspWriter);
        Server->Transp.reply(std::move(ID), std::move(Reply));
      } else {
        llvm::Error Err = Reply.takeError();
        log("--> reply:{0}({1}) {2:ms}, error: {3}", Method, ID, Duration, Err);
        if (TraceArgs)
          (*TraceArgs)["Error"] = llvm::to_string(Err);
        std::lock_guard<std::mutex> Lock(Server->TranspWriter);
        Server->Transp.reply(std::move(ID), std::move(Err));
      }
    }
  };

  llvm::StringMap<std::function<void(llvm::json::Value)>> Notifications;
  llvm::StringMap<std::function<void(llvm::json::Value, ReplyOnce)>> Calls;

  // Method calls may be cancelled by ID, so keep track of their state.
  // This needs a mutex: handlers may finish on a different thread, and that's
  // when we clean up entries in the map.
  mutable std::mutex RequestCancelersMutex;
  llvm::StringMap<std::pair<Canceler, /*Cookie*/ unsigned>> RequestCancelers;
  unsigned NextRequestCookie = 0; // To disambiguate reused IDs, see below.
  void onCancel(const llvm::json::Value &Params) {
    const llvm::json::Value *ID = nullptr;
    if (auto *O = Params.getAsObject())
      ID = O->get("id");
    if (!ID) {
      elog("Bad cancellation request: {0}", Params);
      return;
    }
    auto StrID = llvm::to_string(*ID);
    std::lock_guard<std::mutex> Lock(RequestCancelersMutex);
    auto It = RequestCancelers.find(StrID);
    if (It != RequestCancelers.end())
      It->second.first(); // Invoke the canceler.
  }

  Context handlerContext() const {
    return Context::current().derive(
        kCurrentOffsetEncoding,
        Server.NegotiatedOffsetEncoding.getValueOr(OffsetEncoding::UTF16));
  }

  // We run cancelable requests in a context that does two things:
  //  - allows cancellation using RequestCancelers[ID]
  //  - cleans up the entry in RequestCancelers when it's no longer needed
  // If a client reuses an ID, the last wins and the first cannot be canceled.
  Context cancelableRequestContext(const llvm::json::Value &ID) {
    auto Task = cancelableTask();
    auto StrID = llvm::to_string(ID);  // JSON-serialize ID for map key.
    auto Cookie = NextRequestCookie++; // No lock, only called on main thread.
    {
      std::lock_guard<std::mutex> Lock(RequestCancelersMutex);
      RequestCancelers[StrID] = {std::move(Task.second), Cookie};
    }
    // When the request ends, we can clean up the entry we just added.
    // The cookie lets us check that it hasn't been overwritten due to ID
    // reuse.
    return Task.first.derive(llvm::make_scope_exit([this, StrID, Cookie] {
      std::lock_guard<std::mutex> Lock(RequestCancelersMutex);
      auto It = RequestCancelers.find(StrID);
      if (It != RequestCancelers.end() && It->second.second == Cookie)
        RequestCancelers.erase(It);
    }));
  }

  ClangdLSPServer &Server;
};

// call(), notify(), and reply() wrap the Transport, adding logging and locking.
void ClangdLSPServer::call(llvm::StringRef Method, llvm::json::Value Params) {
  auto ID = NextCallID++;
  log("--> {0}({1})", Method, ID);
  // We currently don't handle responses, so no need to store ID anywhere.
  std::lock_guard<std::mutex> Lock(TranspWriter);
  Transp.call(Method, std::move(Params), ID);
}

void ClangdLSPServer::notify(llvm::StringRef Method, llvm::json::Value Params) {
  log("--> {0}", Method);
  std::lock_guard<std::mutex> Lock(TranspWriter);
  Transp.notify(Method, std::move(Params));
}

void ClangdLSPServer::onInitialize(const InitializeParams &Params,
                                   Callback<llvm::json::Value> Reply) {
  // Determine character encoding first as it affects constructed ClangdServer.
  if (Params.capabilities.offsetEncoding && !NegotiatedOffsetEncoding) {
    NegotiatedOffsetEncoding = OffsetEncoding::UTF16; // fallback
    for (OffsetEncoding Supported : *Params.capabilities.offsetEncoding)
      if (Supported != OffsetEncoding::UnsupportedEncoding) {
        NegotiatedOffsetEncoding = Supported;
        break;
      }
  }
  llvm::Optional<WithContextValue> WithOffsetEncoding;
  if (NegotiatedOffsetEncoding)
    WithOffsetEncoding.emplace(kCurrentOffsetEncoding,
                               *NegotiatedOffsetEncoding);

  ClangdServerOpts.SemanticHighlighting =
      Params.capabilities.SemanticHighlighting;
  if (Params.rootUri && *Params.rootUri)
    ClangdServerOpts.WorkspaceRoot = Params.rootUri->file();
  else if (Params.rootPath && !Params.rootPath->empty())
    ClangdServerOpts.WorkspaceRoot = *Params.rootPath;
  if (Server)
    return Reply(llvm::make_error<LSPError>("server already initialized",
                                            ErrorCode::InvalidRequest));
  if (const auto &Dir = Params.initializationOptions.compilationDatabasePath)
    CompileCommandsDir = Dir;
  if (UseDirBasedCDB) {
    BaseCDB = llvm::make_unique<DirectoryBasedGlobalCompilationDatabase>(
        CompileCommandsDir);
    BaseCDB = getQueryDriverDatabase(
        llvm::makeArrayRef(ClangdServerOpts.QueryDriverGlobs),
        std::move(BaseCDB));
  }
  CDB.emplace(BaseCDB.get(), Params.initializationOptions.fallbackFlags,
              ClangdServerOpts.ResourceDir);
  Server.emplace(*CDB, FSProvider, static_cast<DiagnosticsConsumer &>(*this),
                 ClangdServerOpts);
  applyConfiguration(Params.initializationOptions.ConfigSettings);

  CCOpts.EnableSnippets = Params.capabilities.CompletionSnippets;
  CCOpts.IncludeFixIts = Params.capabilities.CompletionFixes;
  if (!CCOpts.BundleOverloads.hasValue())
    CCOpts.BundleOverloads = Params.capabilities.HasSignatureHelp;
  DiagOpts.EmbedFixesInDiagnostics = Params.capabilities.DiagnosticFixes;
  DiagOpts.SendDiagnosticCategory = Params.capabilities.DiagnosticCategory;
  DiagOpts.EmitRelatedLocations =
      Params.capabilities.DiagnosticRelatedInformation;
  if (Params.capabilities.WorkspaceSymbolKinds)
    SupportedSymbolKinds |= *Params.capabilities.WorkspaceSymbolKinds;
  if (Params.capabilities.CompletionItemKinds)
    SupportedCompletionItemKinds |= *Params.capabilities.CompletionItemKinds;
  SupportsCodeAction = Params.capabilities.CodeActionStructure;
  SupportsHierarchicalDocumentSymbol =
      Params.capabilities.HierarchicalDocumentSymbol;
  SupportFileStatus = Params.initializationOptions.FileStatus;
<<<<<<< HEAD
  // initialize our constraint building system.
  Server->cconvCollectAndBuildInitialConstraints(this);
  Reply(llvm::json::Object{
=======
  HoverContentFormat = Params.capabilities.HoverContentFormat;
  SupportsOffsetsInSignatureHelp = Params.capabilities.OffsetsInSignatureHelp;
  llvm::json::Object Result{
>>>>>>> 58d23d11
      {{"capabilities",
        llvm::json::Object{
            {"textDocumentSync", (int)TextDocumentSyncKind::Incremental},
            {"documentFormattingProvider", true},
            {"documentRangeFormattingProvider", true},
            {"documentOnTypeFormattingProvider",
             llvm::json::Object{
                 {"firstTriggerCharacter", "\n"},
                 {"moreTriggerCharacter", {}},
             }},
            {"codeActionProvider", true},
            {"codeLensProvider", llvm::json::Object{
                {"resolveProvider", true}}},
            {"completionProvider",
             llvm::json::Object{
                 {"resolveProvider", false},
                 // We do extra checks for '>' and ':' in completion to only
                 // trigger on '->' and '::'.
                 {"triggerCharacters", {".", ">", ":"}},
             }},
            {"signatureHelpProvider",
             llvm::json::Object{
                 {"triggerCharacters", {"(", ","}},
             }},
            {"declarationProvider", true},
            {"definitionProvider", true},
            {"documentHighlightProvider", true},
            {"hoverProvider", true},
            {"renameProvider", true},
            {"documentSymbolProvider", true},
            {"workspaceSymbolProvider", true},
            {"referencesProvider", true},
            {"executeCommandProvider",
             llvm::json::Object{
<<<<<<< HEAD
                 {"commands", {ExecuteCommandParams::CLANGD_APPLY_FIX_COMMAND,
                               ExecuteCommandParams::CCONV_APPLY_ONLY_FOR_THIS,
                               ExecuteCommandParams::CCONV_APPLY_FOR_ALL}},
=======
                 {"commands",
                  {ExecuteCommandParams::CLANGD_APPLY_FIX_COMMAND,
                   ExecuteCommandParams::CLANGD_APPLY_TWEAK}},
>>>>>>> 58d23d11
             }},
            {"typeHierarchyProvider", true},
        }}}};
  if (NegotiatedOffsetEncoding)
    Result["offsetEncoding"] = *NegotiatedOffsetEncoding;
  if (Params.capabilities.SemanticHighlighting)
    Result.getObject("capabilities")
        ->insert(
            {"semanticHighlighting",
             llvm::json::Object{{"scopes", buildHighlightScopeLookupTable()}}});
  Reply(std::move(Result));
}

void ClangdLSPServer::onShutdown(const ShutdownParams &Params,
                                 Callback<std::nullptr_t> Reply) {
  // Do essentially nothing, just say we're ready to exit.
  ShutdownRequestReceived = true;
  Reply(nullptr);
}

// sync is a clangd extension: it blocks until all background work completes.
// It blocks the calling thread, so no messages are processed until it returns!
void ClangdLSPServer::onSync(const NoParams &Params,
                             Callback<std::nullptr_t> Reply) {
  if (Server->blockUntilIdleForTest(/*TimeoutSeconds=*/60))
    Reply(nullptr);
  else
    Reply(llvm::createStringError(llvm::inconvertibleErrorCode(),
                                  "Not idle after a minute"));
}

void ClangdLSPServer::onDocumentDidOpen(
    const DidOpenTextDocumentParams &Params) {
  PathRef File = Params.textDocument.uri.file();

  const std::string &Contents = Params.textDocument.text;

  DraftMgr.addDraft(File, Contents);
  Server->addDocument(File, Contents, WantDiagnostics::Yes);
}

void ClangdLSPServer::onDocumentDidChange(
    const DidChangeTextDocumentParams &Params) {
  auto WantDiags = WantDiagnostics::Auto;
  if (Params.wantDiagnostics.hasValue())
    WantDiags = Params.wantDiagnostics.getValue() ? WantDiagnostics::Yes
                                                  : WantDiagnostics::No;

  PathRef File = Params.textDocument.uri.file();
  llvm::Expected<std::string> Contents =
      DraftMgr.updateDraft(File, Params.contentChanges);
  if (!Contents) {
    // If this fails, we are most likely going to be not in sync anymore with
    // the client.  It is better to remove the draft and let further operations
    // fail rather than giving wrong results.
    DraftMgr.removeDraft(File);
    Server->removeDocument(File);
    elog("Failed to update {0}: {1}", File, Contents.takeError());
    return;
  }

  Server->addDocument(File, *Contents, WantDiags);
}

void ClangdLSPServer::onFileEvent(const DidChangeWatchedFilesParams &Params) {
  Server->onFileEvent(Params);
}

void ClangdLSPServer::ccConvResultsReady(std::string targetFileName) {
  std::vector<Diag> dummyDiagnostics;
  this->onDiagnosticsReady(targetFileName, dummyDiagnostics);
}

void ClangdLSPServer::onCommand(const ExecuteCommandParams &Params,
                                Callback<llvm::json::Value> Reply) {
  auto ApplyEdit = [this](WorkspaceEdit WE) {
    ApplyWorkspaceEditParams Edit;
    Edit.edit = std::move(WE);
    // Ideally, we would wait for the response and if there is no error, we
    // would reply success/failure to the original RPC.
    call("workspace/applyEdit", Edit);
  };
  std::string replyMessage = "";
  if (Params.command == ExecuteCommandParams::CLANGD_APPLY_FIX_COMMAND &&
      Params.workspaceEdit) {
    // The flow for "apply-fix" :
    // 1. We publish a diagnostic, including fixits
    // 2. The user clicks on the diagnostic, the editor asks us for code actions
    // 3. We send code actions, with the fixit embedded as context
    // 4. The user selects the fixit, the editor asks us to apply it
    // 5. We unwrap the changes and send them back to the editor
    // 6. The editor applies the changes (applyEdit), and sends us a reply (but
    // we ignore it)

    Reply("Fix applied.");
    ApplyEdit(*Params.workspaceEdit);
<<<<<<< HEAD
  } else if(Params.command == "Dummy") {
    Reply("All Done.");
  } else if(isCConvCommand(Params)) {
    Server->executeCConvCommand(Params, this);
    Reply("Background work scheduled.");
=======
  } else if (Params.command == ExecuteCommandParams::CLANGD_APPLY_TWEAK &&
             Params.tweakArgs) {
    auto Code = DraftMgr.getDraft(Params.tweakArgs->file.file());
    if (!Code)
      return Reply(llvm::createStringError(
          llvm::inconvertibleErrorCode(),
          "trying to apply a code action for a non-added file"));

    auto Action = [this, ApplyEdit](decltype(Reply) Reply, URIForFile File,
                                    std::string Code,
                                    llvm::Expected<Tweak::Effect> R) {
      if (!R)
        return Reply(R.takeError());

      if (R->ApplyEdit) {
        WorkspaceEdit WE;
        WE.changes.emplace();
        (*WE.changes)[File.uri()] = replacementsToEdits(Code, *R->ApplyEdit);
        ApplyEdit(std::move(WE));
      }
      if (R->ShowMessage) {
        ShowMessageParams Msg;
        Msg.message = *R->ShowMessage;
        Msg.type = MessageType::Info;
        notify("window/showMessage", Msg);
      }
      Reply("Tweak applied.");
    };
    Server->applyTweak(Params.tweakArgs->file.file(),
                       Params.tweakArgs->selection, Params.tweakArgs->tweakID,
                       Bind(Action, std::move(Reply), Params.tweakArgs->file,
                            std::move(*Code)));
>>>>>>> 58d23d11
  } else {
    // We should not get here because ExecuteCommandParams would not have
    // parsed in the first place and this handler should not be called. But if
    // more commands are added, this will be here has a safe guard.
    Reply(llvm::make_error<LSPError>(
        llvm::formatv("Unsupported command \"{0}\".", Params.command).str(),
        ErrorCode::InvalidParams));
  }
}

void ClangdLSPServer::onWorkspaceSymbol(
    const WorkspaceSymbolParams &Params,
    Callback<std::vector<SymbolInformation>> Reply) {
  Server->workspaceSymbols(
      Params.query, CCOpts.Limit,
      Bind(
          [this](decltype(Reply) Reply,
                 llvm::Expected<std::vector<SymbolInformation>> Items) {
            if (!Items)
              return Reply(Items.takeError());
            for (auto &Sym : *Items)
              Sym.kind = adjustKindToCapability(Sym.kind, SupportedSymbolKinds);

            Reply(std::move(*Items));
          },
          std::move(Reply)));
}

void ClangdLSPServer::onRename(const RenameParams &Params,
                               Callback<WorkspaceEdit> Reply) {
  Path File = Params.textDocument.uri.file();
  llvm::Optional<std::string> Code = DraftMgr.getDraft(File);
  if (!Code)
    return Reply(llvm::make_error<LSPError>(
        "onRename called for non-added file", ErrorCode::InvalidParams));

  Server->rename(
      File, Params.position, Params.newName, /*WantFormat=*/true,
      Bind(
          [File, Code, Params](decltype(Reply) Reply,
                               llvm::Expected<std::vector<TextEdit>> Edits) {
            if (!Edits)
              return Reply(Edits.takeError());

            WorkspaceEdit WE;
            WE.changes = {{Params.textDocument.uri.uri(), *Edits}};
            Reply(WE);
          },
          std::move(Reply)));
}

void ClangdLSPServer::onDocumentDidClose(
    const DidCloseTextDocumentParams &Params) {
  PathRef File = Params.textDocument.uri.file();
  Server->cconvCloseDocument(File.str());
  DraftMgr.removeDraft(File);
  Server->removeDocument(File);

  {
    std::lock_guard<std::mutex> Lock(FixItsMutex);
    FixItsMap.erase(File);
  }
  // clangd will not send updates for this file anymore, so we empty out the
  // list of diagnostics shown on the client (e.g. in the "Problems" pane of
  // VSCode). Note that this cannot race with actual diagnostics responses
  // because removeDocument() guarantees no diagnostic callbacks will be
  // executed after it returns.
  publishDiagnostics(URIForFile::canonicalize(File, /*TUPath=*/File), {});
}

void ClangdLSPServer::onDocumentOnTypeFormatting(
    const DocumentOnTypeFormattingParams &Params,
    Callback<std::vector<TextEdit>> Reply) {
  auto File = Params.textDocument.uri.file();
  auto Code = DraftMgr.getDraft(File);
  if (!Code)
    return Reply(llvm::make_error<LSPError>(
        "onDocumentOnTypeFormatting called for non-added file",
        ErrorCode::InvalidParams));

  Reply(Server->formatOnType(*Code, File, Params.position, Params.ch));
}

void ClangdLSPServer::onDocumentRangeFormatting(
    const DocumentRangeFormattingParams &Params,
    Callback<std::vector<TextEdit>> Reply) {
  auto File = Params.textDocument.uri.file();
  auto Code = DraftMgr.getDraft(File);
  if (!Code)
    return Reply(llvm::make_error<LSPError>(
        "onDocumentRangeFormatting called for non-added file",
        ErrorCode::InvalidParams));

  auto ReplacementsOrError = Server->formatRange(*Code, File, Params.range);
  if (ReplacementsOrError)
    Reply(replacementsToEdits(*Code, ReplacementsOrError.get()));
  else
    Reply(ReplacementsOrError.takeError());
}

void ClangdLSPServer::onDocumentFormatting(
    const DocumentFormattingParams &Params,
    Callback<std::vector<TextEdit>> Reply) {
  auto File = Params.textDocument.uri.file();
  auto Code = DraftMgr.getDraft(File);
  if (!Code)
    return Reply(llvm::make_error<LSPError>(
        "onDocumentFormatting called for non-added file",
        ErrorCode::InvalidParams));

  auto ReplacementsOrError = Server->formatFile(*Code, File);
  if (ReplacementsOrError)
    Reply(replacementsToEdits(*Code, ReplacementsOrError.get()));
  else
    Reply(ReplacementsOrError.takeError());
}

/// The functions constructs a flattened view of the DocumentSymbol hierarchy.
/// Used by the clients that do not support the hierarchical view.
static std::vector<SymbolInformation>
flattenSymbolHierarchy(llvm::ArrayRef<DocumentSymbol> Symbols,
                       const URIForFile &FileURI) {

  std::vector<SymbolInformation> Results;
  std::function<void(const DocumentSymbol &, llvm::StringRef)> Process =
      [&](const DocumentSymbol &S, llvm::Optional<llvm::StringRef> ParentName) {
        SymbolInformation SI;
        SI.containerName = ParentName ? "" : *ParentName;
        SI.name = S.name;
        SI.kind = S.kind;
        SI.location.range = S.range;
        SI.location.uri = FileURI;

        Results.push_back(std::move(SI));
        std::string FullName =
            !ParentName ? S.name : (ParentName->str() + "::" + S.name);
        for (auto &C : S.children)
          Process(C, /*ParentName=*/FullName);
      };
  for (auto &S : Symbols)
    Process(S, /*ParentName=*/"");
  return Results;
}

void ClangdLSPServer::onDocumentSymbol(const DocumentSymbolParams &Params,
                                       Callback<llvm::json::Value> Reply) {
  URIForFile FileURI = Params.textDocument.uri;
  Server->documentSymbols(
      Params.textDocument.uri.file(),
      Bind(
          [this, FileURI](decltype(Reply) Reply,
                          llvm::Expected<std::vector<DocumentSymbol>> Items) {
            if (!Items)
              return Reply(Items.takeError());
            adjustSymbolKinds(*Items, SupportedSymbolKinds);
            if (SupportsHierarchicalDocumentSymbol)
              return Reply(std::move(*Items));
            else
              return Reply(flattenSymbolHierarchy(*Items, FileURI));
          },
          std::move(Reply)));
}

static llvm::Optional<Command> asCommand(const CodeAction &Action) {
  Command Cmd;
  if (Action.command && Action.edit)
    return None; // Not representable. (We never emit these anyway).
  if (Action.command) {
    Cmd = *Action.command;
  } else if (Action.edit) {
    Cmd.command = Command::CLANGD_APPLY_FIX_COMMAND;
    Cmd.workspaceEdit = *Action.edit;
  } else {
    return None;
  }
  Cmd.title = Action.title;
  Cmd.title = Action.title;
  if (Action.kind && *Action.kind == CodeAction::QUICKFIX_KIND)
    Cmd.title = "Apply fix: " + Cmd.title;
  return Cmd;
}

void ClangdLSPServer::onCodeAction(const CodeActionParams &Params,
                                   Callback<llvm::json::Value> Reply) {
  URIForFile File = Params.textDocument.uri;
  auto Code = DraftMgr.getDraft(File.file());
  if (!Code)
    return Reply(llvm::make_error<LSPError>(
        "onCodeAction called for non-added file", ErrorCode::InvalidParams));
  // We provide a code action for Fixes on the specified diagnostics.
<<<<<<< HEAD
  std::vector<CodeAction> Actions;
  std::vector<Command> CCommands;
=======
  std::vector<CodeAction> FixIts;
>>>>>>> 58d23d11
  for (const Diagnostic &D : Params.context.diagnostics) {
    for (auto &F : getFixes(File.file(), D)) {
      FixIts.push_back(toCodeAction(F, Params.textDocument.uri));
      FixIts.back().diagnostics = {D};
    }

    if (auto cmd1 = asCCCommand(D))
      CCommands.push_back(std::move(*cmd1));

    if (auto cmd1 = asCCCommand(D, true))
      CCommands.push_back(std::move(*cmd1));

  }

<<<<<<< HEAD
  Reply(llvm::json::Array(CCommands));

  /*
  if (SupportsCodeAction)
    Reply(llvm::json::Array(Actions));
  else {
    std::vector<Command> Commands;
    for (const auto &Action : Actions)
      if (auto Command = asCommand(Action))
        Commands.push_back(std::move(*Command));
    Reply(llvm::json::Array(Commands));
  }*/
=======
  // Now enumerate the semantic code actions.
  auto ConsumeActions =
      [this](decltype(Reply) Reply, URIForFile File, std::string Code,
             Range Selection, std::vector<CodeAction> FixIts,
             llvm::Expected<std::vector<ClangdServer::TweakRef>> Tweaks) {
        if (!Tweaks)
          return Reply(Tweaks.takeError());

        std::vector<CodeAction> Actions = std::move(FixIts);
        Actions.reserve(Actions.size() + Tweaks->size());
        for (const auto &T : *Tweaks)
          Actions.push_back(toCodeAction(T, File, Selection));

        if (SupportsCodeAction)
          return Reply(llvm::json::Array(Actions));
        std::vector<Command> Commands;
        for (const auto &Action : Actions) {
          if (auto Command = asCommand(Action))
            Commands.push_back(std::move(*Command));
        }
        return Reply(llvm::json::Array(Commands));
      };

  Server->enumerateTweaks(File.file(), Params.range,
                          Bind(ConsumeActions, std::move(Reply), File,
                               std::move(*Code), Params.range,
                               std::move(FixIts)));
>>>>>>> 58d23d11
}

void ClangdLSPServer::onCodeLens(const CodeLensParams &Params,
                                 Callback<llvm::json::Value> Reply) {
  std::vector<CodeLens> allCodeLens;
  /*CodeLens dummyGuy;
  dummyGuy.range.start.line = 4;
  dummyGuy.range.end.line = 4;
  dummyGuy.range.start.character = 13;
  dummyGuy.range.end.character = 17;
  Command newCmd;
  newCmd.command = "Dummy";
  newCmd.title = "DummyTitle";
  dummyGuy.command = newCmd;
  allCodeLens.clear();
  allCodeLens.push_back(dummyGuy);*/
  Reply(llvm::json::Array(allCodeLens));
}

void ClangdLSPServer::onCodeLensResolve(const CodeLens &Params,
                                        Callback<llvm::json::Value> Reply) {
  CodeLens dummyGuy;
  dummyGuy.range = Params.range;
  Reply(clang::clangd::toJSON(dummyGuy));
}


void ClangdLSPServer::onCompletion(const CompletionParams &Params,
                                   Callback<CompletionList> Reply) {
  if (!shouldRunCompletion(Params)) {
    // Clients sometimes auto-trigger completions in undesired places (e.g.
    // 'a >^ '), we return empty results in those cases.
    vlog("ignored auto-triggered completion, preceding char did not match");
    return Reply(CompletionList());
  }
  Server->codeComplete(Params.textDocument.uri.file(), Params.position, CCOpts,
                       Bind(
                           [this](decltype(Reply) Reply,
                                  llvm::Expected<CodeCompleteResult> List) {
                             if (!List)
                               return Reply(List.takeError());
                             CompletionList LSPList;
                             LSPList.isIncomplete = List->HasMore;
                             for (const auto &R : List->Completions) {
                               CompletionItem C = R.render(CCOpts);
                               C.kind = adjustKindToCapability(
                                   C.kind, SupportedCompletionItemKinds);
                               LSPList.items.push_back(std::move(C));
                             }
                             return Reply(std::move(LSPList));
                           },
                           std::move(Reply)));
}

void ClangdLSPServer::onSignatureHelp(const TextDocumentPositionParams &Params,
                                      Callback<SignatureHelp> Reply) {
  Server->signatureHelp(Params.textDocument.uri.file(), Params.position,
                        Bind(
                            [this](decltype(Reply) Reply,
                                   llvm::Expected<SignatureHelp> Signature) {
                              if (!Signature)
                                return Reply(Signature.takeError());
                              if (SupportsOffsetsInSignatureHelp)
                                return Reply(std::move(*Signature));
                              // Strip out the offsets from signature help for
                              // clients that only support string labels.
                              for (auto &SigInfo : Signature->signatures) {
                                for (auto &Param : SigInfo.parameters)
                                  Param.labelOffsets.reset();
                              }
                              return Reply(std::move(*Signature));
                            },
                            std::move(Reply)));
}

// Go to definition has a toggle function: if def and decl are distinct, then
// the first press gives you the def, the second gives you the matching def.
// getToggle() returns the counterpart location that under the cursor.
//
// We return the toggled location alone (ignoring other symbols) to encourage
// editors to "bounce" quickly between locations, without showing a menu.
static Location *getToggle(const TextDocumentPositionParams &Point,
                           LocatedSymbol &Sym) {
  // Toggle only makes sense with two distinct locations.
  if (!Sym.Definition || *Sym.Definition == Sym.PreferredDeclaration)
    return nullptr;
  if (Sym.Definition->uri.file() == Point.textDocument.uri.file() &&
      Sym.Definition->range.contains(Point.position))
    return &Sym.PreferredDeclaration;
  if (Sym.PreferredDeclaration.uri.file() == Point.textDocument.uri.file() &&
      Sym.PreferredDeclaration.range.contains(Point.position))
    return &*Sym.Definition;
  return nullptr;
}

void ClangdLSPServer::onGoToDefinition(const TextDocumentPositionParams &Params,
                                       Callback<std::vector<Location>> Reply) {
  Server->locateSymbolAt(
      Params.textDocument.uri.file(), Params.position,
      Bind(
          [&, Params](decltype(Reply) Reply,
                      llvm::Expected<std::vector<LocatedSymbol>> Symbols) {
            if (!Symbols)
              return Reply(Symbols.takeError());
            std::vector<Location> Defs;
            for (auto &S : *Symbols) {
              if (Location *Toggle = getToggle(Params, S))
                return Reply(std::vector<Location>{std::move(*Toggle)});
              Defs.push_back(S.Definition.getValueOr(S.PreferredDeclaration));
            }
            Reply(std::move(Defs));
          },
          std::move(Reply)));
}

void ClangdLSPServer::onGoToDeclaration(
    const TextDocumentPositionParams &Params,
    Callback<std::vector<Location>> Reply) {
  Server->locateSymbolAt(
      Params.textDocument.uri.file(), Params.position,
      Bind(
          [&, Params](decltype(Reply) Reply,
                      llvm::Expected<std::vector<LocatedSymbol>> Symbols) {
            if (!Symbols)
              return Reply(Symbols.takeError());
            std::vector<Location> Decls;
            for (auto &S : *Symbols) {
              if (Location *Toggle = getToggle(Params, S))
                return Reply(std::vector<Location>{std::move(*Toggle)});
              Decls.push_back(std::move(S.PreferredDeclaration));
            }
            Reply(std::move(Decls));
          },
          std::move(Reply)));
}

void ClangdLSPServer::onSwitchSourceHeader(
    const TextDocumentIdentifier &Params,
    Callback<llvm::Optional<URIForFile>> Reply) {
  if (auto Result = Server->switchSourceHeader(Params.uri.file()))
    Reply(URIForFile::canonicalize(*Result, Params.uri.file()));
  else
    Reply(llvm::None);
}

void ClangdLSPServer::onDocumentHighlight(
    const TextDocumentPositionParams &Params,
    Callback<std::vector<DocumentHighlight>> Reply) {
  Server->findDocumentHighlights(Params.textDocument.uri.file(),
                                 Params.position, std::move(Reply));
}

void ClangdLSPServer::onHover(const TextDocumentPositionParams &Params,
                              Callback<llvm::Optional<Hover>> Reply) {
  Server->findHover(Params.textDocument.uri.file(), Params.position,
                    Bind(
                        [this](decltype(Reply) Reply,
                               llvm::Expected<llvm::Optional<HoverInfo>> H) {
                          if (!H)
                            return Reply(H.takeError());
                          if (!*H)
                            return Reply(llvm::None);

                          Hover R;
                          R.contents.kind = HoverContentFormat;
                          R.range = (*H)->SymRange;
                          switch (HoverContentFormat) {
                          case MarkupKind::PlainText:
                            R.contents.value =
                                (*H)->present().renderAsPlainText();
                            return Reply(std::move(R));
                          case MarkupKind::Markdown:
                            R.contents.value =
                                (*H)->present().renderAsMarkdown();
                            return Reply(std::move(R));
                          };
                          llvm_unreachable("unhandled MarkupKind");
                        },
                        std::move(Reply)));
}

void ClangdLSPServer::onTypeHierarchy(
    const TypeHierarchyParams &Params,
    Callback<Optional<TypeHierarchyItem>> Reply) {
  Server->typeHierarchy(Params.textDocument.uri.file(), Params.position,
                        Params.resolve, Params.direction, std::move(Reply));
}

void ClangdLSPServer::onResolveTypeHierarchy(
    const ResolveTypeHierarchyItemParams &Params,
    Callback<Optional<TypeHierarchyItem>> Reply) {
  Server->resolveTypeHierarchy(Params.item, Params.resolve, Params.direction,
                               std::move(Reply));
}

void ClangdLSPServer::applyConfiguration(
    const ConfigurationSettings &Settings) {
  // Per-file update to the compilation database.
  bool ShouldReparseOpenFiles = false;
  for (auto &Entry : Settings.compilationDatabaseChanges) {
    /// The opened files need to be reparsed only when some existing
    /// entries are changed.
    PathRef File = Entry.first;
    auto Old = CDB->getCompileCommand(File);
    auto New =
        tooling::CompileCommand(std::move(Entry.second.workingDirectory), File,
                                std::move(Entry.second.compilationCommand),
                                /*Output=*/"");
    if (Old != New) {
      CDB->setCompileCommand(File, std::move(New));
      ShouldReparseOpenFiles = true;
    }
  }
  if (ShouldReparseOpenFiles)
    reparseOpenedFiles();
}

void ClangdLSPServer::publishSemanticHighlighting(
    SemanticHighlightingParams Params) {
  notify("textDocument/semanticHighlighting", Params);
}

void ClangdLSPServer::publishDiagnostics(
    const URIForFile &File, std::vector<clangd::Diagnostic> Diagnostics) {
  // Publish diagnostics.
  notify("textDocument/publishDiagnostics",
         llvm::json::Object{
             {"uri", File},
             {"diagnostics", std::move(Diagnostics)},
         });
}

// FIXME: This function needs to be properly tested.
void ClangdLSPServer::onChangeConfiguration(
    const DidChangeConfigurationParams &Params) {
  applyConfiguration(Params.settings);
}

void ClangdLSPServer::onReference(const ReferenceParams &Params,
                                  Callback<std::vector<Location>> Reply) {
  Server->findReferences(Params.textDocument.uri.file(), Params.position,
                         CCOpts.Limit, std::move(Reply));
}

void ClangdLSPServer::onSymbolInfo(const TextDocumentPositionParams &Params,
                                   Callback<std::vector<SymbolDetails>> Reply) {
  Server->symbolInfo(Params.textDocument.uri.file(), Params.position,
                     std::move(Reply));
}

ClangdLSPServer::ClangdLSPServer(
    class Transport &Transp, const FileSystemProvider &FSProvider,
    const clangd::CodeCompleteOptions &CCOpts,
    llvm::Optional<Path> CompileCommandsDir, bool UseDirBasedCDB,
    llvm::Optional<OffsetEncoding> ForcedOffsetEncoding,
    const ClangdServer::Options &Opts)
    : Transp(Transp), MsgHandler(new MessageHandler(*this)),
      FSProvider(FSProvider), CCOpts(CCOpts),
      SupportedSymbolKinds(defaultSymbolKinds()),
      SupportedCompletionItemKinds(defaultCompletionItemKinds()),
      UseDirBasedCDB(UseDirBasedCDB),
      CompileCommandsDir(std::move(CompileCommandsDir)), ClangdServerOpts(Opts),
      NegotiatedOffsetEncoding(ForcedOffsetEncoding) {
  // clang-format off
  MsgHandler->bind("initialize", &ClangdLSPServer::onInitialize);
  MsgHandler->bind("shutdown", &ClangdLSPServer::onShutdown);
  MsgHandler->bind("sync", &ClangdLSPServer::onSync);
  MsgHandler->bind("textDocument/rangeFormatting", &ClangdLSPServer::onDocumentRangeFormatting);
  MsgHandler->bind("textDocument/onTypeFormatting", &ClangdLSPServer::onDocumentOnTypeFormatting);
  MsgHandler->bind("textDocument/formatting", &ClangdLSPServer::onDocumentFormatting);
  MsgHandler->bind("textDocument/codeAction", &ClangdLSPServer::onCodeAction);
  MsgHandler->bind("textDocument/codeLens", &ClangdLSPServer::onCodeLens);
  MsgHandler->bind("codeLens/resolve", &ClangdLSPServer::onCodeLensResolve);
  MsgHandler->bind("textDocument/completion", &ClangdLSPServer::onCompletion);
  MsgHandler->bind("textDocument/signatureHelp", &ClangdLSPServer::onSignatureHelp);
  MsgHandler->bind("textDocument/definition", &ClangdLSPServer::onGoToDefinition);
  MsgHandler->bind("textDocument/declaration", &ClangdLSPServer::onGoToDeclaration);
  MsgHandler->bind("textDocument/references", &ClangdLSPServer::onReference);
  MsgHandler->bind("textDocument/switchSourceHeader", &ClangdLSPServer::onSwitchSourceHeader);
  MsgHandler->bind("textDocument/rename", &ClangdLSPServer::onRename);
  MsgHandler->bind("textDocument/hover", &ClangdLSPServer::onHover);
  MsgHandler->bind("textDocument/documentSymbol", &ClangdLSPServer::onDocumentSymbol);
  MsgHandler->bind("workspace/executeCommand", &ClangdLSPServer::onCommand);
  MsgHandler->bind("textDocument/documentHighlight", &ClangdLSPServer::onDocumentHighlight);
  MsgHandler->bind("workspace/symbol", &ClangdLSPServer::onWorkspaceSymbol);
  MsgHandler->bind("textDocument/didOpen", &ClangdLSPServer::onDocumentDidOpen);
  MsgHandler->bind("textDocument/didClose", &ClangdLSPServer::onDocumentDidClose);
  MsgHandler->bind("textDocument/didChange", &ClangdLSPServer::onDocumentDidChange);
  MsgHandler->bind("workspace/didChangeWatchedFiles", &ClangdLSPServer::onFileEvent);
  MsgHandler->bind("workspace/didChangeConfiguration", &ClangdLSPServer::onChangeConfiguration);
  MsgHandler->bind("textDocument/symbolInfo", &ClangdLSPServer::onSymbolInfo);
  MsgHandler->bind("textDocument/typeHierarchy", &ClangdLSPServer::onTypeHierarchy);
  MsgHandler->bind("typeHierarchy/resolve", &ClangdLSPServer::onResolveTypeHierarchy);
  // clang-format on
}

ClangdLSPServer::~ClangdLSPServer() = default;

bool ClangdLSPServer::run() {
  // Run the Language Server loop.
  bool CleanExit = true;
  if (auto Err = Transp.loop(*MsgHandler)) {
    elog("Transport error: {0}", std::move(Err));
    CleanExit = false;
  }

  // Destroy ClangdServer to ensure all worker threads finish.
  Server.reset();
  return CleanExit && ShutdownRequestReceived;
}

std::vector<Fix> ClangdLSPServer::getFixes(llvm::StringRef File,
                                           const clangd::Diagnostic &D) {
  std::lock_guard<std::mutex> Lock(FixItsMutex);
  auto DiagToFixItsIter = FixItsMap.find(File);
  if (DiagToFixItsIter == FixItsMap.end())
    return {};

  const auto &DiagToFixItsMap = DiagToFixItsIter->second;
  auto FixItsIter = DiagToFixItsMap.find(D);
  if (FixItsIter == DiagToFixItsMap.end())
    return {};

  return FixItsIter->second;
}

bool ClangdLSPServer::shouldRunCompletion(
    const CompletionParams &Params) const {
  llvm::StringRef Trigger = Params.context.triggerCharacter;
  if (Params.context.triggerKind != CompletionTriggerKind::TriggerCharacter ||
      (Trigger != ">" && Trigger != ":"))
    return true;

  auto Code = DraftMgr.getDraft(Params.textDocument.uri.file());
  if (!Code)
    return true; // completion code will log the error for untracked doc.

  // A completion request is sent when the user types '>' or ':', but we only
  // want to trigger on '->' and '::'. We check the preceeding character to make
  // sure it matches what we expected.
  // Running the lexer here would be more robust (e.g. we can detect comments
  // and avoid triggering completion there), but we choose to err on the side
  // of simplicity here.
  auto Offset = positionToOffset(*Code, Params.position,
                                 /*AllowColumnsBeyondLineLength=*/false);
  if (!Offset) {
    vlog("could not convert position '{0}' to offset for file '{1}'",
         Params.position, Params.textDocument.uri.file());
    return true;
  }
  if (*Offset < 2)
    return false;

  if (Trigger == ">")
    return (*Code)[*Offset - 2] == '-'; // trigger only on '->'.
  if (Trigger == ":")
    return (*Code)[*Offset - 2] == ':'; // trigger only on '::'.
  assert(false && "unhandled trigger character");
  return true;
}

void ClangdLSPServer::onHighlightingsReady(
    PathRef File, std::vector<HighlightingToken> Highlightings) {
  publishSemanticHighlighting(
      {{URIForFile::canonicalize(File, /*TUPath=*/File)},
       toSemanticHighlightingInformation(Highlightings)});
}

void ClangdLSPServer::onDiagnosticsReady(PathRef File,
                                         std::vector<Diag> Diagnostics) {
  auto URI = URIForFile::canonicalize(File, /*TUPath=*/File);
  std::vector<Diagnostic> LSPDiagnostics;
  DiagnosticToReplacementMap LocalFixIts; // Temporary storage

  //Diagnostics.clear();
  /*for (auto &s : Server->CConvDiagInfo.AllFileDiagnostics) {
    log("File present: {0}\n", s.first);
    log("Number of diags: {0}\n", s.second.size());
  }*/
  Diagnostics.clear();
  // cconv diagnostics.
  if (Server->CConvDiagInfo.AllFileDiagnostics.find(File) != Server->CConvDiagInfo.AllFileDiagnostics.end()) {
    Diagnostics.insert(Diagnostics.begin(),
                       Server->CConvDiagInfo.AllFileDiagnostics[File].begin(),
                       Server->CConvDiagInfo.AllFileDiagnostics[File].end());
  }

  for (auto &Diag : Diagnostics) {
    toLSPDiags(Diag, URI, DiagOpts,
               [&](clangd::Diagnostic Diag, llvm::ArrayRef<Fix> Fixes) {
                 auto &FixItsForDiagnostic = LocalFixIts[Diag];
                 llvm::copy(Fixes, std::back_inserter(FixItsForDiagnostic));
                 LSPDiagnostics.push_back(std::move(Diag));
               });
  }

  // Cache FixIts
  {
    std::lock_guard<std::mutex> Lock(FixItsMutex);
    FixItsMap[File] = LocalFixIts;
  }

  // Send a notification to the LSP client.
  publishDiagnostics(URI, std::move(LSPDiagnostics));
}

void ClangdLSPServer::onFileUpdated(PathRef File, const TUStatus &Status) {
  if (!SupportFileStatus)
    return;
  // FIXME: we don't emit "BuildingFile" and `RunningAction`, as these
  // two statuses are running faster in practice, which leads the UI constantly
  // changing, and doesn't provide much value. We may want to emit status at a
  // reasonable time interval (e.g. 0.5s).
  if (Status.Action.S == TUAction::BuildingFile ||
      Status.Action.S == TUAction::RunningAction)
    return;
  notify("textDocument/clangd.fileStatus", Status.render(File));
}

void ClangdLSPServer::reparseOpenedFiles() {
  for (const Path &FilePath : DraftMgr.getActiveFiles())
    Server->addDocument(FilePath, *DraftMgr.getDraft(FilePath),
                        WantDiagnostics::Auto);
}

} // namespace clangd
} // namespace clang<|MERGE_RESOLUTION|>--- conflicted
+++ resolved
@@ -15,14 +15,11 @@
 #include "SourceCode.h"
 #include "Trace.h"
 #include "URI.h"
-<<<<<<< HEAD
 #include "Protocol.h"
-=======
 #include "refactor/Tweak.h"
 #include "clang/Tooling/Core/Replacement.h"
 #include "llvm/ADT/ArrayRef.h"
 #include "llvm/ADT/Optional.h"
->>>>>>> 58d23d11
 #include "llvm/ADT/ScopeExit.h"
 #include "llvm/Support/Errc.h"
 #include "llvm/Support/Error.h"
@@ -386,15 +383,12 @@
   SupportsHierarchicalDocumentSymbol =
       Params.capabilities.HierarchicalDocumentSymbol;
   SupportFileStatus = Params.initializationOptions.FileStatus;
-<<<<<<< HEAD
   // initialize our constraint building system.
   Server->cconvCollectAndBuildInitialConstraints(this);
   Reply(llvm::json::Object{
-=======
   HoverContentFormat = Params.capabilities.HoverContentFormat;
   SupportsOffsetsInSignatureHelp = Params.capabilities.OffsetsInSignatureHelp;
   llvm::json::Object Result{
->>>>>>> 58d23d11
       {{"capabilities",
         llvm::json::Object{
             {"textDocumentSync", (int)TextDocumentSyncKind::Incremental},
@@ -429,15 +423,10 @@
             {"referencesProvider", true},
             {"executeCommandProvider",
              llvm::json::Object{
-<<<<<<< HEAD
                  {"commands", {ExecuteCommandParams::CLANGD_APPLY_FIX_COMMAND,
+                               ExecuteCommandParams::CLANGD_APPLY_TWEAK,
                                ExecuteCommandParams::CCONV_APPLY_ONLY_FOR_THIS,
                                ExecuteCommandParams::CCONV_APPLY_FOR_ALL}},
-=======
-                 {"commands",
-                  {ExecuteCommandParams::CLANGD_APPLY_FIX_COMMAND,
-                   ExecuteCommandParams::CLANGD_APPLY_TWEAK}},
->>>>>>> 58d23d11
              }},
             {"typeHierarchyProvider", true},
         }}}};
@@ -534,13 +523,9 @@
 
     Reply("Fix applied.");
     ApplyEdit(*Params.workspaceEdit);
-<<<<<<< HEAD
-  } else if(Params.command == "Dummy") {
-    Reply("All Done.");
   } else if(isCConvCommand(Params)) {
     Server->executeCConvCommand(Params, this);
     Reply("Background work scheduled.");
-=======
   } else if (Params.command == ExecuteCommandParams::CLANGD_APPLY_TWEAK &&
              Params.tweakArgs) {
     auto Code = DraftMgr.getDraft(Params.tweakArgs->file.file());
@@ -573,7 +558,6 @@
                        Params.tweakArgs->selection, Params.tweakArgs->tweakID,
                        Bind(Action, std::move(Reply), Params.tweakArgs->file,
                             std::move(*Code)));
->>>>>>> 58d23d11
   } else {
     // We should not get here because ExecuteCommandParams would not have
     // parsed in the first place and this handler should not be called. But if
@@ -764,12 +748,9 @@
     return Reply(llvm::make_error<LSPError>(
         "onCodeAction called for non-added file", ErrorCode::InvalidParams));
   // We provide a code action for Fixes on the specified diagnostics.
-<<<<<<< HEAD
   std::vector<CodeAction> Actions;
   std::vector<Command> CCommands;
-=======
   std::vector<CodeAction> FixIts;
->>>>>>> 58d23d11
   for (const Diagnostic &D : Params.context.diagnostics) {
     for (auto &F : getFixes(File.file(), D)) {
       FixIts.push_back(toCodeAction(F, Params.textDocument.uri));
@@ -784,7 +765,6 @@
 
   }
 
-<<<<<<< HEAD
   Reply(llvm::json::Array(CCommands));
 
   /*
@@ -797,7 +777,6 @@
         Commands.push_back(std::move(*Command));
     Reply(llvm::json::Array(Commands));
   }*/
-=======
   // Now enumerate the semantic code actions.
   auto ConsumeActions =
       [this](decltype(Reply) Reply, URIForFile File, std::string Code,
@@ -825,7 +804,6 @@
                           Bind(ConsumeActions, std::move(Reply), File,
                                std::move(*Code), Params.range,
                                std::move(FixIts)));
->>>>>>> 58d23d11
 }
 
 void ClangdLSPServer::onCodeLens(const CodeLensParams &Params,
