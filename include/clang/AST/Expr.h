//===--- Expr.h - Classes for representing expressions ----------*- C++ -*-===//
//
//                     The LLVM Compiler Infrastructure
//
// This file is distributed under the University of Illinois Open Source
// License. See LICENSE.TXT for details.
//
//===----------------------------------------------------------------------===//
//
//  This file defines the Expr interface and subclasses.
//
//===----------------------------------------------------------------------===//

#ifndef LLVM_CLANG_AST_EXPR_H
#define LLVM_CLANG_AST_EXPR_H

#include "clang/AST/APValue.h"
#include "clang/AST/ASTVector.h"
#include "clang/AST/Decl.h"
#include "clang/AST/DeclAccessPair.h"
#include "clang/AST/OperationKinds.h"
#include "clang/AST/Stmt.h"
#include "clang/AST/TemplateBase.h"
#include "clang/AST/Type.h"
#include "clang/Basic/CharInfo.h"
#include "clang/Basic/LangOptions.h"
#include "clang/Basic/SyncScope.h"
#include "clang/Basic/TypeTraits.h"
#include "llvm/ADT/APFloat.h"
#include "llvm/ADT/APSInt.h"
#include "llvm/ADT/SmallVector.h"
#include "llvm/ADT/StringRef.h"
#include "llvm/Support/AtomicOrdering.h"
#include "llvm/Support/Compiler.h"
#include "llvm/Support/TrailingObjects.h"

namespace clang {
  class APValue;
  class ASTContext;
  class BlockDecl;
  class CXXBaseSpecifier;
  class CXXMemberCallExpr;
  class CXXOperatorCallExpr;
  class CastExpr;
  class Decl;
  class IdentifierInfo;
  class MaterializeTemporaryExpr;
  class NamedDecl;
  class ObjCPropertyRefExpr;
  class OpaqueValueExpr;
  class ParmVarDecl;
  class StringLiteral;
  class TargetInfo;
  class ValueDecl;

/// A simple array of base specifiers.
typedef SmallVector<CXXBaseSpecifier*, 4> CXXCastPath;

/// An adjustment to be made to the temporary created when emitting a
/// reference binding, which accesses a particular subobject of that temporary.
struct SubobjectAdjustment {
  enum {
    DerivedToBaseAdjustment,
    FieldAdjustment,
    MemberPointerAdjustment
  } Kind;

  struct DTB {
    const CastExpr *BasePath;
    const CXXRecordDecl *DerivedClass;
  };

  struct P {
    const MemberPointerType *MPT;
    Expr *RHS;
  };

  union {
    struct DTB DerivedToBase;
    FieldDecl *Field;
    struct P Ptr;
  };

  SubobjectAdjustment(const CastExpr *BasePath,
                      const CXXRecordDecl *DerivedClass)
    : Kind(DerivedToBaseAdjustment) {
    DerivedToBase.BasePath = BasePath;
    DerivedToBase.DerivedClass = DerivedClass;
  }

  SubobjectAdjustment(FieldDecl *Field)
    : Kind(FieldAdjustment) {
    this->Field = Field;
  }

  SubobjectAdjustment(const MemberPointerType *MPT, Expr *RHS)
    : Kind(MemberPointerAdjustment) {
    this->Ptr.MPT = MPT;
    this->Ptr.RHS = RHS;
  }
};

/// This represents one expression.  Note that Expr's are subclasses of Stmt.
/// This allows an expression to be transparently used any place a Stmt is
/// required.
class Expr : public Stmt {
  QualType TR;

protected:
  Expr(StmtClass SC, QualType T, ExprValueKind VK, ExprObjectKind OK,
       bool TD, bool VD, bool ID, bool ContainsUnexpandedParameterPack)
    : Stmt(SC)
  {
    ExprBits.TypeDependent = TD;
    ExprBits.ValueDependent = VD;
    ExprBits.InstantiationDependent = ID;
    ExprBits.ValueKind = VK;
    ExprBits.ObjectKind = OK;
    assert(ExprBits.ObjectKind == OK && "truncated kind");
    ExprBits.ContainsUnexpandedParameterPack = ContainsUnexpandedParameterPack;
    setType(T);
  }

  /// Construct an empty expression.
  explicit Expr(StmtClass SC, EmptyShell) : Stmt(SC) { }

public:
  QualType getType() const { return TR; }
  void setType(QualType t) {
    // In C++, the type of an expression is always adjusted so that it
    // will not have reference type (C++ [expr]p6). Use
    // QualType::getNonReferenceType() to retrieve the non-reference
    // type. Additionally, inspect Expr::isLvalue to determine whether
    // an expression that is adjusted in this manner should be
    // considered an lvalue.
    assert((t.isNull() || !t->isReferenceType()) &&
           "Expressions can't have reference type");

    TR = t;
  }

  /// isValueDependent - Determines whether this expression is
  /// value-dependent (C++ [temp.dep.constexpr]). For example, the
  /// array bound of "Chars" in the following example is
  /// value-dependent.
  /// @code
  /// template<int Size, char (&Chars)[Size]> struct meta_string;
  /// @endcode
  bool isValueDependent() const { return ExprBits.ValueDependent; }

  /// Set whether this expression is value-dependent or not.
  void setValueDependent(bool VD) {
    ExprBits.ValueDependent = VD;
  }

  /// isTypeDependent - Determines whether this expression is
  /// type-dependent (C++ [temp.dep.expr]), which means that its type
  /// could change from one template instantiation to the next. For
  /// example, the expressions "x" and "x + y" are type-dependent in
  /// the following code, but "y" is not type-dependent:
  /// @code
  /// template<typename T>
  /// void add(T x, int y) {
  ///   x + y;
  /// }
  /// @endcode
  bool isTypeDependent() const { return ExprBits.TypeDependent; }

  /// Set whether this expression is type-dependent or not.
  void setTypeDependent(bool TD) {
    ExprBits.TypeDependent = TD;
  }

  /// Whether this expression is instantiation-dependent, meaning that
  /// it depends in some way on a template parameter, even if neither its type
  /// nor (constant) value can change due to the template instantiation.
  ///
  /// In the following example, the expression \c sizeof(sizeof(T() + T())) is
  /// instantiation-dependent (since it involves a template parameter \c T), but
  /// is neither type- nor value-dependent, since the type of the inner
  /// \c sizeof is known (\c std::size_t) and therefore the size of the outer
  /// \c sizeof is known.
  ///
  /// \code
  /// template<typename T>
  /// void f(T x, T y) {
  ///   sizeof(sizeof(T() + T());
  /// }
  /// \endcode
  ///
  bool isInstantiationDependent() const {
    return ExprBits.InstantiationDependent;
  }

  /// Set whether this expression is instantiation-dependent or not.
  void setInstantiationDependent(bool ID) {
    ExprBits.InstantiationDependent = ID;
  }

  /// Whether this expression contains an unexpanded parameter
  /// pack (for C++11 variadic templates).
  ///
  /// Given the following function template:
  ///
  /// \code
  /// template<typename F, typename ...Types>
  /// void forward(const F &f, Types &&...args) {
  ///   f(static_cast<Types&&>(args)...);
  /// }
  /// \endcode
  ///
  /// The expressions \c args and \c static_cast<Types&&>(args) both
  /// contain parameter packs.
  bool containsUnexpandedParameterPack() const {
    return ExprBits.ContainsUnexpandedParameterPack;
  }

  /// Set the bit that describes whether this expression
  /// contains an unexpanded parameter pack.
  void setContainsUnexpandedParameterPack(bool PP = true) {
    ExprBits.ContainsUnexpandedParameterPack = PP;
  }

  /// getExprLoc - Return the preferred location for the arrow when diagnosing
  /// a problem with a generic expression.
  SourceLocation getExprLoc() const LLVM_READONLY;

  /// isUnusedResultAWarning - Return true if this immediate expression should
  /// be warned about if the result is unused.  If so, fill in expr, location,
  /// and ranges with expr to warn on and source locations/ranges appropriate
  /// for a warning.
  bool isUnusedResultAWarning(const Expr *&WarnExpr, SourceLocation &Loc,
                              SourceRange &R1, SourceRange &R2,
                              ASTContext &Ctx) const;

  /// isLValue - True if this expression is an "l-value" according to
  /// the rules of the current language.  C and C++ give somewhat
  /// different rules for this concept, but in general, the result of
  /// an l-value expression identifies a specific object whereas the
  /// result of an r-value expression is a value detached from any
  /// specific storage.
  ///
  /// C++11 divides the concept of "r-value" into pure r-values
  /// ("pr-values") and so-called expiring values ("x-values"), which
  /// identify specific objects that can be safely cannibalized for
  /// their resources.  This is an unfortunate abuse of terminology on
  /// the part of the C++ committee.  In Clang, when we say "r-value",
  /// we generally mean a pr-value.
  bool isLValue() const { return getValueKind() == VK_LValue; }
  bool isRValue() const { return getValueKind() == VK_RValue; }
  bool isXValue() const { return getValueKind() == VK_XValue; }
  bool isGLValue() const { return getValueKind() != VK_RValue; }

  enum LValueClassification {
    LV_Valid,
    LV_NotObjectType,
    LV_IncompleteVoidType,
    LV_DuplicateVectorComponents,
    LV_InvalidExpression,
    LV_InvalidMessageExpression,
    LV_MemberFunction,
    LV_SubObjCPropertySetting,
    LV_ClassTemporary,
    LV_ArrayTemporary
  };
  /// Reasons why an expression might not be an l-value.
  LValueClassification ClassifyLValue(ASTContext &Ctx) const;

  enum isModifiableLvalueResult {
    MLV_Valid,
    MLV_NotObjectType,
    MLV_IncompleteVoidType,
    MLV_DuplicateVectorComponents,
    MLV_InvalidExpression,
    MLV_LValueCast,           // Specialized form of MLV_InvalidExpression.
    MLV_IncompleteType,
    MLV_ConstQualified,
    MLV_ConstQualifiedField,
    MLV_ConstAddrSpace,
    MLV_ArrayType,
    MLV_NoSetterProperty,
    MLV_MemberFunction,
    MLV_SubObjCPropertySetting,
    MLV_InvalidMessageExpression,
    MLV_ClassTemporary,
    MLV_ArrayTemporary
  };
  /// isModifiableLvalue - C99 6.3.2.1: an lvalue that does not have array type,
  /// does not have an incomplete type, does not have a const-qualified type,
  /// and if it is a structure or union, does not have any member (including,
  /// recursively, any member or element of all contained aggregates or unions)
  /// with a const-qualified type.
  ///
  /// \param Loc [in,out] - A source location which *may* be filled
  /// in with the location of the expression making this a
  /// non-modifiable lvalue, if specified.
  isModifiableLvalueResult
  isModifiableLvalue(ASTContext &Ctx, SourceLocation *Loc = nullptr) const;

  /// The return type of classify(). Represents the C++11 expression
  ///        taxonomy.
  class Classification {
  public:
    /// The various classification results. Most of these mean prvalue.
    enum Kinds {
      CL_LValue,
      CL_XValue,
      CL_Function, // Functions cannot be lvalues in C.
      CL_Void, // Void cannot be an lvalue in C.
      CL_AddressableVoid, // Void expression whose address can be taken in C.
      CL_DuplicateVectorComponents, // A vector shuffle with dupes.
      CL_MemberFunction, // An expression referring to a member function
      CL_SubObjCPropertySetting,
      CL_ClassTemporary, // A temporary of class type, or subobject thereof.
      CL_ArrayTemporary, // A temporary of array type.
      CL_ObjCMessageRValue, // ObjC message is an rvalue
      CL_PRValue // A prvalue for any other reason, of any other type
    };
    /// The results of modification testing.
    enum ModifiableType {
      CM_Untested, // testModifiable was false.
      CM_Modifiable,
      CM_RValue, // Not modifiable because it's an rvalue
      CM_Function, // Not modifiable because it's a function; C++ only
      CM_LValueCast, // Same as CM_RValue, but indicates GCC cast-as-lvalue ext
      CM_NoSetterProperty,// Implicit assignment to ObjC property without setter
      CM_ConstQualified,
      CM_ConstQualifiedField,
      CM_ConstAddrSpace,
      CM_ArrayType,
      CM_IncompleteType
    };

  private:
    friend class Expr;

    unsigned short Kind;
    unsigned short Modifiable;

    explicit Classification(Kinds k, ModifiableType m)
      : Kind(k), Modifiable(m)
    {}

  public:
    Classification() {}

    Kinds getKind() const { return static_cast<Kinds>(Kind); }
    ModifiableType getModifiable() const {
      assert(Modifiable != CM_Untested && "Did not test for modifiability.");
      return static_cast<ModifiableType>(Modifiable);
    }
    bool isLValue() const { return Kind == CL_LValue; }
    bool isXValue() const { return Kind == CL_XValue; }
    bool isGLValue() const { return Kind <= CL_XValue; }
    bool isPRValue() const { return Kind >= CL_Function; }
    bool isRValue() const { return Kind >= CL_XValue; }
    bool isModifiable() const { return getModifiable() == CM_Modifiable; }

    /// Create a simple, modifiably lvalue
    static Classification makeSimpleLValue() {
      return Classification(CL_LValue, CM_Modifiable);
    }

  };
  /// Classify - Classify this expression according to the C++11
  ///        expression taxonomy.
  ///
  /// C++11 defines ([basic.lval]) a new taxonomy of expressions to replace the
  /// old lvalue vs rvalue. This function determines the type of expression this
  /// is. There are three expression types:
  /// - lvalues are classical lvalues as in C++03.
  /// - prvalues are equivalent to rvalues in C++03.
  /// - xvalues are expressions yielding unnamed rvalue references, e.g. a
  ///   function returning an rvalue reference.
  /// lvalues and xvalues are collectively referred to as glvalues, while
  /// prvalues and xvalues together form rvalues.
  Classification Classify(ASTContext &Ctx) const {
    return ClassifyImpl(Ctx, nullptr);
  }

  /// ClassifyModifiable - Classify this expression according to the
  ///        C++11 expression taxonomy, and see if it is valid on the left side
  ///        of an assignment.
  ///
  /// This function extends classify in that it also tests whether the
  /// expression is modifiable (C99 6.3.2.1p1).
  /// \param Loc A source location that might be filled with a relevant location
  ///            if the expression is not modifiable.
  Classification ClassifyModifiable(ASTContext &Ctx, SourceLocation &Loc) const{
    return ClassifyImpl(Ctx, &Loc);
  }

  /// getValueKindForType - Given a formal return or parameter type,
  /// give its value kind.
  static ExprValueKind getValueKindForType(QualType T) {
    if (const ReferenceType *RT = T->getAs<ReferenceType>())
      return (isa<LValueReferenceType>(RT)
                ? VK_LValue
                : (RT->getPointeeType()->isFunctionType()
                     ? VK_LValue : VK_XValue));
    return VK_RValue;
  }

  /// getValueKind - The value kind that this expression produces.
  ExprValueKind getValueKind() const {
    return static_cast<ExprValueKind>(ExprBits.ValueKind);
  }

  /// getObjectKind - The object kind that this expression produces.
  /// Object kinds are meaningful only for expressions that yield an
  /// l-value or x-value.
  ExprObjectKind getObjectKind() const {
    return static_cast<ExprObjectKind>(ExprBits.ObjectKind);
  }

  bool isOrdinaryOrBitFieldObject() const {
    ExprObjectKind OK = getObjectKind();
    return (OK == OK_Ordinary || OK == OK_BitField);
  }

  /// setValueKind - Set the value kind produced by this expression.
  void setValueKind(ExprValueKind Cat) { ExprBits.ValueKind = Cat; }

  /// setObjectKind - Set the object kind produced by this expression.
  void setObjectKind(ExprObjectKind Cat) { ExprBits.ObjectKind = Cat; }

private:
  Classification ClassifyImpl(ASTContext &Ctx, SourceLocation *Loc) const;

public:

  /// Returns true if this expression is a gl-value that
  /// potentially refers to a bit-field.
  ///
  /// In C++, whether a gl-value refers to a bitfield is essentially
  /// an aspect of the value-kind type system.
  bool refersToBitField() const { return getObjectKind() == OK_BitField; }

  /// If this expression refers to a bit-field, retrieve the
  /// declaration of that bit-field.
  ///
  /// Note that this returns a non-null pointer in subtly different
  /// places than refersToBitField returns true.  In particular, this can
  /// return a non-null pointer even for r-values loaded from
  /// bit-fields, but it will return null for a conditional bit-field.
  FieldDecl *getSourceBitField();

  const FieldDecl *getSourceBitField() const {
    return const_cast<Expr*>(this)->getSourceBitField();
  }

  Decl *getReferencedDeclOfCallee();
  const Decl *getReferencedDeclOfCallee() const {
    return const_cast<Expr*>(this)->getReferencedDeclOfCallee();
  }

  /// If this expression is an l-value for an Objective C
  /// property, find the underlying property reference expression.
  const ObjCPropertyRefExpr *getObjCProperty() const;

  /// Check if this expression is the ObjC 'self' implicit parameter.
  bool isObjCSelfExpr() const;

  /// Returns whether this expression refers to a vector element.
  bool refersToVectorElement() const;

  /// Returns whether this expression refers to a global register
  /// variable.
  bool refersToGlobalRegisterVar() const;

  /// Returns whether this expression has a placeholder type.
  bool hasPlaceholderType() const {
    return getType()->isPlaceholderType();
  }

  /// Returns whether this expression has a specific placeholder type.
  bool hasPlaceholderType(BuiltinType::Kind K) const {
    assert(BuiltinType::isPlaceholderTypeKind(K));
    if (const BuiltinType *BT = dyn_cast<BuiltinType>(getType()))
      return BT->getKind() == K;
    return false;
  }

  /// isKnownToHaveBooleanValue - Return true if this is an integer expression
  /// that is known to return 0 or 1.  This happens for _Bool/bool expressions
  /// but also int expressions which are produced by things like comparisons in
  /// C.
  bool isKnownToHaveBooleanValue() const;

  /// isIntegerConstantExpr - Return true if this expression is a valid integer
  /// constant expression, and, if so, return its value in Result.  If not a
  /// valid i-c-e, return false and fill in Loc (if specified) with the location
  /// of the invalid expression.
  ///
  /// Note: This does not perform the implicit conversions required by C++11
  /// [expr.const]p5.
  bool isIntegerConstantExpr(llvm::APSInt &Result, const ASTContext &Ctx,
                             SourceLocation *Loc = nullptr,
                             bool isEvaluated = true) const;
  bool isIntegerConstantExpr(const ASTContext &Ctx,
                             SourceLocation *Loc = nullptr) const;

  /// isCXX98IntegralConstantExpr - Return true if this expression is an
  /// integral constant expression in C++98. Can only be used in C++.
  bool isCXX98IntegralConstantExpr(const ASTContext &Ctx) const;

  /// isCXX11ConstantExpr - Return true if this expression is a constant
  /// expression in C++11. Can only be used in C++.
  ///
  /// Note: This does not perform the implicit conversions required by C++11
  /// [expr.const]p5.
  bool isCXX11ConstantExpr(const ASTContext &Ctx, APValue *Result = nullptr,
                           SourceLocation *Loc = nullptr) const;

  /// isPotentialConstantExpr - Return true if this function's definition
  /// might be usable in a constant expression in C++11, if it were marked
  /// constexpr. Return false if the function can never produce a constant
  /// expression, along with diagnostics describing why not.
  static bool isPotentialConstantExpr(const FunctionDecl *FD,
                                      SmallVectorImpl<
                                        PartialDiagnosticAt> &Diags);

  /// isPotentialConstantExprUnevaluted - Return true if this expression might
  /// be usable in a constant expression in C++11 in an unevaluated context, if
  /// it were in function FD marked constexpr. Return false if the function can
  /// never produce a constant expression, along with diagnostics describing
  /// why not.
  static bool isPotentialConstantExprUnevaluated(Expr *E,
                                                 const FunctionDecl *FD,
                                                 SmallVectorImpl<
                                                   PartialDiagnosticAt> &Diags);

  /// isConstantInitializer - Returns true if this expression can be emitted to
  /// IR as a constant, and thus can be used as a constant initializer in C.
  /// If this expression is not constant and Culprit is non-null,
  /// it is used to store the address of first non constant expr.
  bool isConstantInitializer(ASTContext &Ctx, bool ForRef,
                             const Expr **Culprit = nullptr) const;

  /// EvalStatus is a struct with detailed info about an evaluation in progress.
  struct EvalStatus {
    /// Whether the evaluated expression has side effects.
    /// For example, (f() && 0) can be folded, but it still has side effects.
    bool HasSideEffects;

    /// Whether the evaluation hit undefined behavior.
    /// For example, 1.0 / 0.0 can be folded to Inf, but has undefined behavior.
    /// Likewise, INT_MAX + 1 can be folded to INT_MIN, but has UB.
    bool HasUndefinedBehavior;

    /// Diag - If this is non-null, it will be filled in with a stack of notes
    /// indicating why evaluation failed (or why it failed to produce a constant
    /// expression).
    /// If the expression is unfoldable, the notes will indicate why it's not
    /// foldable. If the expression is foldable, but not a constant expression,
    /// the notes will describes why it isn't a constant expression. If the
    /// expression *is* a constant expression, no notes will be produced.
    SmallVectorImpl<PartialDiagnosticAt> *Diag;

    EvalStatus()
        : HasSideEffects(false), HasUndefinedBehavior(false), Diag(nullptr) {}

    // hasSideEffects - Return true if the evaluated expression has
    // side effects.
    bool hasSideEffects() const {
      return HasSideEffects;
    }
  };

  /// EvalResult is a struct with detailed info about an evaluated expression.
  struct EvalResult : EvalStatus {
    /// Val - This is the value the expression can be folded to.
    APValue Val;

    // isGlobalLValue - Return true if the evaluated lvalue expression
    // is global.
    bool isGlobalLValue() const;
  };

  /// EvaluateAsRValue - Return true if this is a constant which we can fold to
  /// an rvalue using any crazy technique (that has nothing to do with language
  /// standards) that we want to, even if the expression has side-effects. If
  /// this function returns true, it returns the folded constant in Result. If
  /// the expression is a glvalue, an lvalue-to-rvalue conversion will be
  /// applied.
  bool EvaluateAsRValue(EvalResult &Result, const ASTContext &Ctx,
                        bool InConstantContext = false) const;

  /// EvaluateAsBooleanCondition - Return true if this is a constant
  /// which we can fold and convert to a boolean condition using
  /// any crazy technique that we want to, even if the expression has
  /// side-effects.
  bool EvaluateAsBooleanCondition(bool &Result, const ASTContext &Ctx) const;

  enum SideEffectsKind {
    SE_NoSideEffects,          ///< Strictly evaluate the expression.
    SE_AllowUndefinedBehavior, ///< Allow UB that we can give a value, but not
                               ///< arbitrary unmodeled side effects.
    SE_AllowSideEffects        ///< Allow any unmodeled side effect.
  };

  /// EvaluateAsInt - Return true if this is a constant which we can fold and
  /// convert to an integer, using any crazy technique that we want to.
  bool EvaluateAsInt(EvalResult &Result, const ASTContext &Ctx,
                     SideEffectsKind AllowSideEffects = SE_NoSideEffects) const;

  /// EvaluateAsFloat - Return true if this is a constant which we can fold and
  /// convert to a floating point value, using any crazy technique that we
  /// want to.
  bool
  EvaluateAsFloat(llvm::APFloat &Result, const ASTContext &Ctx,
                  SideEffectsKind AllowSideEffects = SE_NoSideEffects) const;

  /// isEvaluatable - Call EvaluateAsRValue to see if this expression can be
  /// constant folded without side-effects, but discard the result.
  bool isEvaluatable(const ASTContext &Ctx,
                     SideEffectsKind AllowSideEffects = SE_NoSideEffects) const;

  /// HasSideEffects - This routine returns true for all those expressions
  /// which have any effect other than producing a value. Example is a function
  /// call, volatile variable read, or throwing an exception. If
  /// IncludePossibleEffects is false, this call treats certain expressions with
  /// potential side effects (such as function call-like expressions,
  /// instantiation-dependent expressions, or invocations from a macro) as not
  /// having side effects.
  bool HasSideEffects(const ASTContext &Ctx,
                      bool IncludePossibleEffects = true) const;

  /// Determine whether this expression involves a call to any function
  /// that is not trivial.
  bool hasNonTrivialCall(const ASTContext &Ctx) const;

  /// EvaluateKnownConstInt - Call EvaluateAsRValue and return the folded
  /// integer. This must be called on an expression that constant folds to an
  /// integer.
  llvm::APSInt EvaluateKnownConstInt(
      const ASTContext &Ctx,
      SmallVectorImpl<PartialDiagnosticAt> *Diag = nullptr) const;

  llvm::APSInt EvaluateKnownConstIntCheckOverflow(
      const ASTContext &Ctx,
      SmallVectorImpl<PartialDiagnosticAt> *Diag = nullptr) const;

  void EvaluateForOverflow(const ASTContext &Ctx) const;

  /// EvaluateAsLValue - Evaluate an expression to see if we can fold it to an
  /// lvalue with link time known address, with no side-effects.
  bool EvaluateAsLValue(EvalResult &Result, const ASTContext &Ctx) const;

  /// EvaluateAsInitializer - Evaluate an expression as if it were the
  /// initializer of the given declaration. Returns true if the initializer
  /// can be folded to a constant, and produces any relevant notes. In C++11,
  /// notes will be produced if the expression is not a constant expression.
  bool EvaluateAsInitializer(APValue &Result, const ASTContext &Ctx,
                             const VarDecl *VD,
                             SmallVectorImpl<PartialDiagnosticAt> &Notes) const;

  /// EvaluateWithSubstitution - Evaluate an expression as if from the context
  /// of a call to the given function with the given arguments, inside an
  /// unevaluated context. Returns true if the expression could be folded to a
  /// constant.
  bool EvaluateWithSubstitution(APValue &Value, ASTContext &Ctx,
                                const FunctionDecl *Callee,
                                ArrayRef<const Expr*> Args,
                                const Expr *This = nullptr) const;

  /// Indicates how the constant expression will be used.
  enum ConstExprUsage { EvaluateForCodeGen, EvaluateForMangling };

  /// Evaluate an expression that is required to be a constant expression.
  bool EvaluateAsConstantExpr(EvalResult &Result, ConstExprUsage Usage,
                              const ASTContext &Ctx) const;

  /// If the current Expr is a pointer, this will try to statically
  /// determine the number of bytes available where the pointer is pointing.
  /// Returns true if all of the above holds and we were able to figure out the
  /// size, false otherwise.
  ///
  /// \param Type - How to evaluate the size of the Expr, as defined by the
  /// "type" parameter of __builtin_object_size
  bool tryEvaluateObjectSize(uint64_t &Result, ASTContext &Ctx,
                             unsigned Type) const;

  /// Enumeration used to describe the kind of Null pointer constant
  /// returned from \c isNullPointerConstant().
  enum NullPointerConstantKind {
    /// Expression is not a Null pointer constant.
    NPCK_NotNull = 0,

    /// Expression is a Null pointer constant built from a zero integer
    /// expression that is not a simple, possibly parenthesized, zero literal.
    /// C++ Core Issue 903 will classify these expressions as "not pointers"
    /// once it is adopted.
    /// http://www.open-std.org/jtc1/sc22/wg21/docs/cwg_active.html#903
    NPCK_ZeroExpression,

    /// Expression is a Null pointer constant built from a literal zero.
    NPCK_ZeroLiteral,

    /// Expression is a C++11 nullptr.
    NPCK_CXX11_nullptr,

    /// Expression is a GNU-style __null constant.
    NPCK_GNUNull
  };

  /// Enumeration used to describe how \c isNullPointerConstant()
  /// should cope with value-dependent expressions.
  enum NullPointerConstantValueDependence {
    /// Specifies that the expression should never be value-dependent.
    NPC_NeverValueDependent = 0,

    /// Specifies that a value-dependent expression of integral or
    /// dependent type should be considered a null pointer constant.
    NPC_ValueDependentIsNull,

    /// Specifies that a value-dependent expression should be considered
    /// to never be a null pointer constant.
    NPC_ValueDependentIsNotNull
  };

  /// isNullPointerConstant - C99 6.3.2.3p3 - Test if this reduces down to
  /// a Null pointer constant. The return value can further distinguish the
  /// kind of NULL pointer constant that was detected.
  NullPointerConstantKind isNullPointerConstant(
      ASTContext &Ctx,
      NullPointerConstantValueDependence NPC) const;

  /// isOBJCGCCandidate - Return true if this expression may be used in a read/
  /// write barrier.
  bool isOBJCGCCandidate(ASTContext &Ctx) const;

  /// Returns true if this expression is a bound member function.
  bool isBoundMemberFunction(ASTContext &Ctx) const;

  /// Given an expression of bound-member type, find the type
  /// of the member.  Returns null if this is an *overloaded* bound
  /// member expression.
  static QualType findBoundMemberType(const Expr *expr);

  /// IgnoreImpCasts - Skip past any implicit casts which might
  /// surround this expression.  Only skips ImplicitCastExprs.
  Expr *IgnoreImpCasts() LLVM_READONLY;

  /// IgnoreImplicit - Skip past any implicit AST nodes which might
  /// surround this expression.
  Expr *IgnoreImplicit() LLVM_READONLY {
    return cast<Expr>(Stmt::IgnoreImplicit());
  }

  const Expr *IgnoreImplicit() const LLVM_READONLY {
    return const_cast<Expr*>(this)->IgnoreImplicit();
  }

  /// IgnoreParens - Ignore parentheses.  If this Expr is a ParenExpr, return
  ///  its subexpression.  If that subexpression is also a ParenExpr,
  ///  then this method recursively returns its subexpression, and so forth.
  ///  Otherwise, the method returns the current Expr.
  Expr *IgnoreParens() LLVM_READONLY;

  /// IgnoreParenCasts - Ignore parentheses and casts.  Strip off any ParenExpr
  /// or CastExprs, returning their operand.
  Expr *IgnoreParenCasts() LLVM_READONLY;

  /// Ignore casts.  Strip off any CastExprs, returning their operand.
  Expr *IgnoreCasts() LLVM_READONLY;

  /// IgnoreParenImpCasts - Ignore parentheses and implicit casts.  Strip off
  /// any ParenExpr or ImplicitCastExprs, returning their operand.
  Expr *IgnoreParenImpCasts() LLVM_READONLY;

  /// IgnoreConversionOperator - Ignore conversion operator. If this Expr is a
  /// call to a conversion operator, return the argument.
  Expr *IgnoreConversionOperator() LLVM_READONLY;

  const Expr *IgnoreConversionOperator() const LLVM_READONLY {
    return const_cast<Expr*>(this)->IgnoreConversionOperator();
  }

  const Expr *IgnoreParenImpCasts() const LLVM_READONLY {
    return const_cast<Expr*>(this)->IgnoreParenImpCasts();
  }

  /// Ignore parentheses and lvalue casts.  Strip off any ParenExpr and
  /// CastExprs that represent lvalue casts, returning their operand.
  Expr *IgnoreParenLValueCasts() LLVM_READONLY;

  const Expr *IgnoreParenLValueCasts() const LLVM_READONLY {
    return const_cast<Expr*>(this)->IgnoreParenLValueCasts();
  }

  /// IgnoreParenNoopCasts - Ignore parentheses and casts that do not change the
  /// value (including ptr->int casts of the same size).  Strip off any
  /// ParenExpr or CastExprs, returning their operand.
  Expr *IgnoreParenNoopCasts(ASTContext &Ctx) LLVM_READONLY;

  /// Ignore parentheses and derived-to-base casts.
  Expr *ignoreParenBaseCasts() LLVM_READONLY;

  const Expr *ignoreParenBaseCasts() const LLVM_READONLY {
    return const_cast<Expr*>(this)->ignoreParenBaseCasts();
  }

<<<<<<< HEAD
  /// Determine whether this expression is a default function argument.
=======
  /// Ignore Checked C expression temporaries (CHCKBindTemporaryExpr).
  Expr *IgnoreExprTmp() LLVM_READONLY;

  const Expr *IgnoreExprTmp() const LLVM_READONLY {
    return const_cast<Expr*>(this)->IgnoreExprTmp();
  }


  /// \brief Determine whether this expression is a default function argument.
>>>>>>> 96940ffe
  ///
  /// Default arguments are implicitly generated in the abstract syntax tree
  /// by semantic analysis for function calls, object constructions, etc. in
  /// C++. Default arguments are represented by \c CXXDefaultArgExpr nodes;
  /// this routine also looks through any implicit casts to determine whether
  /// the expression is a default argument.
  bool isDefaultArgument() const;

  /// Determine whether the result of this expression is a
  /// temporary object of the given class type.
  bool isTemporaryObject(ASTContext &Ctx, const CXXRecordDecl *TempTy) const;

  /// Whether this expression is an implicit reference to 'this' in C++.
  bool isImplicitCXXThis() const;

  const Expr *IgnoreImpCasts() const LLVM_READONLY {
    return const_cast<Expr*>(this)->IgnoreImpCasts();
  }
  const Expr *IgnoreParens() const LLVM_READONLY {
    return const_cast<Expr*>(this)->IgnoreParens();
  }
  const Expr *IgnoreParenCasts() const LLVM_READONLY {
    return const_cast<Expr*>(this)->IgnoreParenCasts();
  }
  /// Strip off casts, but keep parentheses.
  const Expr *IgnoreCasts() const LLVM_READONLY {
    return const_cast<Expr*>(this)->IgnoreCasts();
  }

  const Expr *IgnoreParenNoopCasts(ASTContext &Ctx) const LLVM_READONLY {
    return const_cast<Expr*>(this)->IgnoreParenNoopCasts(Ctx);
  }

  static bool hasAnyTypeDependentArguments(ArrayRef<Expr *> Exprs);

  /// For an expression of class type or pointer to class type,
  /// return the most derived class decl the expression is known to refer to.
  ///
  /// If this expression is a cast, this method looks through it to find the
  /// most derived decl that can be inferred from the expression.
  /// This is valid because derived-to-base conversions have undefined
  /// behavior if the object isn't dynamically of the derived type.
  const CXXRecordDecl *getBestDynamicClassType() const;

  /// Get the inner expression that determines the best dynamic class.
  /// If this is a prvalue, we guarantee that it is of the most-derived type
  /// for the object itself.
  const Expr *getBestDynamicClassTypeExpr() const;

  /// Walk outwards from an expression we want to bind a reference to and
  /// find the expression whose lifetime needs to be extended. Record
  /// the LHSs of comma expressions and adjustments needed along the path.
  const Expr *skipRValueSubobjectAdjustments(
      SmallVectorImpl<const Expr *> &CommaLHS,
      SmallVectorImpl<SubobjectAdjustment> &Adjustments) const;
  const Expr *skipRValueSubobjectAdjustments() const {
    SmallVector<const Expr *, 8> CommaLHSs;
    SmallVector<SubobjectAdjustment, 8> Adjustments;
    return skipRValueSubobjectAdjustments(CommaLHSs, Adjustments);
  }

  static bool classof(const Stmt *T) {
    return T->getStmtClass() >= firstExprConstant &&
           T->getStmtClass() <= lastExprConstant;
  }
};

//===----------------------------------------------------------------------===//
// Wrapper Expressions.
//===----------------------------------------------------------------------===//

/// FullExpr - Represents a "full-expression" node.
class FullExpr : public Expr {
protected:
 Stmt *SubExpr;

 FullExpr(StmtClass SC, Expr *subexpr)
    : Expr(SC, subexpr->getType(),
           subexpr->getValueKind(), subexpr->getObjectKind(),
           subexpr->isTypeDependent(), subexpr->isValueDependent(),
           subexpr->isInstantiationDependent(),
           subexpr->containsUnexpandedParameterPack()), SubExpr(subexpr) {}
  FullExpr(StmtClass SC, EmptyShell Empty)
    : Expr(SC, Empty) {}
public:
  const Expr *getSubExpr() const { return cast<Expr>(SubExpr); }
  Expr *getSubExpr() { return cast<Expr>(SubExpr); }

  /// As with any mutator of the AST, be very careful when modifying an
  /// existing AST to preserve its invariants.
  void setSubExpr(Expr *E) { SubExpr = E; }

  static bool classof(const Stmt *T) {
    return T->getStmtClass() >= firstFullExprConstant &&
           T->getStmtClass() <= lastFullExprConstant;
  }
};

/// ConstantExpr - An expression that occurs in a constant context.
class ConstantExpr : public FullExpr {
  ConstantExpr(Expr *subexpr)
    : FullExpr(ConstantExprClass, subexpr) {}

public:
  static ConstantExpr *Create(const ASTContext &Context, Expr *E) {
    assert(!isa<ConstantExpr>(E));
    return new (Context) ConstantExpr(E);
  }

  /// Build an empty constant expression wrapper.
  explicit ConstantExpr(EmptyShell Empty)
    : FullExpr(ConstantExprClass, Empty) {}

  SourceLocation getBeginLoc() const LLVM_READONLY {
    return SubExpr->getBeginLoc();
  }
  SourceLocation getEndLoc() const LLVM_READONLY {
    return SubExpr->getEndLoc();
  }

  static bool classof(const Stmt *T) {
    return T->getStmtClass() == ConstantExprClass;
  }

  // Iterators
  child_range children() { return child_range(&SubExpr, &SubExpr+1); }
  const_child_range children() const {
    return const_child_range(&SubExpr, &SubExpr + 1);
  }
};

//===----------------------------------------------------------------------===//
// Primary Expressions.
//===----------------------------------------------------------------------===//

/// OpaqueValueExpr - An expression referring to an opaque object of a
/// fixed type and value class.  These don't correspond to concrete
/// syntax; instead they're used to express operations (usually copy
/// operations) on values whose source is generally obvious from
/// context.
class OpaqueValueExpr : public Expr {
  friend class ASTStmtReader;
  Expr *SourceExpr;

public:
  OpaqueValueExpr(SourceLocation Loc, QualType T, ExprValueKind VK,
                  ExprObjectKind OK = OK_Ordinary,
                  Expr *SourceExpr = nullptr)
    : Expr(OpaqueValueExprClass, T, VK, OK,
           T->isDependentType() ||
           (SourceExpr && SourceExpr->isTypeDependent()),
           T->isDependentType() ||
           (SourceExpr && SourceExpr->isValueDependent()),
           T->isInstantiationDependentType() ||
           (SourceExpr && SourceExpr->isInstantiationDependent()),
           false),
      SourceExpr(SourceExpr) {
    setIsUnique(false);
    OpaqueValueExprBits.Loc = Loc;
  }

  /// Given an expression which invokes a copy constructor --- i.e.  a
  /// CXXConstructExpr, possibly wrapped in an ExprWithCleanups ---
  /// find the OpaqueValueExpr that's the source of the construction.
  static const OpaqueValueExpr *findInCopyConstruct(const Expr *expr);

  explicit OpaqueValueExpr(EmptyShell Empty)
    : Expr(OpaqueValueExprClass, Empty) {}

  /// Retrieve the location of this expression.
  SourceLocation getLocation() const { return OpaqueValueExprBits.Loc; }

  SourceLocation getBeginLoc() const LLVM_READONLY {
    return SourceExpr ? SourceExpr->getBeginLoc() : getLocation();
  }
  SourceLocation getEndLoc() const LLVM_READONLY {
    return SourceExpr ? SourceExpr->getEndLoc() : getLocation();
  }
  SourceLocation getExprLoc() const LLVM_READONLY {
    return SourceExpr ? SourceExpr->getExprLoc() : getLocation();
  }

  child_range children() {
    return child_range(child_iterator(), child_iterator());
  }

  const_child_range children() const {
    return const_child_range(const_child_iterator(), const_child_iterator());
  }

  /// The source expression of an opaque value expression is the
  /// expression which originally generated the value.  This is
  /// provided as a convenience for analyses that don't wish to
  /// precisely model the execution behavior of the program.
  ///
  /// The source expression is typically set when building the
  /// expression which binds the opaque value expression in the first
  /// place.
  Expr *getSourceExpr() const { return SourceExpr; }

  void setIsUnique(bool V) {
    assert((!V || SourceExpr) &&
           "unique OVEs are expected to have source expressions");
    OpaqueValueExprBits.IsUnique = V;
  }

  bool isUnique() const { return OpaqueValueExprBits.IsUnique; }

  static bool classof(const Stmt *T) {
    return T->getStmtClass() == OpaqueValueExprClass;
  }
};

/// A reference to a declared variable, function, enum, etc.
/// [C99 6.5.1p2]
///
/// This encodes all the information about how a declaration is referenced
/// within an expression.
///
/// There are several optional constructs attached to DeclRefExprs only when
/// they apply in order to conserve memory. These are laid out past the end of
/// the object, and flags in the DeclRefExprBitfield track whether they exist:
///
///   DeclRefExprBits.HasQualifier:
///       Specifies when this declaration reference expression has a C++
///       nested-name-specifier.
///   DeclRefExprBits.HasFoundDecl:
///       Specifies when this declaration reference expression has a record of
///       a NamedDecl (different from the referenced ValueDecl) which was found
///       during name lookup and/or overload resolution.
///   DeclRefExprBits.HasTemplateKWAndArgsInfo:
///       Specifies when this declaration reference expression has an explicit
///       C++ template keyword and/or template argument list.
///   DeclRefExprBits.RefersToEnclosingVariableOrCapture
///       Specifies when this declaration reference expression (validly)
///       refers to an enclosed local or a captured variable.
class DeclRefExpr final
    : public Expr,
      private llvm::TrailingObjects<DeclRefExpr, NestedNameSpecifierLoc,
                                    NamedDecl *, ASTTemplateKWAndArgsInfo,
                                    TemplateArgumentLoc> {
<<<<<<< HEAD
  friend class ASTStmtReader;
  friend class ASTStmtWriter;
  friend TrailingObjects;

  /// The declaration that we are referencing.
  ValueDecl *D;
=======
public :
  /// \brief Information for an instantiation of generic function. Stores type
  /// name list and location required to instantiate generic function.
  class GenericInstInfo {
  public:
    struct TypeArgument {
      QualType typeName;
      TypeSourceInfo *sourceInfo;
    };

  private :
    /// \brief references to generic functions in code must always be
    /// instantiated (applied to type arguments). Type arguments are stored in
    /// DeclRefExpr.
    TypeArgument *TypeArguments;
    unsigned int NumTypeArguments;

    GenericInstInfo()
      : TypeArguments(nullptr), NumTypeArguments(0) {}

  public :
    static GenericInstInfo *Create(ASTContext &C,
      ArrayRef<TypeArgument> NewTypeVariableNames);

    ArrayRef<TypeArgument> typeArgumentss() const {
      return{ TypeArguments, NumTypeArguments };
    }

    MutableArrayRef<TypeArgument> typeArgumentss() {
      return{ TypeArguments, NumTypeArguments };
    }
  };

private :
  /// \brief The declaration that we are referencing.
  ValueDecl *D;

  /// \brief Type arguments for generic function instantiation.
  GenericInstInfo *TypeArgumentInfo;

  /// \brief The location of the declaration name itself.
  SourceLocation Loc;
>>>>>>> 96940ffe

  /// Provides source/type location info for the declaration name
  /// embedded in D.
  DeclarationNameLoc DNLoc;

  size_t numTrailingObjects(OverloadToken<NestedNameSpecifierLoc>) const {
    return hasQualifier();
  }

  size_t numTrailingObjects(OverloadToken<NamedDecl *>) const {
    return hasFoundDecl();
  }

  size_t numTrailingObjects(OverloadToken<ASTTemplateKWAndArgsInfo>) const {
    return hasTemplateKWAndArgsInfo();
  }

  /// Test whether there is a distinct FoundDecl attached to the end of
  /// this DRE.
  bool hasFoundDecl() const { return DeclRefExprBits.HasFoundDecl; }

  DeclRefExpr(const ASTContext &Ctx, NestedNameSpecifierLoc QualifierLoc,
              SourceLocation TemplateKWLoc, ValueDecl *D,
              bool RefersToEnlosingVariableOrCapture,
              const DeclarationNameInfo &NameInfo, NamedDecl *FoundD,
              const TemplateArgumentListInfo *TemplateArgs, QualType T,
              ExprValueKind VK);

<<<<<<< HEAD
  /// Construct an empty declaration reference expression.
  explicit DeclRefExpr(EmptyShell Empty) : Expr(DeclRefExprClass, Empty) {}
=======
  /// \brief Construct an empty declaration reference expression.
  explicit DeclRefExpr(EmptyShell Empty)
    : Expr(DeclRefExprClass, Empty), TypeArgumentInfo(nullptr) { }
>>>>>>> 96940ffe

  /// Computes the type- and value-dependence flags for this
  /// declaration reference expression.
  void computeDependence(const ASTContext &Ctx);

public:
  DeclRefExpr(const ASTContext &Ctx, ValueDecl *D,
              bool RefersToEnclosingVariableOrCapture, QualType T,
              ExprValueKind VK, SourceLocation L,
<<<<<<< HEAD
              const DeclarationNameLoc &LocInfo = DeclarationNameLoc());
=======
              const DeclarationNameLoc &LocInfo = DeclarationNameLoc())
    : Expr(DeclRefExprClass, T, VK, OK_Ordinary, false, false, false, false),
      D(D), TypeArgumentInfo(nullptr), Loc(L), DNLoc(LocInfo) {
    DeclRefExprBits.HasQualifier = 0;
    DeclRefExprBits.HasTemplateKWAndArgsInfo = 0;
    DeclRefExprBits.HasFoundDecl = 0;
    DeclRefExprBits.HadMultipleCandidates = 0;
    DeclRefExprBits.RefersToEnclosingVariableOrCapture =
        RefersToEnclosingVariableOrCapture;
    computeDependence(D->getASTContext());
  }
>>>>>>> 96940ffe

  static DeclRefExpr *
  Create(const ASTContext &Context, NestedNameSpecifierLoc QualifierLoc,
         SourceLocation TemplateKWLoc, ValueDecl *D,
         bool RefersToEnclosingVariableOrCapture, SourceLocation NameLoc,
         QualType T, ExprValueKind VK, NamedDecl *FoundD = nullptr,
         const TemplateArgumentListInfo *TemplateArgs = nullptr);

  static DeclRefExpr *
  Create(const ASTContext &Context, NestedNameSpecifierLoc QualifierLoc,
         SourceLocation TemplateKWLoc, ValueDecl *D,
         bool RefersToEnclosingVariableOrCapture,
         const DeclarationNameInfo &NameInfo, QualType T, ExprValueKind VK,
         NamedDecl *FoundD = nullptr,
         const TemplateArgumentListInfo *TemplateArgs = nullptr);

  /// Construct an empty declaration reference expression.
  static DeclRefExpr *CreateEmpty(const ASTContext &Context, bool HasQualifier,
                                  bool HasFoundDecl,
                                  bool HasTemplateKWAndArgsInfo,
                                  unsigned NumTemplateArgs);

  ValueDecl *getDecl() { return D; }
  const ValueDecl *getDecl() const { return D; }
  void setDecl(ValueDecl *NewD) { D = NewD; }

  DeclarationNameInfo getNameInfo() const {
    return DeclarationNameInfo(getDecl()->getDeclName(), getLocation(), DNLoc);
  }

  SourceLocation getLocation() const { return DeclRefExprBits.Loc; }
  void setLocation(SourceLocation L) { DeclRefExprBits.Loc = L; }
  SourceLocation getBeginLoc() const LLVM_READONLY;
  SourceLocation getEndLoc() const LLVM_READONLY;

  /// Determine whether this declaration reference was preceded by a
  /// C++ nested-name-specifier, e.g., \c N::foo.
  bool hasQualifier() const { return DeclRefExprBits.HasQualifier; }

  /// If the name was qualified, retrieves the nested-name-specifier
  /// that precedes the name, with source-location information.
  NestedNameSpecifierLoc getQualifierLoc() const {
    if (!hasQualifier())
      return NestedNameSpecifierLoc();
    return *getTrailingObjects<NestedNameSpecifierLoc>();
  }

  /// If the name was qualified, retrieves the nested-name-specifier
  /// that precedes the name. Otherwise, returns NULL.
  NestedNameSpecifier *getQualifier() const {
    return getQualifierLoc().getNestedNameSpecifier();
  }

  /// Get the NamedDecl through which this reference occurred.
  ///
  /// This Decl may be different from the ValueDecl actually referred to in the
  /// presence of using declarations, etc. It always returns non-NULL, and may
  /// simple return the ValueDecl when appropriate.

  NamedDecl *getFoundDecl() {
    return hasFoundDecl() ? *getTrailingObjects<NamedDecl *>() : D;
  }

  /// Get the NamedDecl through which this reference occurred.
  /// See non-const variant.
  const NamedDecl *getFoundDecl() const {
    return hasFoundDecl() ? *getTrailingObjects<NamedDecl *>() : D;
  }

  void SetGenericInstInfo(ASTContext &C,
       ArrayRef<GenericInstInfo::TypeArgument> NewTypeVariableNames) {
    TypeArgumentInfo = GenericInstInfo::Create(C, NewTypeVariableNames);
  }

  void SetGenericInstInfo(GenericInstInfo *newInfo) {
    TypeArgumentInfo = newInfo;
  }

  GenericInstInfo *GetTypeArgumentInfo() const { return TypeArgumentInfo; }

  bool hasTemplateKWAndArgsInfo() const {
    return DeclRefExprBits.HasTemplateKWAndArgsInfo;
  }

  /// Retrieve the location of the template keyword preceding
  /// this name, if any.
  SourceLocation getTemplateKeywordLoc() const {
    if (!hasTemplateKWAndArgsInfo())
      return SourceLocation();
    return getTrailingObjects<ASTTemplateKWAndArgsInfo>()->TemplateKWLoc;
  }

  /// Retrieve the location of the left angle bracket starting the
  /// explicit template argument list following the name, if any.
  SourceLocation getLAngleLoc() const {
    if (!hasTemplateKWAndArgsInfo())
      return SourceLocation();
    return getTrailingObjects<ASTTemplateKWAndArgsInfo>()->LAngleLoc;
  }

  /// Retrieve the location of the right angle bracket ending the
  /// explicit template argument list following the name, if any.
  SourceLocation getRAngleLoc() const {
    if (!hasTemplateKWAndArgsInfo())
      return SourceLocation();
    return getTrailingObjects<ASTTemplateKWAndArgsInfo>()->RAngleLoc;
  }

  /// Determines whether the name in this declaration reference
  /// was preceded by the template keyword.
  bool hasTemplateKeyword() const { return getTemplateKeywordLoc().isValid(); }

  /// Determines whether this declaration reference was followed by an
  /// explicit template argument list.
  bool hasExplicitTemplateArgs() const { return getLAngleLoc().isValid(); }

  /// Copies the template arguments (if present) into the given
  /// structure.
  void copyTemplateArgumentsInto(TemplateArgumentListInfo &List) const {
    if (hasExplicitTemplateArgs())
      getTrailingObjects<ASTTemplateKWAndArgsInfo>()->copyInto(
          getTrailingObjects<TemplateArgumentLoc>(), List);
  }

  /// Retrieve the template arguments provided as part of this
  /// template-id.
  const TemplateArgumentLoc *getTemplateArgs() const {
    if (!hasExplicitTemplateArgs())
      return nullptr;
    return getTrailingObjects<TemplateArgumentLoc>();
  }

  /// Retrieve the number of template arguments provided as part of this
  /// template-id.
  unsigned getNumTemplateArgs() const {
    if (!hasExplicitTemplateArgs())
      return 0;
    return getTrailingObjects<ASTTemplateKWAndArgsInfo>()->NumTemplateArgs;
  }

  ArrayRef<TemplateArgumentLoc> template_arguments() const {
    return {getTemplateArgs(), getNumTemplateArgs()};
  }

  /// Returns true if this expression refers to a function that
  /// was resolved from an overloaded set having size greater than 1.
  bool hadMultipleCandidates() const {
    return DeclRefExprBits.HadMultipleCandidates;
  }
  /// Sets the flag telling whether this expression refers to
  /// a function that was resolved from an overloaded set having size
  /// greater than 1.
  void setHadMultipleCandidates(bool V = true) {
    DeclRefExprBits.HadMultipleCandidates = V;
  }

  /// Does this DeclRefExpr refer to an enclosing local or a captured
  /// variable?
  bool refersToEnclosingVariableOrCapture() const {
    return DeclRefExprBits.RefersToEnclosingVariableOrCapture;
  }

  static bool classof(const Stmt *T) {
    return T->getStmtClass() == DeclRefExprClass;
  }

  // Iterators
  child_range children() {
    return child_range(child_iterator(), child_iterator());
  }

  const_child_range children() const {
    return const_child_range(const_child_iterator(), const_child_iterator());
  }
};

/// Used by IntegerLiteral/FloatingLiteral to store the numeric without
/// leaking memory.
///
/// For large floats/integers, APFloat/APInt will allocate memory from the heap
/// to represent these numbers.  Unfortunately, when we use a BumpPtrAllocator
/// to allocate IntegerLiteral/FloatingLiteral nodes the memory associated with
/// the APFloat/APInt values will never get freed. APNumericStorage uses
/// ASTContext's allocator for memory allocation.
class APNumericStorage {
  union {
    uint64_t VAL;    ///< Used to store the <= 64 bits integer value.
    uint64_t *pVal;  ///< Used to store the >64 bits integer value.
  };
  unsigned BitWidth;

  bool hasAllocation() const { return llvm::APInt::getNumWords(BitWidth) > 1; }

  APNumericStorage(const APNumericStorage &) = delete;
  void operator=(const APNumericStorage &) = delete;

protected:
  APNumericStorage() : VAL(0), BitWidth(0) { }

  llvm::APInt getIntValue() const {
    unsigned NumWords = llvm::APInt::getNumWords(BitWidth);
    if (NumWords > 1)
      return llvm::APInt(BitWidth, NumWords, pVal);
    else
      return llvm::APInt(BitWidth, VAL);
  }
  void setIntValue(const ASTContext &C, const llvm::APInt &Val);
};

class APIntStorage : private APNumericStorage {
public:
  llvm::APInt getValue() const { return getIntValue(); }
  void setValue(const ASTContext &C, const llvm::APInt &Val) {
    setIntValue(C, Val);
  }
};

class APFloatStorage : private APNumericStorage {
public:
  llvm::APFloat getValue(const llvm::fltSemantics &Semantics) const {
    return llvm::APFloat(Semantics, getIntValue());
  }
  void setValue(const ASTContext &C, const llvm::APFloat &Val) {
    setIntValue(C, Val.bitcastToAPInt());
  }
};

class IntegerLiteral : public Expr, public APIntStorage {
  SourceLocation Loc;

  /// Construct an empty integer literal.
  explicit IntegerLiteral(EmptyShell Empty)
    : Expr(IntegerLiteralClass, Empty) { }

public:
  // type should be IntTy, LongTy, LongLongTy, UnsignedIntTy, UnsignedLongTy,
  // or UnsignedLongLongTy
  IntegerLiteral(const ASTContext &C, const llvm::APInt &V, QualType type,
                 SourceLocation l);

  /// Returns a new integer literal with value 'V' and type 'type'.
  /// \param type - either IntTy, LongTy, LongLongTy, UnsignedIntTy,
  /// UnsignedLongTy, or UnsignedLongLongTy which should match the size of V
  /// \param V - the value that the returned integer literal contains.
  static IntegerLiteral *Create(const ASTContext &C, const llvm::APInt &V,
                                QualType type, SourceLocation l);
  /// Returns a new empty integer literal.
  static IntegerLiteral *Create(const ASTContext &C, EmptyShell Empty);

  SourceLocation getBeginLoc() const LLVM_READONLY { return Loc; }
  SourceLocation getEndLoc() const LLVM_READONLY { return Loc; }

  /// Retrieve the location of the literal.
  SourceLocation getLocation() const { return Loc; }

  void setLocation(SourceLocation Location) { Loc = Location; }

  static bool classof(const Stmt *T) {
    return T->getStmtClass() == IntegerLiteralClass;
  }

  // Iterators
  child_range children() {
    return child_range(child_iterator(), child_iterator());
  }
  const_child_range children() const {
    return const_child_range(const_child_iterator(), const_child_iterator());
  }
};

class FixedPointLiteral : public Expr, public APIntStorage {
  SourceLocation Loc;
  unsigned Scale;

  /// \brief Construct an empty integer literal.
  explicit FixedPointLiteral(EmptyShell Empty)
      : Expr(FixedPointLiteralClass, Empty) {}

 public:
  FixedPointLiteral(const ASTContext &C, const llvm::APInt &V, QualType type,
                    SourceLocation l, unsigned Scale);

  // Store the int as is without any bit shifting.
  static FixedPointLiteral *CreateFromRawInt(const ASTContext &C,
                                             const llvm::APInt &V,
                                             QualType type, SourceLocation l,
                                             unsigned Scale);

  SourceLocation getBeginLoc() const LLVM_READONLY { return Loc; }
  SourceLocation getEndLoc() const LLVM_READONLY { return Loc; }

  /// \brief Retrieve the location of the literal.
  SourceLocation getLocation() const { return Loc; }

  void setLocation(SourceLocation Location) { Loc = Location; }

  static bool classof(const Stmt *T) {
    return T->getStmtClass() == FixedPointLiteralClass;
  }

  std::string getValueAsString(unsigned Radix) const;

  // Iterators
  child_range children() {
    return child_range(child_iterator(), child_iterator());
  }
  const_child_range children() const {
    return const_child_range(const_child_iterator(), const_child_iterator());
  }
};

class CharacterLiteral : public Expr {
public:
  enum CharacterKind {
    Ascii,
    Wide,
    UTF8,
    UTF16,
    UTF32
  };

private:
  unsigned Value;
  SourceLocation Loc;
public:
  // type should be IntTy
  CharacterLiteral(unsigned value, CharacterKind kind, QualType type,
                   SourceLocation l)
    : Expr(CharacterLiteralClass, type, VK_RValue, OK_Ordinary, false, false,
           false, false),
      Value(value), Loc(l) {
    CharacterLiteralBits.Kind = kind;
  }

  /// Construct an empty character literal.
  CharacterLiteral(EmptyShell Empty) : Expr(CharacterLiteralClass, Empty) { }

  SourceLocation getLocation() const { return Loc; }
  CharacterKind getKind() const {
    return static_cast<CharacterKind>(CharacterLiteralBits.Kind);
  }

  SourceLocation getBeginLoc() const LLVM_READONLY { return Loc; }
  SourceLocation getEndLoc() const LLVM_READONLY { return Loc; }

  unsigned getValue() const { return Value; }

  void setLocation(SourceLocation Location) { Loc = Location; }
  void setKind(CharacterKind kind) { CharacterLiteralBits.Kind = kind; }
  void setValue(unsigned Val) { Value = Val; }

  static bool classof(const Stmt *T) {
    return T->getStmtClass() == CharacterLiteralClass;
  }

  // Iterators
  child_range children() {
    return child_range(child_iterator(), child_iterator());
  }
  const_child_range children() const {
    return const_child_range(const_child_iterator(), const_child_iterator());
  }
};

class FloatingLiteral : public Expr, private APFloatStorage {
  SourceLocation Loc;

  FloatingLiteral(const ASTContext &C, const llvm::APFloat &V, bool isexact,
                  QualType Type, SourceLocation L);

  /// Construct an empty floating-point literal.
  explicit FloatingLiteral(const ASTContext &C, EmptyShell Empty);

public:
  static FloatingLiteral *Create(const ASTContext &C, const llvm::APFloat &V,
                                 bool isexact, QualType Type, SourceLocation L);
  static FloatingLiteral *Create(const ASTContext &C, EmptyShell Empty);

  llvm::APFloat getValue() const {
    return APFloatStorage::getValue(getSemantics());
  }
  void setValue(const ASTContext &C, const llvm::APFloat &Val) {
    assert(&getSemantics() == &Val.getSemantics() && "Inconsistent semantics");
    APFloatStorage::setValue(C, Val);
  }

  /// Get a raw enumeration value representing the floating-point semantics of
  /// this literal (32-bit IEEE, x87, ...), suitable for serialisation.
  APFloatSemantics getRawSemantics() const {
    return static_cast<APFloatSemantics>(FloatingLiteralBits.Semantics);
  }

  /// Set the raw enumeration value representing the floating-point semantics of
  /// this literal (32-bit IEEE, x87, ...), suitable for serialisation.
  void setRawSemantics(APFloatSemantics Sem) {
    FloatingLiteralBits.Semantics = Sem;
  }

  /// Return the APFloat semantics this literal uses.
  const llvm::fltSemantics &getSemantics() const;

  /// Set the APFloat semantics this literal uses.
  void setSemantics(const llvm::fltSemantics &Sem);

  bool isExact() const { return FloatingLiteralBits.IsExact; }
  void setExact(bool E) { FloatingLiteralBits.IsExact = E; }

  /// getValueAsApproximateDouble - This returns the value as an inaccurate
  /// double.  Note that this may cause loss of precision, but is useful for
  /// debugging dumps, etc.
  double getValueAsApproximateDouble() const;

  SourceLocation getLocation() const { return Loc; }
  void setLocation(SourceLocation L) { Loc = L; }

  SourceLocation getBeginLoc() const LLVM_READONLY { return Loc; }
  SourceLocation getEndLoc() const LLVM_READONLY { return Loc; }

  static bool classof(const Stmt *T) {
    return T->getStmtClass() == FloatingLiteralClass;
  }

  // Iterators
  child_range children() {
    return child_range(child_iterator(), child_iterator());
  }
  const_child_range children() const {
    return const_child_range(const_child_iterator(), const_child_iterator());
  }
};

/// ImaginaryLiteral - We support imaginary integer and floating point literals,
/// like "1.0i".  We represent these as a wrapper around FloatingLiteral and
/// IntegerLiteral classes.  Instances of this class always have a Complex type
/// whose element type matches the subexpression.
///
class ImaginaryLiteral : public Expr {
  Stmt *Val;
public:
  ImaginaryLiteral(Expr *val, QualType Ty)
    : Expr(ImaginaryLiteralClass, Ty, VK_RValue, OK_Ordinary, false, false,
           false, false),
      Val(val) {}

  /// Build an empty imaginary literal.
  explicit ImaginaryLiteral(EmptyShell Empty)
    : Expr(ImaginaryLiteralClass, Empty) { }

  const Expr *getSubExpr() const { return cast<Expr>(Val); }
  Expr *getSubExpr() { return cast<Expr>(Val); }
  void setSubExpr(Expr *E) { Val = E; }

  SourceLocation getBeginLoc() const LLVM_READONLY {
    return Val->getBeginLoc();
  }
  SourceLocation getEndLoc() const LLVM_READONLY { return Val->getEndLoc(); }

  static bool classof(const Stmt *T) {
    return T->getStmtClass() == ImaginaryLiteralClass;
  }

  // Iterators
  child_range children() { return child_range(&Val, &Val+1); }
  const_child_range children() const {
    return const_child_range(&Val, &Val + 1);
  }
};

/// StringLiteral - This represents a string literal expression, e.g. "foo"
/// or L"bar" (wide strings). The actual string data can be obtained with
/// getBytes() and is NOT null-terminated. The length of the string data is
/// determined by calling getByteLength().
///
/// The C type for a string is always a ConstantArrayType. In C++, the char
/// type is const qualified, in C it is not.
///
/// Note that strings in C can be formed by concatenation of multiple string
/// literal pptokens in translation phase #6. This keeps track of the locations
/// of each of these pieces.
///
/// Strings in C can also be truncated and extended by assigning into arrays,
/// e.g. with constructs like:
///   char X[2] = "foobar";
/// In this case, getByteLength() will return 6, but the string literal will
/// have type "char[2]".
class StringLiteral final
    : public Expr,
      private llvm::TrailingObjects<StringLiteral, unsigned, SourceLocation,
                                    char> {
  friend class ASTStmtReader;
  friend TrailingObjects;

  /// StringLiteral is followed by several trailing objects. They are in order:
  ///
  /// * A single unsigned storing the length in characters of this string. The
  ///   length in bytes is this length times the width of a single character.
  ///   Always present and stored as a trailing objects because storing it in
  ///   StringLiteral would increase the size of StringLiteral by sizeof(void *)
  ///   due to alignment requirements. If you add some data to StringLiteral,
  ///   consider moving it inside StringLiteral.
  ///
  /// * An array of getNumConcatenated() SourceLocation, one for each of the
  ///   token this string is made of.
  ///
  /// * An array of getByteLength() char used to store the string data.

public:
  enum StringKind { Ascii, Wide, UTF8, UTF16, UTF32 };

private:
  unsigned numTrailingObjects(OverloadToken<unsigned>) const { return 1; }
  unsigned numTrailingObjects(OverloadToken<SourceLocation>) const {
    return getNumConcatenated();
  }

  unsigned numTrailingObjects(OverloadToken<char>) const {
    return getByteLength();
  }

  char *getStrDataAsChar() { return getTrailingObjects<char>(); }
  const char *getStrDataAsChar() const { return getTrailingObjects<char>(); }

  const uint16_t *getStrDataAsUInt16() const {
    return reinterpret_cast<const uint16_t *>(getTrailingObjects<char>());
  }

  const uint32_t *getStrDataAsUInt32() const {
    return reinterpret_cast<const uint32_t *>(getTrailingObjects<char>());
  }

  /// Build a string literal.
  StringLiteral(const ASTContext &Ctx, StringRef Str, StringKind Kind,
                bool Pascal, QualType Ty, const SourceLocation *Loc,
                unsigned NumConcatenated);

  /// Build an empty string literal.
  StringLiteral(EmptyShell Empty, unsigned NumConcatenated, unsigned Length,
                unsigned CharByteWidth);

  /// Map a target and string kind to the appropriate character width.
  static unsigned mapCharByteWidth(TargetInfo const &Target, StringKind SK);

  /// Set one of the string literal token.
  void setStrTokenLoc(unsigned TokNum, SourceLocation L) {
    assert(TokNum < getNumConcatenated() && "Invalid tok number");
    getTrailingObjects<SourceLocation>()[TokNum] = L;
  }

public:
  /// This is the "fully general" constructor that allows representation of
  /// strings formed from multiple concatenated tokens.
  static StringLiteral *Create(const ASTContext &Ctx, StringRef Str,
                               StringKind Kind, bool Pascal, QualType Ty,
                               const SourceLocation *Loc,
                               unsigned NumConcatenated);

  /// Simple constructor for string literals made from one token.
  static StringLiteral *Create(const ASTContext &Ctx, StringRef Str,
                               StringKind Kind, bool Pascal, QualType Ty,
                               SourceLocation Loc) {
    return Create(Ctx, Str, Kind, Pascal, Ty, &Loc, 1);
  }

  /// Construct an empty string literal.
  static StringLiteral *CreateEmpty(const ASTContext &Ctx,
                                    unsigned NumConcatenated, unsigned Length,
                                    unsigned CharByteWidth);

  StringRef getString() const {
    assert(getCharByteWidth() == 1 &&
           "This function is used in places that assume strings use char");
    return StringRef(getStrDataAsChar(), getByteLength());
  }

  /// Allow access to clients that need the byte representation, such as
  /// ASTWriterStmt::VisitStringLiteral().
  StringRef getBytes() const {
    // FIXME: StringRef may not be the right type to use as a result for this.
    return StringRef(getStrDataAsChar(), getByteLength());
  }

  void outputString(raw_ostream &OS) const;

  uint32_t getCodeUnit(size_t i) const {
    assert(i < getLength() && "out of bounds access");
    switch (getCharByteWidth()) {
    case 1:
      return static_cast<unsigned char>(getStrDataAsChar()[i]);
    case 2:
      return getStrDataAsUInt16()[i];
    case 4:
      return getStrDataAsUInt32()[i];
    }
    llvm_unreachable("Unsupported character width!");
  }

  unsigned getByteLength() const { return getCharByteWidth() * getLength(); }
  unsigned getLength() const { return *getTrailingObjects<unsigned>(); }
  unsigned getCharByteWidth() const { return StringLiteralBits.CharByteWidth; }

  StringKind getKind() const {
    return static_cast<StringKind>(StringLiteralBits.Kind);
  }

  bool isAscii() const { return getKind() == Ascii; }
  bool isWide() const { return getKind() == Wide; }
  bool isUTF8() const { return getKind() == UTF8; }
  bool isUTF16() const { return getKind() == UTF16; }
  bool isUTF32() const { return getKind() == UTF32; }
  bool isPascal() const { return StringLiteralBits.IsPascal; }

  bool containsNonAscii() const {
    for (auto c : getString())
      if (!isASCII(c))
        return true;
    return false;
  }

  bool containsNonAsciiOrNull() const {
    for (auto c : getString())
      if (!isASCII(c) || !c)
        return true;
    return false;
  }

  /// getNumConcatenated - Get the number of string literal tokens that were
  /// concatenated in translation phase #6 to form this string literal.
  unsigned getNumConcatenated() const {
    return StringLiteralBits.NumConcatenated;
  }

  /// Get one of the string literal token.
  SourceLocation getStrTokenLoc(unsigned TokNum) const {
    assert(TokNum < getNumConcatenated() && "Invalid tok number");
    return getTrailingObjects<SourceLocation>()[TokNum];
  }

  /// getLocationOfByte - Return a source location that points to the specified
  /// byte of this string literal.
  ///
  /// Strings are amazingly complex.  They can be formed from multiple tokens
  /// and can have escape sequences in them in addition to the usual trigraph
  /// and escaped newline business.  This routine handles this complexity.
  ///
  SourceLocation
  getLocationOfByte(unsigned ByteNo, const SourceManager &SM,
                    const LangOptions &Features, const TargetInfo &Target,
                    unsigned *StartToken = nullptr,
                    unsigned *StartTokenByteOffset = nullptr) const;

  typedef const SourceLocation *tokloc_iterator;

  tokloc_iterator tokloc_begin() const {
    return getTrailingObjects<SourceLocation>();
  }

  tokloc_iterator tokloc_end() const {
    return getTrailingObjects<SourceLocation>() + getNumConcatenated();
  }

  SourceLocation getBeginLoc() const LLVM_READONLY { return *tokloc_begin(); }
  SourceLocation getEndLoc() const LLVM_READONLY { return *(tokloc_end() - 1); }

  static bool classof(const Stmt *T) {
    return T->getStmtClass() == StringLiteralClass;
  }

  // Iterators
  child_range children() {
    return child_range(child_iterator(), child_iterator());
  }
  const_child_range children() const {
    return const_child_range(const_child_iterator(), const_child_iterator());
  }
};

/// [C99 6.4.2.2] - A predefined identifier such as __func__.
class PredefinedExpr final
    : public Expr,
      private llvm::TrailingObjects<PredefinedExpr, Stmt *> {
  friend class ASTStmtReader;
  friend TrailingObjects;

  // PredefinedExpr is optionally followed by a single trailing
  // "Stmt *" for the predefined identifier. It is present if and only if
  // hasFunctionName() is true and is always a "StringLiteral *".

public:
  enum IdentKind {
    Func,
    Function,
    LFunction, // Same as Function, but as wide string.
    FuncDName,
    FuncSig,
    LFuncSig, // Same as FuncSig, but as as wide string
    PrettyFunction,
    /// The same as PrettyFunction, except that the
    /// 'virtual' keyword is omitted for virtual member functions.
    PrettyFunctionNoVirtual
  };

private:
  PredefinedExpr(SourceLocation L, QualType FNTy, IdentKind IK,
                 StringLiteral *SL);

  explicit PredefinedExpr(EmptyShell Empty, bool HasFunctionName);

  /// True if this PredefinedExpr has storage for a function name.
  bool hasFunctionName() const { return PredefinedExprBits.HasFunctionName; }

  void setFunctionName(StringLiteral *SL) {
    assert(hasFunctionName() &&
           "This PredefinedExpr has no storage for a function name!");
    *getTrailingObjects<Stmt *>() = SL;
  }

public:
  /// Create a PredefinedExpr.
  static PredefinedExpr *Create(const ASTContext &Ctx, SourceLocation L,
                                QualType FNTy, IdentKind IK, StringLiteral *SL);

  /// Create an empty PredefinedExpr.
  static PredefinedExpr *CreateEmpty(const ASTContext &Ctx,
                                     bool HasFunctionName);

  IdentKind getIdentKind() const {
    return static_cast<IdentKind>(PredefinedExprBits.Kind);
  }

  SourceLocation getLocation() const { return PredefinedExprBits.Loc; }
  void setLocation(SourceLocation L) { PredefinedExprBits.Loc = L; }

  StringLiteral *getFunctionName() {
    return hasFunctionName()
               ? static_cast<StringLiteral *>(*getTrailingObjects<Stmt *>())
               : nullptr;
  }

  const StringLiteral *getFunctionName() const {
    return hasFunctionName()
               ? static_cast<StringLiteral *>(*getTrailingObjects<Stmt *>())
               : nullptr;
  }

  static StringRef getIdentKindName(IdentKind IK);
  static std::string ComputeName(IdentKind IK, const Decl *CurrentDecl);

  SourceLocation getBeginLoc() const { return getLocation(); }
  SourceLocation getEndLoc() const { return getLocation(); }

  static bool classof(const Stmt *T) {
    return T->getStmtClass() == PredefinedExprClass;
  }

  // Iterators
  child_range children() {
    return child_range(getTrailingObjects<Stmt *>(),
                       getTrailingObjects<Stmt *>() + hasFunctionName());
  }
};

/// ParenExpr - This represents a parethesized expression, e.g. "(1)".  This
/// AST node is only formed if full location information is requested.
class ParenExpr : public Expr {
  SourceLocation L, R;
  Stmt *Val;
public:
  ParenExpr(SourceLocation l, SourceLocation r, Expr *val)
    : Expr(ParenExprClass, val->getType(),
           val->getValueKind(), val->getObjectKind(),
           val->isTypeDependent(), val->isValueDependent(),
           val->isInstantiationDependent(),
           val->containsUnexpandedParameterPack()),
      L(l), R(r), Val(val) {}

  /// Construct an empty parenthesized expression.
  explicit ParenExpr(EmptyShell Empty)
    : Expr(ParenExprClass, Empty) { }

  const Expr *getSubExpr() const { return cast<Expr>(Val); }
  Expr *getSubExpr() { return cast<Expr>(Val); }
  void setSubExpr(Expr *E) { Val = E; }

  SourceLocation getBeginLoc() const LLVM_READONLY { return L; }
  SourceLocation getEndLoc() const LLVM_READONLY { return R; }

  /// Get the location of the left parentheses '('.
  SourceLocation getLParen() const { return L; }
  void setLParen(SourceLocation Loc) { L = Loc; }

  /// Get the location of the right parentheses ')'.
  SourceLocation getRParen() const { return R; }
  void setRParen(SourceLocation Loc) { R = Loc; }

  static bool classof(const Stmt *T) {
    return T->getStmtClass() == ParenExprClass;
  }

  // Iterators
  child_range children() { return child_range(&Val, &Val+1); }
  const_child_range children() const {
    return const_child_range(&Val, &Val + 1);
  }
};

enum BoundsCheckKind {
  BCK_None,
  BCK_NullTermRead,
  BCK_NullTermWriteAssign,  // assignment through a pointer to a null-terminated array.
  BCK_Normal,
  BCK_MaxKind = BCK_Normal
};


/// UnaryOperator - This represents the unary-expression's (except sizeof and
/// alignof), the postinc/postdec operators from postfix-expression, and various
/// extensions.
///
/// Notes on various nodes:
///
/// Real/Imag - These return the real/imag part of a complex operand.  If
///   applied to a non-complex value, the former returns its operand and the
///   later returns zero in the type of the operand.
///
class UnaryOperator : public Expr {
  Stmt *Val;

<<<<<<< HEAD
=======
  // Compiler-inferred bounds used for inserting a bounds check.
  BoundsExpr *Bounds;
>>>>>>> 96940ffe
public:
  typedef UnaryOperatorKind Opcode;

<<<<<<< HEAD
  UnaryOperator(Expr *input, Opcode opc, QualType type, ExprValueKind VK,
                ExprObjectKind OK, SourceLocation l, bool CanOverflow)
      : Expr(UnaryOperatorClass, type, VK, OK,
             input->isTypeDependent() || type->isDependentType(),
             input->isValueDependent(),
             (input->isInstantiationDependent() ||
              type->isInstantiationDependentType()),
             input->containsUnexpandedParameterPack()),
        Val(input) {
    UnaryOperatorBits.Opc = opc;
    UnaryOperatorBits.CanOverflow = CanOverflow;
    UnaryOperatorBits.Loc = l;
  }

  /// Build an empty unary operator.
  explicit UnaryOperator(EmptyShell Empty) : Expr(UnaryOperatorClass, Empty) {
    UnaryOperatorBits.Opc = UO_AddrOf;
  }
=======
  UnaryOperator(Expr *input, Opcode opc, QualType type,
                ExprValueKind VK, ExprObjectKind OK, SourceLocation l)
    : Expr(UnaryOperatorClass, type, VK, OK,
           input->isTypeDependent() || type->isDependentType(),
           input->isValueDependent(),
           (input->isInstantiationDependent() ||
            type->isInstantiationDependentType()),
           input->containsUnexpandedParameterPack()),
      Opc(opc), Loc(l), Val(input), Bounds(nullptr) {}

  /// \brief Build an empty unary operator.
  explicit UnaryOperator(EmptyShell Empty)
    : Expr(UnaryOperatorClass, Empty), Opc(UO_AddrOf), Bounds(nullptr) { }
>>>>>>> 96940ffe

  Opcode getOpcode() const {
    return static_cast<Opcode>(UnaryOperatorBits.Opc);
  }
  void setOpcode(Opcode Opc) { UnaryOperatorBits.Opc = Opc; }

  Expr *getSubExpr() const { return cast<Expr>(Val); }
  void setSubExpr(Expr *E) { Val = E; }

  /// getOperatorLoc - Return the location of the operator.
  SourceLocation getOperatorLoc() const { return UnaryOperatorBits.Loc; }
  void setOperatorLoc(SourceLocation L) { UnaryOperatorBits.Loc = L; }

  /// Returns true if the unary operator can cause an overflow. For instance,
  ///   signed int i = INT_MAX; i++;
  ///   signed char c = CHAR_MAX; c++;
  /// Due to integer promotions, c++ is promoted to an int before the postfix
  /// increment, and the result is an int that cannot overflow. However, i++
  /// can overflow.
  bool canOverflow() const { return UnaryOperatorBits.CanOverflow; }
  void setCanOverflow(bool C) { UnaryOperatorBits.CanOverflow = C; }

  /// isPostfix - Return true if this is a postfix operation, like x++.
  static bool isPostfix(Opcode Op) {
    return Op == UO_PostInc || Op == UO_PostDec;
  }

  /// isPrefix - Return true if this is a prefix operation, like --x.
  static bool isPrefix(Opcode Op) {
    return Op == UO_PreInc || Op == UO_PreDec;
  }

  bool isPrefix() const { return isPrefix(getOpcode()); }
  bool isPostfix() const { return isPostfix(getOpcode()); }

  static bool isIncrementOp(Opcode Op) {
    return Op == UO_PreInc || Op == UO_PostInc;
  }
  bool isIncrementOp() const {
    return isIncrementOp(getOpcode());
  }

  static bool isDecrementOp(Opcode Op) {
    return Op == UO_PreDec || Op == UO_PostDec;
  }
  bool isDecrementOp() const {
    return isDecrementOp(getOpcode());
  }

  static bool isIncrementDecrementOp(Opcode Op) { return Op <= UO_PreDec; }
  bool isIncrementDecrementOp() const {
    return isIncrementDecrementOp(getOpcode());
  }

  static bool isArithmeticOp(Opcode Op) {
    return Op >= UO_Plus && Op <= UO_LNot;
  }
  bool isArithmeticOp() const { return isArithmeticOp(getOpcode()); }

  /// getOpcodeStr - Turn an Opcode enum value into the punctuation char it
  /// corresponds to, e.g. "sizeof" or "[pre]++"
  static StringRef getOpcodeStr(Opcode Op);

  /// Retrieve the unary opcode that corresponds to the given
  /// overloaded operator.
  static Opcode getOverloadedOpcode(OverloadedOperatorKind OO, bool Postfix);

  /// Retrieve the overloaded operator kind that corresponds to
  /// the given unary opcode.
  static OverloadedOperatorKind getOverloadedOperator(Opcode Opc);

  SourceLocation getBeginLoc() const LLVM_READONLY {
    return isPostfix() ? Val->getBeginLoc() : getOperatorLoc();
  }
  SourceLocation getEndLoc() const LLVM_READONLY {
    return isPostfix() ? getOperatorLoc() : Val->getEndLoc();
  }
  SourceLocation getExprLoc() const { return getOperatorLoc(); }

  static bool classof(const Stmt *T) {
    return T->getStmtClass() == UnaryOperatorClass;
  }

  // Iterators
  child_range children() { return child_range(&Val, &Val+1); }

  const_child_range children() const {
    return const_child_range(&Val, &Val + 1);
  }

  // Checked C bounds information

  /// \brief Return true if this expression is an lvalue-producing
  /// expression that should include a bounds check of the lvalue
  /// that it produces at runtime.
  bool hasBoundsExpr() const { return Bounds != nullptr; }

  /// \brief The bounds to use during the bounds check of this expression.
  const BoundsExpr *getBoundsExpr() const {
    return const_cast<BoundsExpr*>(Bounds);
  }

  /// \brief The bounds to use during the bounds check of this expression.
  BoundsExpr *getBoundsExpr() { return Bounds; }

  /// \brief Set the bounds to use during the bounds check of this expression.
  void setBoundsExpr(BoundsExpr *E) { Bounds = E; }

  static_assert(BCK_MaxKind < (1 << NumBoundsCheckKindBits), "kind field too small");

  /// \brief Return the kind of bounds check to do.
  BoundsCheckKind getBoundsCheckKind() const {
    return (BoundsCheckKind)UnaryOperatorBits.BoundsCheckKind;
  }

  /// \brief Set the kind of bounds check to do.
  void setBoundsCheckKind(BoundsCheckKind Kind) {
    UnaryOperatorBits.BoundsCheckKind = Kind;
  }
};

/// Helper class for OffsetOfExpr.

// __builtin_offsetof(type, identifier(.identifier|[expr])*)
class OffsetOfNode {
public:
  /// The kind of offsetof node we have.
  enum Kind {
    /// An index into an array.
    Array = 0x00,
    /// A field.
    Field = 0x01,
    /// A field in a dependent type, known only by its name.
    Identifier = 0x02,
    /// An implicit indirection through a C++ base class, when the
    /// field found is in a base class.
    Base = 0x03
  };

private:
  enum { MaskBits = 2, Mask = 0x03 };

  /// The source range that covers this part of the designator.
  SourceRange Range;

  /// The data describing the designator, which comes in three
  /// different forms, depending on the lower two bits.
  ///   - An unsigned index into the array of Expr*'s stored after this node
  ///     in memory, for [constant-expression] designators.
  ///   - A FieldDecl*, for references to a known field.
  ///   - An IdentifierInfo*, for references to a field with a given name
  ///     when the class type is dependent.
  ///   - A CXXBaseSpecifier*, for references that look at a field in a
  ///     base class.
  uintptr_t Data;

public:
  /// Create an offsetof node that refers to an array element.
  OffsetOfNode(SourceLocation LBracketLoc, unsigned Index,
               SourceLocation RBracketLoc)
      : Range(LBracketLoc, RBracketLoc), Data((Index << 2) | Array) {}

  /// Create an offsetof node that refers to a field.
  OffsetOfNode(SourceLocation DotLoc, FieldDecl *Field, SourceLocation NameLoc)
      : Range(DotLoc.isValid() ? DotLoc : NameLoc, NameLoc),
        Data(reinterpret_cast<uintptr_t>(Field) | OffsetOfNode::Field) {}

  /// Create an offsetof node that refers to an identifier.
  OffsetOfNode(SourceLocation DotLoc, IdentifierInfo *Name,
               SourceLocation NameLoc)
      : Range(DotLoc.isValid() ? DotLoc : NameLoc, NameLoc),
        Data(reinterpret_cast<uintptr_t>(Name) | Identifier) {}

  /// Create an offsetof node that refers into a C++ base class.
  explicit OffsetOfNode(const CXXBaseSpecifier *Base)
      : Range(), Data(reinterpret_cast<uintptr_t>(Base) | OffsetOfNode::Base) {}

  /// Determine what kind of offsetof node this is.
  Kind getKind() const { return static_cast<Kind>(Data & Mask); }

  /// For an array element node, returns the index into the array
  /// of expressions.
  unsigned getArrayExprIndex() const {
    assert(getKind() == Array);
    return Data >> 2;
  }

  /// For a field offsetof node, returns the field.
  FieldDecl *getField() const {
    assert(getKind() == Field);
    return reinterpret_cast<FieldDecl *>(Data & ~(uintptr_t)Mask);
  }

  /// For a field or identifier offsetof node, returns the name of
  /// the field.
  IdentifierInfo *getFieldName() const;

  /// For a base class node, returns the base specifier.
  CXXBaseSpecifier *getBase() const {
    assert(getKind() == Base);
    return reinterpret_cast<CXXBaseSpecifier *>(Data & ~(uintptr_t)Mask);
  }

  /// Retrieve the source range that covers this offsetof node.
  ///
  /// For an array element node, the source range contains the locations of
  /// the square brackets. For a field or identifier node, the source range
  /// contains the location of the period (if there is one) and the
  /// identifier.
  SourceRange getSourceRange() const LLVM_READONLY { return Range; }
  SourceLocation getBeginLoc() const LLVM_READONLY { return Range.getBegin(); }
  SourceLocation getEndLoc() const LLVM_READONLY { return Range.getEnd(); }
};

/// OffsetOfExpr - [C99 7.17] - This represents an expression of the form
/// offsetof(record-type, member-designator). For example, given:
/// @code
/// struct S {
///   float f;
///   double d;
/// };
/// struct T {
///   int i;
///   struct S s[10];
/// };
/// @endcode
/// we can represent and evaluate the expression @c offsetof(struct T, s[2].d).

class OffsetOfExpr final
    : public Expr,
      private llvm::TrailingObjects<OffsetOfExpr, OffsetOfNode, Expr *> {
  SourceLocation OperatorLoc, RParenLoc;
  // Base type;
  TypeSourceInfo *TSInfo;
  // Number of sub-components (i.e. instances of OffsetOfNode).
  unsigned NumComps;
  // Number of sub-expressions (i.e. array subscript expressions).
  unsigned NumExprs;

  size_t numTrailingObjects(OverloadToken<OffsetOfNode>) const {
    return NumComps;
  }

  OffsetOfExpr(const ASTContext &C, QualType type,
               SourceLocation OperatorLoc, TypeSourceInfo *tsi,
               ArrayRef<OffsetOfNode> comps, ArrayRef<Expr*> exprs,
               SourceLocation RParenLoc);

  explicit OffsetOfExpr(unsigned numComps, unsigned numExprs)
    : Expr(OffsetOfExprClass, EmptyShell()),
      TSInfo(nullptr), NumComps(numComps), NumExprs(numExprs) {}

public:

  static OffsetOfExpr *Create(const ASTContext &C, QualType type,
                              SourceLocation OperatorLoc, TypeSourceInfo *tsi,
                              ArrayRef<OffsetOfNode> comps,
                              ArrayRef<Expr*> exprs, SourceLocation RParenLoc);

  static OffsetOfExpr *CreateEmpty(const ASTContext &C,
                                   unsigned NumComps, unsigned NumExprs);

  /// getOperatorLoc - Return the location of the operator.
  SourceLocation getOperatorLoc() const { return OperatorLoc; }
  void setOperatorLoc(SourceLocation L) { OperatorLoc = L; }

  /// Return the location of the right parentheses.
  SourceLocation getRParenLoc() const { return RParenLoc; }
  void setRParenLoc(SourceLocation R) { RParenLoc = R; }

  TypeSourceInfo *getTypeSourceInfo() const {
    return TSInfo;
  }
  void setTypeSourceInfo(TypeSourceInfo *tsi) {
    TSInfo = tsi;
  }

  const OffsetOfNode &getComponent(unsigned Idx) const {
    assert(Idx < NumComps && "Subscript out of range");
    return getTrailingObjects<OffsetOfNode>()[Idx];
  }

  void setComponent(unsigned Idx, OffsetOfNode ON) {
    assert(Idx < NumComps && "Subscript out of range");
    getTrailingObjects<OffsetOfNode>()[Idx] = ON;
  }

  unsigned getNumComponents() const {
    return NumComps;
  }

  Expr* getIndexExpr(unsigned Idx) {
    assert(Idx < NumExprs && "Subscript out of range");
    return getTrailingObjects<Expr *>()[Idx];
  }

  const Expr *getIndexExpr(unsigned Idx) const {
    assert(Idx < NumExprs && "Subscript out of range");
    return getTrailingObjects<Expr *>()[Idx];
  }

  void setIndexExpr(unsigned Idx, Expr* E) {
    assert(Idx < NumComps && "Subscript out of range");
    getTrailingObjects<Expr *>()[Idx] = E;
  }

  unsigned getNumExpressions() const {
    return NumExprs;
  }

  SourceLocation getBeginLoc() const LLVM_READONLY { return OperatorLoc; }
  SourceLocation getEndLoc() const LLVM_READONLY { return RParenLoc; }

  static bool classof(const Stmt *T) {
    return T->getStmtClass() == OffsetOfExprClass;
  }

  // Iterators
  child_range children() {
    Stmt **begin = reinterpret_cast<Stmt **>(getTrailingObjects<Expr *>());
    return child_range(begin, begin + NumExprs);
  }
  const_child_range children() const {
    Stmt *const *begin =
        reinterpret_cast<Stmt *const *>(getTrailingObjects<Expr *>());
    return const_child_range(begin, begin + NumExprs);
  }
  friend TrailingObjects;
};

/// UnaryExprOrTypeTraitExpr - expression with either a type or (unevaluated)
/// expression operand.  Used for sizeof/alignof (C99 6.5.3.4) and
/// vec_step (OpenCL 1.1 6.11.12).
class UnaryExprOrTypeTraitExpr : public Expr {
  union {
    TypeSourceInfo *Ty;
    Stmt *Ex;
  } Argument;
  SourceLocation OpLoc, RParenLoc;

public:
  UnaryExprOrTypeTraitExpr(UnaryExprOrTypeTrait ExprKind, TypeSourceInfo *TInfo,
                           QualType resultType, SourceLocation op,
                           SourceLocation rp) :
      Expr(UnaryExprOrTypeTraitExprClass, resultType, VK_RValue, OK_Ordinary,
           false, // Never type-dependent (C++ [temp.dep.expr]p3).
           // Value-dependent if the argument is type-dependent.
           TInfo->getType()->isDependentType(),
           TInfo->getType()->isInstantiationDependentType(),
           TInfo->getType()->containsUnexpandedParameterPack()),
      OpLoc(op), RParenLoc(rp) {
    UnaryExprOrTypeTraitExprBits.Kind = ExprKind;
    UnaryExprOrTypeTraitExprBits.IsType = true;
    Argument.Ty = TInfo;
  }

  UnaryExprOrTypeTraitExpr(UnaryExprOrTypeTrait ExprKind, Expr *E,
                           QualType resultType, SourceLocation op,
                           SourceLocation rp);

  /// Construct an empty sizeof/alignof expression.
  explicit UnaryExprOrTypeTraitExpr(EmptyShell Empty)
    : Expr(UnaryExprOrTypeTraitExprClass, Empty) { }

  UnaryExprOrTypeTrait getKind() const {
    return static_cast<UnaryExprOrTypeTrait>(UnaryExprOrTypeTraitExprBits.Kind);
  }
  void setKind(UnaryExprOrTypeTrait K) { UnaryExprOrTypeTraitExprBits.Kind = K;}

  bool isArgumentType() const { return UnaryExprOrTypeTraitExprBits.IsType; }
  QualType getArgumentType() const {
    return getArgumentTypeInfo()->getType();
  }
  TypeSourceInfo *getArgumentTypeInfo() const {
    assert(isArgumentType() && "calling getArgumentType() when arg is expr");
    return Argument.Ty;
  }
  Expr *getArgumentExpr() {
    assert(!isArgumentType() && "calling getArgumentExpr() when arg is type");
    return static_cast<Expr*>(Argument.Ex);
  }
  const Expr *getArgumentExpr() const {
    return const_cast<UnaryExprOrTypeTraitExpr*>(this)->getArgumentExpr();
  }

  void setArgument(Expr *E) {
    Argument.Ex = E;
    UnaryExprOrTypeTraitExprBits.IsType = false;
  }
  void setArgument(TypeSourceInfo *TInfo) {
    Argument.Ty = TInfo;
    UnaryExprOrTypeTraitExprBits.IsType = true;
  }

  /// Gets the argument type, or the type of the argument expression, whichever
  /// is appropriate.
  QualType getTypeOfArgument() const {
    return isArgumentType() ? getArgumentType() : getArgumentExpr()->getType();
  }

  SourceLocation getOperatorLoc() const { return OpLoc; }
  void setOperatorLoc(SourceLocation L) { OpLoc = L; }

  SourceLocation getRParenLoc() const { return RParenLoc; }
  void setRParenLoc(SourceLocation L) { RParenLoc = L; }

  SourceLocation getBeginLoc() const LLVM_READONLY { return OpLoc; }
  SourceLocation getEndLoc() const LLVM_READONLY { return RParenLoc; }

  static bool classof(const Stmt *T) {
    return T->getStmtClass() == UnaryExprOrTypeTraitExprClass;
  }

  // Iterators
  child_range children();
  const_child_range children() const;
};

//===----------------------------------------------------------------------===//
// Postfix Operators.
//===----------------------------------------------------------------------===//

/// ArraySubscriptExpr - [C99 6.5.2.1] Array Subscripting.
class ArraySubscriptExpr : public Expr {
<<<<<<< HEAD
  enum { LHS, RHS, END_EXPR };
  Stmt *SubExprs[END_EXPR];

  bool lhsIsBase() const { return getRHS()->getType()->isIntegerType(); }

=======
  enum { LHS, RHS, END_EXPR=2 };
  Stmt* SubExprs[END_EXPR];
  SourceLocation RBracketLoc;

  // Compiler-inferred bounds used for inserting a bounds check.
  BoundsExpr *Bounds;
>>>>>>> 96940ffe
public:
  ArraySubscriptExpr(Expr *lhs, Expr *rhs, QualType t,
                     ExprValueKind VK, ExprObjectKind OK,
                     SourceLocation rbracketloc)
  : Expr(ArraySubscriptExprClass, t, VK, OK,
         lhs->isTypeDependent() || rhs->isTypeDependent(),
         lhs->isValueDependent() || rhs->isValueDependent(),
         (lhs->isInstantiationDependent() ||
          rhs->isInstantiationDependent()),
         (lhs->containsUnexpandedParameterPack() ||
<<<<<<< HEAD
          rhs->containsUnexpandedParameterPack())) {
=======
          rhs->containsUnexpandedParameterPack())),
    RBracketLoc(rbracketloc), Bounds(nullptr) {
>>>>>>> 96940ffe
    SubExprs[LHS] = lhs;
    SubExprs[RHS] = rhs;
    ArraySubscriptExprBits.RBracketLoc = rbracketloc;
  }

  /// Create an empty array subscript expression.
  explicit ArraySubscriptExpr(EmptyShell Shell)
    : Expr(ArraySubscriptExprClass, Shell), Bounds(nullptr) { }

  /// An array access can be written A[4] or 4[A] (both are equivalent).
  /// - getBase() and getIdx() always present the normalized view: A[4].
  ///    In this case getBase() returns "A" and getIdx() returns "4".
  /// - getLHS() and getRHS() present the syntactic view. e.g. for
  ///    4[A] getLHS() returns "4".
  /// Note: Because vector element access is also written A[4] we must
  /// predicate the format conversion in getBase and getIdx only on the
  /// the type of the RHS, as it is possible for the LHS to be a vector of
  /// integer type
  Expr *getLHS() { return cast<Expr>(SubExprs[LHS]); }
  const Expr *getLHS() const { return cast<Expr>(SubExprs[LHS]); }
  void setLHS(Expr *E) { SubExprs[LHS] = E; }

  Expr *getRHS() { return cast<Expr>(SubExprs[RHS]); }
  const Expr *getRHS() const { return cast<Expr>(SubExprs[RHS]); }
  void setRHS(Expr *E) { SubExprs[RHS] = E; }

  Expr *getBase() { return lhsIsBase() ? getLHS() : getRHS(); }
  const Expr *getBase() const { return lhsIsBase() ? getLHS() : getRHS(); }

  Expr *getIdx() { return lhsIsBase() ? getRHS() : getLHS(); }
  const Expr *getIdx() const { return lhsIsBase() ? getRHS() : getLHS(); }

  SourceLocation getBeginLoc() const LLVM_READONLY {
    return getLHS()->getBeginLoc();
  }
  SourceLocation getEndLoc() const { return getRBracketLoc(); }

  SourceLocation getRBracketLoc() const {
    return ArraySubscriptExprBits.RBracketLoc;
  }
  void setRBracketLoc(SourceLocation L) {
    ArraySubscriptExprBits.RBracketLoc = L;
  }

  SourceLocation getExprLoc() const LLVM_READONLY {
    return getBase()->getExprLoc();
  }

  static bool classof(const Stmt *T) {
    return T->getStmtClass() == ArraySubscriptExprClass;
  }

  // Iterators
  child_range children() {
    return child_range(&SubExprs[0], &SubExprs[0]+END_EXPR);
  }

  const_child_range children() const {
    return const_child_range(&SubExprs[0], &SubExprs[0] + END_EXPR);
  }

  // Checked C bounds information

  /// \brief Return true if this expression include a runtime bounds check of
  /// the lvalue that it produces.
  bool hasBoundsExpr() const { return Bounds != nullptr; }

  /// \brief The bounds to use during the bounds check of this expression.
  const BoundsExpr *getBoundsExpr() const {
    return const_cast<BoundsExpr*>(Bounds);
  }

  /// \brief The bounds to use during the bounds check of this expression.
  BoundsExpr *getBoundsExpr() { return Bounds; }

  /// \brief Set the bounds to use during the bounds check of this expression.
  void setBoundsExpr(BoundsExpr *E) { Bounds = E; }

  /// \brief Return the kind of bounds check to do.
  BoundsCheckKind getBoundsCheckKind() const {
    return (BoundsCheckKind) ArraySubscriptExprBits.BoundsCheckKind;
  }

  /// \brief Set the kind of bounds check to do.
  void setBoundsCheckKind(BoundsCheckKind Kind) {
    ArraySubscriptExprBits.BoundsCheckKind = Kind;
  }
};

/// CallExpr - Represents a function call (C99 6.5.2.2, C++ [expr.call]).
/// CallExpr itself represents a normal function call, e.g., "f(x, 2)",
/// while its subclasses may represent alternative syntax that (semantically)
/// results in a function call. For example, CXXOperatorCallExpr is
/// a subclass for overloaded operator calls that use operator syntax, e.g.,
/// "str1 + str2" to resolve to a function call.
class CallExpr : public Expr {
  enum { FN = 0, PREARGS_START = 1 };

  /// The number of arguments in the call expression.
  unsigned NumArgs;

  /// The location of the right parenthese. This has a different meaning for
  /// the derived classes of CallExpr.
  SourceLocation RParenLoc;

  void updateDependenciesFromArg(Expr *Arg);

  // CallExpr store some data in trailing objects. However since CallExpr
  // is used a base of other expression classes we cannot use
  // llvm::TrailingObjects. Instead we manually perform the pointer arithmetic
  // and casts.
  //
  // The trailing objects are in order:
  //
  // * A single "Stmt *" for the callee expression.
  //
  // * An array of getNumPreArgs() "Stmt *" for the pre-argument expressions.
  //
  // * An array of getNumArgs() "Stmt *" for the argument expressions.
  //
  // Note that we store the offset in bytes from the this pointer to the start
  // of the trailing objects. It would be perfectly possible to compute it
  // based on the dynamic kind of the CallExpr. However 1.) we have plenty of
  // space in the bit-fields of Stmt. 2.) It was benchmarked to be faster to
  // compute this once and then load the offset from the bit-fields of Stmt,
  // instead of re-computing the offset each time the trailing objects are
  // accessed.

  /// Return a pointer to the start of the trailing array of "Stmt *".
  Stmt **getTrailingStmts() {
    return reinterpret_cast<Stmt **>(reinterpret_cast<char *>(this) +
                                     CallExprBits.OffsetToTrailingObjects);
  }
  Stmt *const *getTrailingStmts() const {
    return const_cast<CallExpr *>(this)->getTrailingStmts();
  }

  /// Map a statement class to the appropriate offset in bytes from the
  /// this pointer to the trailing objects.
  static unsigned offsetToTrailingObjects(StmtClass SC);

public:
  enum class ADLCallKind : bool { NotADL, UsesADL };
  static constexpr ADLCallKind NotADL = ADLCallKind::NotADL;
  static constexpr ADLCallKind UsesADL = ADLCallKind::UsesADL;

protected:
  /// Build a call expression, assuming that appropriate storage has been
  /// allocated for the trailing objects.
  CallExpr(StmtClass SC, Expr *Fn, ArrayRef<Expr *> PreArgs,
           ArrayRef<Expr *> Args, QualType Ty, ExprValueKind VK,
           SourceLocation RParenLoc, unsigned MinNumArgs, ADLCallKind UsesADL);

  /// Build an empty call expression, for deserialization.
  CallExpr(StmtClass SC, unsigned NumPreArgs, unsigned NumArgs,
           EmptyShell Empty);

  /// Return the size in bytes needed for the trailing objects.
  /// Used by the derived classes to allocate the right amount of storage.
  static unsigned sizeOfTrailingObjects(unsigned NumPreArgs, unsigned NumArgs) {
    return (1 + NumPreArgs + NumArgs) * sizeof(Stmt *);
  }

  Stmt *getPreArg(unsigned I) {
    assert(I < getNumPreArgs() && "Prearg access out of range!");
    return getTrailingStmts()[PREARGS_START + I];
  }
  const Stmt *getPreArg(unsigned I) const {
    assert(I < getNumPreArgs() && "Prearg access out of range!");
    return getTrailingStmts()[PREARGS_START + I];
  }
  void setPreArg(unsigned I, Stmt *PreArg) {
    assert(I < getNumPreArgs() && "Prearg access out of range!");
    getTrailingStmts()[PREARGS_START + I] = PreArg;
  }

  unsigned getNumPreArgs() const { return CallExprBits.NumPreArgs; }

public:
  /// Create a call expression. Fn is the callee expression, Args is the
  /// argument array, Ty is the type of the call expression (which is *not*
  /// the return type in general), VK is the value kind of the call expression
  /// (lvalue, rvalue, ...), and RParenLoc is the location of the right
  /// parenthese in the call expression. MinNumArgs specifies the minimum
  /// number of arguments. The actual number of arguments will be the greater
  /// of Args.size() and MinNumArgs. This is used in a few places to allocate
  /// enough storage for the default arguments. UsesADL specifies whether the
  /// callee was found through argument-dependent lookup.
  ///
  /// Note that you can use CreateTemporary if you need a temporary call
  /// expression on the stack.
  static CallExpr *Create(const ASTContext &Ctx, Expr *Fn,
                          ArrayRef<Expr *> Args, QualType Ty, ExprValueKind VK,
                          SourceLocation RParenLoc, unsigned MinNumArgs = 0,
                          ADLCallKind UsesADL = NotADL);

  /// Create a temporary call expression with no arguments in the memory
  /// pointed to by Mem. Mem must points to at least sizeof(CallExpr)
  /// + sizeof(Stmt *) bytes of storage, aligned to alignof(CallExpr):
  ///
  /// \code{.cpp}
  ///   llvm::AlignedCharArray<alignof(CallExpr),
  ///                          sizeof(CallExpr) + sizeof(Stmt *)> Buffer;
  ///   CallExpr *TheCall = CallExpr::CreateTemporary(Buffer.buffer, etc);
  /// \endcode
  static CallExpr *CreateTemporary(void *Mem, Expr *Fn, QualType Ty,
                                   ExprValueKind VK, SourceLocation RParenLoc,
                                   ADLCallKind UsesADL = NotADL);

  /// Create an empty call expression, for deserialization.
  static CallExpr *CreateEmpty(const ASTContext &Ctx, unsigned NumArgs,
                               EmptyShell Empty);

  Expr *getCallee() { return cast<Expr>(getTrailingStmts()[FN]); }
  const Expr *getCallee() const { return cast<Expr>(getTrailingStmts()[FN]); }
  void setCallee(Expr *F) { getTrailingStmts()[FN] = F; }

  ADLCallKind getADLCallKind() const {
    return static_cast<ADLCallKind>(CallExprBits.UsesADL);
  }
  void setADLCallKind(ADLCallKind V = UsesADL) {
    CallExprBits.UsesADL = static_cast<bool>(V);
  }
  bool usesADL() const { return getADLCallKind() == UsesADL; }

  Decl *getCalleeDecl() { return getCallee()->getReferencedDeclOfCallee(); }
  const Decl *getCalleeDecl() const {
    return getCallee()->getReferencedDeclOfCallee();
  }

  /// If the callee is a FunctionDecl, return it. Otherwise return null.
  FunctionDecl *getDirectCallee() {
    return dyn_cast_or_null<FunctionDecl>(getCalleeDecl());
  }
  const FunctionDecl *getDirectCallee() const {
    return dyn_cast_or_null<FunctionDecl>(getCalleeDecl());
  }

  /// getNumArgs - Return the number of actual arguments to this call.
  unsigned getNumArgs() const { return NumArgs; }

  /// Retrieve the call arguments.
  Expr **getArgs() {
    return reinterpret_cast<Expr **>(getTrailingStmts() + PREARGS_START +
                                     getNumPreArgs());
  }
  const Expr *const *getArgs() const {
    return reinterpret_cast<const Expr *const *>(
        getTrailingStmts() + PREARGS_START + getNumPreArgs());
  }

  /// getArg - Return the specified argument.
  Expr *getArg(unsigned Arg) {
    assert(Arg < getNumArgs() && "Arg access out of range!");
    return getArgs()[Arg];
  }
  const Expr *getArg(unsigned Arg) const {
    assert(Arg < getNumArgs() && "Arg access out of range!");
    return getArgs()[Arg];
  }

  /// setArg - Set the specified argument.
  void setArg(unsigned Arg, Expr *ArgExpr) {
    assert(Arg < getNumArgs() && "Arg access out of range!");
    getArgs()[Arg] = ArgExpr;
  }

  /// Reduce the number of arguments in this call expression. This is used for
  /// example during error recovery to drop extra arguments. There is no way
  /// to perform the opposite because: 1.) We don't track how much storage
  /// we have for the argument array 2.) This would potentially require growing
  /// the argument array, something we cannot support since the arguments are
  /// stored in a trailing array.
  void shrinkNumArgs(unsigned NewNumArgs) {
    assert((NewNumArgs <= getNumArgs()) &&
           "shrinkNumArgs cannot increase the number of arguments!");
    NumArgs = NewNumArgs;
  }

  typedef ExprIterator arg_iterator;
  typedef ConstExprIterator const_arg_iterator;
  typedef llvm::iterator_range<arg_iterator> arg_range;
  typedef llvm::iterator_range<const_arg_iterator> const_arg_range;

  arg_range arguments() { return arg_range(arg_begin(), arg_end()); }
  const_arg_range arguments() const {
    return const_arg_range(arg_begin(), arg_end());
  }

  arg_iterator arg_begin() {
    return getTrailingStmts() + PREARGS_START + getNumPreArgs();
  }
  arg_iterator arg_end() { return arg_begin() + getNumArgs(); }

  const_arg_iterator arg_begin() const {
    return getTrailingStmts() + PREARGS_START + getNumPreArgs();
  }
  const_arg_iterator arg_end() const { return arg_begin() + getNumArgs(); }

  /// This method provides fast access to all the subexpressions of
  /// a CallExpr without going through the slower virtual child_iterator
  /// interface.  This provides efficient reverse iteration of the
  /// subexpressions.  This is currently used for CFG construction.
  ArrayRef<Stmt *> getRawSubExprs() {
    return llvm::makeArrayRef(getTrailingStmts(),
                              PREARGS_START + getNumPreArgs() + getNumArgs());
  }

  /// getNumCommas - Return the number of commas that must have been present in
  /// this function call.
  unsigned getNumCommas() const { return getNumArgs() ? getNumArgs() - 1 : 0; }

  /// getBuiltinCallee - If this is a call to a builtin, return the builtin ID
  /// of the callee. If not, return 0.
  unsigned getBuiltinCallee() const;

  /// Returns \c true if this is a call to a builtin which does not
  /// evaluate side-effects within its arguments.
  bool isUnevaluatedBuiltinCall(const ASTContext &Ctx) const;

  /// getCallReturnType - Get the return type of the call expr. This is not
  /// always the type of the expr itself, if the return type is a reference
  /// type.
  QualType getCallReturnType(const ASTContext &Ctx) const;

  /// Returns the WarnUnusedResultAttr that is either declared on the called
  /// function, or its return type declaration.
  const Attr *getUnusedResultAttr(const ASTContext &Ctx) const;

  /// Returns true if this call expression should warn on unused results.
  bool hasUnusedResultAttr(const ASTContext &Ctx) const {
    return getUnusedResultAttr(Ctx) != nullptr;
  }

  SourceLocation getRParenLoc() const { return RParenLoc; }
  void setRParenLoc(SourceLocation L) { RParenLoc = L; }

  SourceLocation getBeginLoc() const LLVM_READONLY;
  SourceLocation getEndLoc() const LLVM_READONLY;

  /// Return true if this is a call to __assume() or __builtin_assume() with
  /// a non-value-dependent constant parameter evaluating as false.
  bool isBuiltinAssumeFalse(const ASTContext &Ctx) const;

  bool isCallToStdMove() const {
    const FunctionDecl *FD = getDirectCallee();
    return getNumArgs() == 1 && FD && FD->isInStdNamespace() &&
           FD->getIdentifier() && FD->getIdentifier()->isStr("move");
  }

  static bool classof(const Stmt *T) {
    return T->getStmtClass() >= firstCallExprConstant &&
           T->getStmtClass() <= lastCallExprConstant;
  }

  // Iterators
  child_range children() {
    return child_range(getTrailingStmts(), getTrailingStmts() + PREARGS_START +
                                               getNumPreArgs() + getNumArgs());
  }

  const_child_range children() const {
    return const_child_range(getTrailingStmts(),
                             getTrailingStmts() + PREARGS_START +
                                 getNumPreArgs() + getNumArgs());
  }
};

/// Extra data stored in some MemberExpr objects.
struct MemberExprNameQualifier {
  /// The nested-name-specifier that qualifies the name, including
  /// source-location information.
  NestedNameSpecifierLoc QualifierLoc;

  /// The DeclAccessPair through which the MemberDecl was found due to
  /// name qualifiers.
  DeclAccessPair FoundDecl;
};

/// MemberExpr - [C99 6.5.2.3] Structure and Union Members.  X->F and X.F.
///
class MemberExpr final
    : public Expr,
      private llvm::TrailingObjects<MemberExpr, MemberExprNameQualifier,
                                    ASTTemplateKWAndArgsInfo,
                                    TemplateArgumentLoc> {
  friend class ASTReader;
  friend class ASTStmtWriter;
  friend TrailingObjects;

  /// Base - the expression for the base pointer or structure references.  In
  /// X.F, this is "X".
  Stmt *Base;

  /// MemberDecl - This is the decl being referenced by the field/member name.
  /// In X.F, this is the decl referenced by F.
  ValueDecl *MemberDecl;

  /// MemberDNLoc - Provides source/type location info for the
  /// declaration name embedded in MemberDecl.
  DeclarationNameLoc MemberDNLoc;

  /// MemberLoc - This is the location of the member name.
  SourceLocation MemberLoc;

  size_t numTrailingObjects(OverloadToken<MemberExprNameQualifier>) const {
    return hasQualifierOrFoundDecl();
  }

  size_t numTrailingObjects(OverloadToken<ASTTemplateKWAndArgsInfo>) const {
    return hasTemplateKWAndArgsInfo();
  }

  bool hasQualifierOrFoundDecl() const {
    return MemberExprBits.HasQualifierOrFoundDecl;
  }

  bool hasTemplateKWAndArgsInfo() const {
    return MemberExprBits.HasTemplateKWAndArgsInfo;
  }

  /// Compiler-inferred bounds expression to be used to bounds check the base
  /// expression X of X->F, if a bounds check is needed.
  BoundsExpr *Bounds;

public:
  MemberExpr(Expr *base, bool isarrow, SourceLocation operatorloc,
             ValueDecl *memberdecl, const DeclarationNameInfo &NameInfo,
             QualType ty, ExprValueKind VK, ExprObjectKind OK)
      : Expr(MemberExprClass, ty, VK, OK, base->isTypeDependent(),
             base->isValueDependent(), base->isInstantiationDependent(),
             base->containsUnexpandedParameterPack()),
        Base(base), MemberDecl(memberdecl), MemberDNLoc(NameInfo.getInfo()),
<<<<<<< HEAD
        MemberLoc(NameInfo.getLoc()) {
=======
        MemberLoc(NameInfo.getLoc()), OperatorLoc(operatorloc),
        IsArrow(isarrow), HasQualifierOrFoundDecl(false),
        HasTemplateKWAndArgsInfo(false), HadMultipleCandidates(false),
        Bounds(nullptr) {
>>>>>>> 96940ffe
    assert(memberdecl->getDeclName() == NameInfo.getName());
    MemberExprBits.IsArrow = isarrow;
    MemberExprBits.HasQualifierOrFoundDecl = false;
    MemberExprBits.HasTemplateKWAndArgsInfo = false;
    MemberExprBits.HadMultipleCandidates = false;
    MemberExprBits.OperatorLoc = operatorloc;
  }

  // NOTE: this constructor should be used only when it is known that
  // the member name can not provide additional syntactic info
  // (i.e., source locations for C++ operator names or type source info
  // for constructors, destructors and conversion operators).
  MemberExpr(Expr *base, bool isarrow, SourceLocation operatorloc,
             ValueDecl *memberdecl, SourceLocation l, QualType ty,
             ExprValueKind VK, ExprObjectKind OK)
      : Expr(MemberExprClass, ty, VK, OK, base->isTypeDependent(),
             base->isValueDependent(), base->isInstantiationDependent(),
             base->containsUnexpandedParameterPack()),
<<<<<<< HEAD
        Base(base), MemberDecl(memberdecl), MemberDNLoc(), MemberLoc(l) {
    MemberExprBits.IsArrow = isarrow;
    MemberExprBits.HasQualifierOrFoundDecl = false;
    MemberExprBits.HasTemplateKWAndArgsInfo = false;
    MemberExprBits.HadMultipleCandidates = false;
    MemberExprBits.OperatorLoc = operatorloc;
  }
=======
        Base(base), MemberDecl(memberdecl), MemberDNLoc(), MemberLoc(l),
        OperatorLoc(operatorloc), IsArrow(isarrow),
        HasQualifierOrFoundDecl(false), HasTemplateKWAndArgsInfo(false),
        HadMultipleCandidates(false), Bounds(nullptr) {}
>>>>>>> 96940ffe

  static MemberExpr *Create(const ASTContext &C, Expr *base, bool isarrow,
                            SourceLocation OperatorLoc,
                            NestedNameSpecifierLoc QualifierLoc,
                            SourceLocation TemplateKWLoc, ValueDecl *memberdecl,
                            DeclAccessPair founddecl,
                            DeclarationNameInfo MemberNameInfo,
                            const TemplateArgumentListInfo *targs, QualType ty,
                            ExprValueKind VK, ExprObjectKind OK);

  void setBase(Expr *E) { Base = E; }
  Expr *getBase() const { return cast<Expr>(Base); }

  /// Retrieve the member declaration to which this expression refers.
  ///
  /// The returned declaration will be a FieldDecl or (in C++) a VarDecl (for
  /// static data members), a CXXMethodDecl, or an EnumConstantDecl.
  ValueDecl *getMemberDecl() const { return MemberDecl; }
  void setMemberDecl(ValueDecl *D) { MemberDecl = D; }

  /// Retrieves the declaration found by lookup.
  DeclAccessPair getFoundDecl() const {
    if (!hasQualifierOrFoundDecl())
      return DeclAccessPair::make(getMemberDecl(),
                                  getMemberDecl()->getAccess());
    return getTrailingObjects<MemberExprNameQualifier>()->FoundDecl;
  }

  /// Determines whether this member expression actually had
  /// a C++ nested-name-specifier prior to the name of the member, e.g.,
  /// x->Base::foo.
  bool hasQualifier() const { return getQualifier() != nullptr; }

  /// If the member name was qualified, retrieves the
  /// nested-name-specifier that precedes the member name, with source-location
  /// information.
  NestedNameSpecifierLoc getQualifierLoc() const {
    if (!hasQualifierOrFoundDecl())
      return NestedNameSpecifierLoc();
    return getTrailingObjects<MemberExprNameQualifier>()->QualifierLoc;
  }

  /// If the member name was qualified, retrieves the
  /// nested-name-specifier that precedes the member name. Otherwise, returns
  /// NULL.
  NestedNameSpecifier *getQualifier() const {
    return getQualifierLoc().getNestedNameSpecifier();
  }

  /// Retrieve the location of the template keyword preceding
  /// the member name, if any.
  SourceLocation getTemplateKeywordLoc() const {
    if (!hasTemplateKWAndArgsInfo())
      return SourceLocation();
    return getTrailingObjects<ASTTemplateKWAndArgsInfo>()->TemplateKWLoc;
  }

  /// Retrieve the location of the left angle bracket starting the
  /// explicit template argument list following the member name, if any.
  SourceLocation getLAngleLoc() const {
    if (!hasTemplateKWAndArgsInfo())
      return SourceLocation();
    return getTrailingObjects<ASTTemplateKWAndArgsInfo>()->LAngleLoc;
  }

  /// Retrieve the location of the right angle bracket ending the
  /// explicit template argument list following the member name, if any.
  SourceLocation getRAngleLoc() const {
    if (!hasTemplateKWAndArgsInfo())
      return SourceLocation();
    return getTrailingObjects<ASTTemplateKWAndArgsInfo>()->RAngleLoc;
  }

  /// Determines whether the member name was preceded by the template keyword.
  bool hasTemplateKeyword() const { return getTemplateKeywordLoc().isValid(); }

  /// Determines whether the member name was followed by an
  /// explicit template argument list.
  bool hasExplicitTemplateArgs() const { return getLAngleLoc().isValid(); }

  /// Copies the template arguments (if present) into the given
  /// structure.
  void copyTemplateArgumentsInto(TemplateArgumentListInfo &List) const {
    if (hasExplicitTemplateArgs())
      getTrailingObjects<ASTTemplateKWAndArgsInfo>()->copyInto(
          getTrailingObjects<TemplateArgumentLoc>(), List);
  }

  /// Retrieve the template arguments provided as part of this
  /// template-id.
  const TemplateArgumentLoc *getTemplateArgs() const {
    if (!hasExplicitTemplateArgs())
      return nullptr;

    return getTrailingObjects<TemplateArgumentLoc>();
  }

  /// Retrieve the number of template arguments provided as part of this
  /// template-id.
  unsigned getNumTemplateArgs() const {
    if (!hasExplicitTemplateArgs())
      return 0;

    return getTrailingObjects<ASTTemplateKWAndArgsInfo>()->NumTemplateArgs;
  }

  ArrayRef<TemplateArgumentLoc> template_arguments() const {
    return {getTemplateArgs(), getNumTemplateArgs()};
  }

  /// Retrieve the member declaration name info.
  DeclarationNameInfo getMemberNameInfo() const {
    return DeclarationNameInfo(MemberDecl->getDeclName(),
                               MemberLoc, MemberDNLoc);
  }

  SourceLocation getOperatorLoc() const { return MemberExprBits.OperatorLoc; }

  bool isArrow() const { return MemberExprBits.IsArrow; }
  void setArrow(bool A) { MemberExprBits.IsArrow = A; }

  /// getMemberLoc - Return the location of the "member", in X->F, it is the
  /// location of 'F'.
  SourceLocation getMemberLoc() const { return MemberLoc; }
  void setMemberLoc(SourceLocation L) { MemberLoc = L; }

  SourceLocation getBeginLoc() const LLVM_READONLY;
  SourceLocation getEndLoc() const LLVM_READONLY;

  SourceLocation getExprLoc() const LLVM_READONLY { return MemberLoc; }

  /// Determine whether the base of this explicit is implicit.
  bool isImplicitAccess() const {
    return getBase() && getBase()->isImplicitCXXThis();
  }

  /// Returns true if this member expression refers to a method that
  /// was resolved from an overloaded set having size greater than 1.
  bool hadMultipleCandidates() const {
    return MemberExprBits.HadMultipleCandidates;
  }
  /// Sets the flag telling whether this expression refers to
  /// a method that was resolved from an overloaded set having size
  /// greater than 1.
  void setHadMultipleCandidates(bool V = true) {
    MemberExprBits.HadMultipleCandidates = V;
  }

  /// Returns true if virtual dispatch is performed.
  /// If the member access is fully qualified, (i.e. X::f()), virtual
  /// dispatching is not performed. In -fapple-kext mode qualified
  /// calls to virtual method will still go through the vtable.
  bool performsVirtualDispatch(const LangOptions &LO) const {
    return LO.AppleKext || !hasQualifier();
  }

  static bool classof(const Stmt *T) {
    return T->getStmtClass() == MemberExprClass;
  }

  // Iterators
  child_range children() { return child_range(&Base, &Base+1); }
  const_child_range children() const {
    return const_child_range(&Base, &Base + 1);
  }
<<<<<<< HEAD
=======

  friend TrailingObjects;
  friend class ASTReader;
  friend class ASTStmtWriter;

  // Checked C bounds information

  /// \brief Return true if the base expression lvalue should be
  /// bounds checked
  bool hasBoundsExpr() const { return Bounds != nullptr; }

  /// \brief The bounds to use for bounds checking the base expression lvalue.
  const BoundsExpr *getBoundsExpr() const {
    return const_cast<BoundsExpr*>(Bounds);
  }

  /// \brief The bounds to use for bounds checking the base expression lvalue.
  BoundsExpr *getBoundsExpr() { return Bounds; }

  /// \brief Set the bounds to use for bounds checking the base expression
  /// lvalue.
  void setBoundsExpr(BoundsExpr *E) { Bounds = E; }
>>>>>>> 96940ffe
};

/// CompoundLiteralExpr - [C99 6.5.2.5]
///
class CompoundLiteralExpr : public Expr {
  /// LParenLoc - If non-null, this is the location of the left paren in a
  /// compound literal like "(int){4}".  This can be null if this is a
  /// synthesized compound expression.
  SourceLocation LParenLoc;

  /// The type as written.  This can be an incomplete array type, in
  /// which case the actual expression type will be different.
  /// The int part of the pair stores whether this expr is file scope.
  llvm::PointerIntPair<TypeSourceInfo *, 1, bool> TInfoAndScope;
  Stmt *Init;
public:
  CompoundLiteralExpr(SourceLocation lparenloc, TypeSourceInfo *tinfo,
                      QualType T, ExprValueKind VK, Expr *init, bool fileScope)
    : Expr(CompoundLiteralExprClass, T, VK, OK_Ordinary,
           tinfo->getType()->isDependentType(),
           init->isValueDependent(),
           (init->isInstantiationDependent() ||
            tinfo->getType()->isInstantiationDependentType()),
           init->containsUnexpandedParameterPack()),
      LParenLoc(lparenloc), TInfoAndScope(tinfo, fileScope), Init(init) {}

  /// Construct an empty compound literal.
  explicit CompoundLiteralExpr(EmptyShell Empty)
    : Expr(CompoundLiteralExprClass, Empty) { }

  const Expr *getInitializer() const { return cast<Expr>(Init); }
  Expr *getInitializer() { return cast<Expr>(Init); }
  void setInitializer(Expr *E) { Init = E; }

  bool isFileScope() const { return TInfoAndScope.getInt(); }
  void setFileScope(bool FS) { TInfoAndScope.setInt(FS); }

  SourceLocation getLParenLoc() const { return LParenLoc; }
  void setLParenLoc(SourceLocation L) { LParenLoc = L; }

  TypeSourceInfo *getTypeSourceInfo() const {
    return TInfoAndScope.getPointer();
  }
  void setTypeSourceInfo(TypeSourceInfo *tinfo) {
    TInfoAndScope.setPointer(tinfo);
  }

  SourceLocation getBeginLoc() const LLVM_READONLY {
    // FIXME: Init should never be null.
    if (!Init)
      return SourceLocation();
    if (LParenLoc.isInvalid())
      return Init->getBeginLoc();
    return LParenLoc;
  }
  SourceLocation getEndLoc() const LLVM_READONLY {
    // FIXME: Init should never be null.
    if (!Init)
      return SourceLocation();
    return Init->getEndLoc();
  }

  static bool classof(const Stmt *T) {
    return T->getStmtClass() == CompoundLiteralExprClass;
  }

  // Iterators
  child_range children() { return child_range(&Init, &Init+1); }
  const_child_range children() const {
    return const_child_range(&Init, &Init + 1);
  }
};

/// \brief Represents a Checked C bounds expression.
class BoundsExpr : public Expr {
private:
  SourceLocation StartLoc, EndLoc;
  friend class ASTStmtReader;

public:
  enum Kind {
    // Invalid bounds expressions are used to flag invalid bounds
    // expressions and prevent spurious downstream error messages
    // in bounds declaration checking.
    Invalid = 0,
    // bounds(unknown)
    Unknown = 1,
    // bounds(any)
    Any = 2,
    // count(e)
    ElementCount = 3,
    // byte_count(e)
    ByteCount = 4,
    // bounds(e1, e2)
    Range = 5,

    // Sentinel marker for maximum bounds kind.
    MaxBoundsKind = Range
  };

  static_assert(MaxBoundsKind < (1 << NumBoundsExprKindBits), "kind field too small");

  BoundsExpr(StmtClass StmtClass, QualType Ty, Kind BoundsKind, SourceLocation StartLoc,
             SourceLocation EndLoc)
    : Expr(StmtClass, Ty, VK_RValue, OK_Ordinary, false,
           false, false, false), StartLoc(StartLoc), EndLoc(EndLoc) {
    setKind(BoundsKind);
    setCompilerGenerated(false);
  }

  BoundsExpr(StmtClass StmtClass, Kind BoundsKind, SourceLocation StartLoc,
             SourceLocation EndLoc)
    : BoundsExpr(StmtClass, QualType(), BoundsKind, StartLoc, EndLoc) {
  }

  explicit BoundsExpr(StmtClass StmtClass, EmptyShell Empty) :
    Expr(StmtClass, Empty) {
    setKind(Invalid);
    setCompilerGenerated(false);
  }

  SourceLocation getStartLoc() const { return StartLoc; }
  SourceLocation getEndLoc() const { return EndLoc; }
  SourceLocation getRParenLoc() const { return EndLoc; }

  SourceLocation getLocStart() const LLVM_READONLY { return StartLoc; }
  SourceLocation getLocEnd() const LLVM_READONLY { return EndLoc; }

  Kind getKind() const { return (Kind)BoundsExprBits.Kind; }
  void setKind(Kind Kind) {
    assert(validateKind(Kind));
    BoundsExprBits.Kind = Kind;
  }

  bool isCompilerGenerated() const {
    return BoundsExprBits.IsCompilerGenerated;
  }

  void setCompilerGenerated(bool IsGenerated) {
    BoundsExprBits.IsCompilerGenerated = IsGenerated;
  }

  bool isInvalid() const {
    return getKind() == Invalid;
  }

  bool isUnknown() const {
    return getKind() == Unknown;
  }

  bool isAny() const {
    return getKind() == Any;
  }

  bool isElementCount() const {
    return getKind() == ElementCount;
  }

  bool isByteCount() const {
    return getKind() == ByteCount;
  }

  bool isRange() const {
    return getKind() == Range;
  }

  static bool classof(const Stmt *T) {
    return T->getStmtClass() >= firstBoundsExprConstant &&
      T->getStmtClass() <= lastBoundsExprConstant;
  }

private:
  /// \brief: check that the kind is valid for the type
  /// of bounds expression.
  bool validateKind(Kind kind);
};

/// CastExpr - Base class for type casts, including both implicit
/// casts (ImplicitCastExpr) and explicit casts that have some
/// representation in the source code (ExplicitCastExpr's derived
/// classes).
class CastExpr : public Expr {
<<<<<<< HEAD
  Stmt *Op;
=======
private:
  // BOUNDS - declared bounds of a bounds cast expression.  Null
  // for other cast expressions.
  // NORMALIZED_BOUNDS - normalized version of declared bounds.
  // SUBEXPRBOUNDS - inferred bounds of subexpression
  enum { OP, BOUNDS, NORMALIZED_BOUNDS, SUBEXPRBOUNDS, END_EXPR = 4 };
  Stmt* SubExprs[END_EXPR];
>>>>>>> 96940ffe

  bool CastConsistency() const;

  const CXXBaseSpecifier * const *path_buffer() const {
    return const_cast<CastExpr*>(this)->path_buffer();
  }
  CXXBaseSpecifier **path_buffer();

protected:
  CastExpr(StmtClass SC, QualType ty, ExprValueKind VK, const CastKind kind,
           Expr *op, unsigned BasePathSize)
      : Expr(SC, ty, VK, OK_Ordinary,
             // Cast expressions are type-dependent if the type is
             // dependent (C++ [temp.dep.expr]p3).
             ty->isDependentType(),
             // Cast expressions are value-dependent if the type is
             // dependent or if the subexpression is value-dependent.
             ty->isDependentType() || (op && op->isValueDependent()),
             (ty->isInstantiationDependentType() ||
              (op && op->isInstantiationDependent())),
             // An implicit cast expression doesn't (lexically) contain an
             // unexpanded pack, even if its target type does.
             ((SC != ImplicitCastExprClass &&
               ty->containsUnexpandedParameterPack()) ||
<<<<<<< HEAD
              (op && op->containsUnexpandedParameterPack()))),
        Op(op) {
    CastExprBits.Kind = kind;
    CastExprBits.PartOfExplicitCast = false;
    CastExprBits.BasePathSize = BasePathSize;
    assert((CastExprBits.BasePathSize == BasePathSize) &&
           "BasePathSize overflow!");
=======
              (op && op->containsUnexpandedParameterPack()))) {
    assert(kind != CK_Invalid && "creating cast with invalid cast kind");
    SubExprs[OP] = op;
    SubExprs[BOUNDS] = nullptr;
    SubExprs[NORMALIZED_BOUNDS] = nullptr;
    SubExprs[SUBEXPRBOUNDS] = nullptr;
    CastExprBits.Kind = kind;
    CastExprBits.BoundsSafeInterface = false;
    setBasePathSize(BasePathSize);
>>>>>>> 96940ffe
    assert(CastConsistency());
  }

  /// Construct an empty cast.
  CastExpr(StmtClass SC, EmptyShell Empty, unsigned BasePathSize)
    : Expr(SC, Empty) {
<<<<<<< HEAD
    CastExprBits.PartOfExplicitCast = false;
    CastExprBits.BasePathSize = BasePathSize;
    assert((CastExprBits.BasePathSize == BasePathSize) &&
           "BasePathSize overflow!");
=======
    SubExprs[OP] = nullptr;
    SubExprs[BOUNDS] = nullptr;
    SubExprs[NORMALIZED_BOUNDS] = nullptr;
    SubExprs[SUBEXPRBOUNDS] = nullptr;
    setBasePathSize(BasePathSize);
>>>>>>> 96940ffe
  }

public:
  CastKind getCastKind() const { return (CastKind) CastExprBits.Kind; }
  void setCastKind(CastKind K) { CastExprBits.Kind = K; }

  static const char *getCastKindName(CastKind CK);
  const char *getCastKindName() const { return getCastKindName(getCastKind()); }

  bool isBoundsSafeInterface() const {
    return (bool) CastExprBits.BoundsSafeInterface;
  }

  void setBoundsSafeInterface(bool b) {
    CastExprBits.BoundsSafeInterface = b;
  }

  Expr *getSubExpr() { return cast<Expr>(SubExprs[OP]); }
  const Expr *getSubExpr() const { return cast<Expr>(SubExprs[OP]); }
  void setSubExpr(Expr *E) { SubExprs[OP] = E; }

  /// Retrieve the cast subexpression as it was written in the source
  /// code, looking through any implicit casts or other intermediate nodes
  /// introduced by semantic analysis.
  Expr *getSubExprAsWritten();
  const Expr *getSubExprAsWritten() const {
    return const_cast<CastExpr *>(this)->getSubExprAsWritten();
  }

  /// If this cast applies a user-defined conversion, retrieve the conversion
  /// function that it invokes.
  NamedDecl *getConversionFunction() const;

  typedef CXXBaseSpecifier **path_iterator;
  typedef const CXXBaseSpecifier *const *path_const_iterator;
  bool path_empty() const { return path_size() == 0; }
  unsigned path_size() const { return CastExprBits.BasePathSize; }
  path_iterator path_begin() { return path_buffer(); }
  path_iterator path_end() { return path_buffer() + path_size(); }
  path_const_iterator path_begin() const { return path_buffer(); }
  path_const_iterator path_end() const { return path_buffer() + path_size(); }

  const FieldDecl *getTargetUnionField() const {
    assert(getCastKind() == CK_ToUnion);
    return getTargetFieldForToUnionCast(getType(), getSubExpr()->getType());
  }

  static const FieldDecl *getTargetFieldForToUnionCast(QualType unionType,
                                                       QualType opType);
  static const FieldDecl *getTargetFieldForToUnionCast(const RecordDecl *RD,
                                                       QualType opType);

  static bool classof(const Stmt *T) {
    return T->getStmtClass() >= firstCastExprConstant &&
           T->getStmtClass() <= lastCastExprConstant;
  }

  // Iterators

  child_range children() {
    // For a bounds cast expression, the declared bounds are included as a child
    // expression because they are part of the source program.  Other cast expressions
    // will not have declared bounds.  We do not include the other bounds expressions
    // in children because they are constructed by the compiler.
    if (getStmtClass() == BoundsCastExprClass)
      return child_range(&SubExprs[OP], &SubExprs[BOUNDS] + 1);
    else
      return child_range(&SubExprs[OP], &SubExprs[OP] + 1);
  }

  const_child_range children() const {
    if (getStmtClass() == BoundsCastExprClass)
      return const_child_range(&SubExprs[OP], &SubExprs[BOUNDS] + 1);
    else
      return const_child_range(&SubExprs[OP], &SubExprs[OP] + 1);
  }

  // Checked C bounds information

  /// \brief Return true if the cast expression has a bounds expression
  /// declared as part of it.  This should only be true for bounds cast
  /// expressions.
  bool hasBoundsExpr() const { return SubExprs[BOUNDS] != nullptr; }

  /// \brief Returns the bounds associated with the cast expression, if any.
  /// * If the cast expression is a BoundsCast expression, it is the bounds
  /// declared for the expression.
  BoundsExpr *getBoundsExpr() {
    return cast_or_null<BoundsExpr>(SubExprs[BOUNDS]);
  }

  const BoundsExpr *getBoundsExpr() const {
    return const_cast<BoundsExpr*>(cast_or_null<BoundsExpr>(SubExprs[BOUNDS]));
  }

  void setBoundsExpr(BoundsExpr *E) {
    SubExprs[BOUNDS] = E;
  }

  bool hasNormalizedBoundsExpr() const { return SubExprs[NORMALIZED_BOUNDS] != nullptr; }

  // \brief Normalized version of declared bounds for the cast expression
  // (getBoundsExpr).
  BoundsExpr *getNormalizedBoundsExpr() {
    return cast_or_null<BoundsExpr>(SubExprs[NORMALIZED_BOUNDS]);
  }

  const BoundsExpr *getNormalizedBoundsExpr() const {
    return const_cast<BoundsExpr*>(cast_or_null<BoundsExpr>(SubExprs[NORMALIZED_BOUNDS]));
  }
  void setNormalizedBoundsExpr(BoundsExpr *E) {
    SubExprs[NORMALIZED_BOUNDS] = E;
  }

  // The inferred bounds of the subexpression of the cast expression.  This is used
  // for dynamic bounds cast.  It is also used for implicit or C-style casts Ptr types.
  bool hasSubExprBoundsExpr() const { return SubExprs[SUBEXPRBOUNDS] != nullptr; }
  BoundsExpr *getSubExprBoundsExpr() {
    return cast_or_null<BoundsExpr>(SubExprs[SUBEXPRBOUNDS]);
  }
  const BoundsExpr *getSubExprBoundsExpr() const {
    return const_cast<BoundsExpr*>(cast_or_null<BoundsExpr>(SubExprs[SUBEXPRBOUNDS]));
  }
  void setSubExprBoundsExpr(BoundsExpr *E) {
    SubExprs[SUBEXPRBOUNDS] = E;
  }
};

/// ImplicitCastExpr - Allows us to explicitly represent implicit type
/// conversions, which have no direct representation in the original
/// source code. For example: converting T[]->T*, void f()->void
/// (*f)(), float->double, short->int, etc.
///
/// In C, implicit casts always produce rvalues. However, in C++, an
/// implicit cast whose result is being bound to a reference will be
/// an lvalue or xvalue. For example:
///
/// @code
/// class Base { };
/// class Derived : public Base { };
/// Derived &&ref();
/// void f(Derived d) {
///   Base& b = d; // initializer is an ImplicitCastExpr
///                // to an lvalue of type Base
///   Base&& r = ref(); // initializer is an ImplicitCastExpr
///                     // to an xvalue of type Base
/// }
/// @endcode
class ImplicitCastExpr final
    : public CastExpr,
      private llvm::TrailingObjects<ImplicitCastExpr, CXXBaseSpecifier *> {

  ImplicitCastExpr(QualType ty, CastKind kind, Expr *op,
                   unsigned BasePathLength, ExprValueKind VK)
    : CastExpr(ImplicitCastExprClass, ty, VK, kind, op, BasePathLength) { }

  /// Construct an empty implicit cast.
  explicit ImplicitCastExpr(EmptyShell Shell, unsigned PathSize)
    : CastExpr(ImplicitCastExprClass, Shell, PathSize) { }

public:
  enum OnStack_t { OnStack };
  ImplicitCastExpr(OnStack_t _, QualType ty, CastKind kind, Expr *op,
                   ExprValueKind VK)
    : CastExpr(ImplicitCastExprClass, ty, VK, kind, op, 0) {
  }

  bool isPartOfExplicitCast() const { return CastExprBits.PartOfExplicitCast; }
  void setIsPartOfExplicitCast(bool PartOfExplicitCast) {
    CastExprBits.PartOfExplicitCast = PartOfExplicitCast;
  }

  static ImplicitCastExpr *Create(const ASTContext &Context, QualType T,
                                  CastKind Kind, Expr *Operand,
                                  const CXXCastPath *BasePath,
                                  ExprValueKind Cat);

  static ImplicitCastExpr *CreateEmpty(const ASTContext &Context,
                                       unsigned PathSize);

  SourceLocation getBeginLoc() const LLVM_READONLY {
    return getSubExpr()->getBeginLoc();
  }
  SourceLocation getEndLoc() const LLVM_READONLY {
    return getSubExpr()->getEndLoc();
  }

  static bool classof(const Stmt *T) {
    return T->getStmtClass() == ImplicitCastExprClass;
  }

  friend TrailingObjects;
  friend class CastExpr;
};

inline Expr *Expr::IgnoreImpCasts() {
  Expr *e = this;
  while (true)
    if (ImplicitCastExpr *ice = dyn_cast<ImplicitCastExpr>(e))
      e = ice->getSubExpr();
    else if (FullExpr *fe = dyn_cast<FullExpr>(e))
      e = fe->getSubExpr();
    else
      break;
  return e;
}

/// ExplicitCastExpr - An explicit cast written in the source
/// code.
///
/// This class is effectively an abstract class, because it provides
/// the basic representation of an explicitly-written cast without
/// specifying which kind of cast (C cast, functional cast, static
/// cast, etc.) was written; specific derived classes represent the
/// particular style of cast and its location information.
///
/// Unlike implicit casts, explicit cast nodes have two different
/// types: the type that was written into the source code, and the
/// actual type of the expression as determined by semantic
/// analysis. These types may differ slightly. For example, in C++ one
/// can cast to a reference type, which indicates that the resulting
/// expression will be an lvalue or xvalue. The reference type, however,
/// will not be used as the type of the expression.
class ExplicitCastExpr : public CastExpr {
  /// TInfo - Source type info for the (written) type
  /// this expression is casting to.
  TypeSourceInfo *TInfo;

protected:
  ExplicitCastExpr(StmtClass SC, QualType exprTy, ExprValueKind VK,
                   CastKind kind, Expr *op, unsigned PathSize,
                   TypeSourceInfo *writtenTy)
    : CastExpr(SC, exprTy, VK, kind, op, PathSize), TInfo(writtenTy) {}

  /// Construct an empty explicit cast.
  ExplicitCastExpr(StmtClass SC, EmptyShell Shell, unsigned PathSize)
    : CastExpr(SC, Shell, PathSize) { }

public:
  /// getTypeInfoAsWritten - Returns the type source info for the type
  /// that this expression is casting to.
  TypeSourceInfo *getTypeInfoAsWritten() const { return TInfo; }
  void setTypeInfoAsWritten(TypeSourceInfo *writtenTy) { TInfo = writtenTy; }

  /// getTypeAsWritten - Returns the type that this expression is
  /// casting to, as written in the source code.
  QualType getTypeAsWritten() const { return TInfo->getType(); }

  static bool classof(const Stmt *T) {
     return T->getStmtClass() >= firstExplicitCastExprConstant &&
            T->getStmtClass() <= lastExplicitCastExprConstant;
  }
};

/// CStyleCastExpr - An explicit cast in C (C99 6.5.4) or a C-style
/// cast in C++ (C++ [expr.cast]), which uses the syntax
/// (Type)expr. For example: @c (int)f.
class CStyleCastExpr final
    : public ExplicitCastExpr,
      private llvm::TrailingObjects<CStyleCastExpr, CXXBaseSpecifier *> {
  SourceLocation LPLoc; // the location of the left paren
  SourceLocation RPLoc; // the location of the right paren

  CStyleCastExpr(QualType exprTy, ExprValueKind vk, CastKind kind, Expr *op,
                 unsigned PathSize, TypeSourceInfo *writtenTy,
                 SourceLocation l, SourceLocation r)
    : ExplicitCastExpr(CStyleCastExprClass, exprTy, vk, kind, op, PathSize,
                       writtenTy), LPLoc(l), RPLoc(r) {}

  /// Construct an empty C-style explicit cast.
  explicit CStyleCastExpr(EmptyShell Shell, unsigned PathSize)
    : ExplicitCastExpr(CStyleCastExprClass, Shell, PathSize) { }

public:
  static CStyleCastExpr *Create(const ASTContext &Context, QualType T,
                                ExprValueKind VK, CastKind K,
                                Expr *Op, const CXXCastPath *BasePath,
                                TypeSourceInfo *WrittenTy, SourceLocation L,
                                SourceLocation R);

  static CStyleCastExpr *CreateEmpty(const ASTContext &Context,
                                     unsigned PathSize);

  SourceLocation getLParenLoc() const { return LPLoc; }
  void setLParenLoc(SourceLocation L) { LPLoc = L; }

  SourceLocation getRParenLoc() const { return RPLoc; }
  void setRParenLoc(SourceLocation L) { RPLoc = L; }

  SourceLocation getBeginLoc() const LLVM_READONLY { return LPLoc; }
  SourceLocation getEndLoc() const LLVM_READONLY {
    return getSubExpr()->getEndLoc();
  }

  static bool classof(const Stmt *T) {
    return T->getStmtClass() == CStyleCastExprClass;
  }

  friend TrailingObjects;
  friend class CastExpr;
};

<<<<<<< HEAD
/// A builtin binary operation expression such as "x + y" or "x <= y".
=======
class BoundsCastExpr final
    : public ExplicitCastExpr,
      private llvm::TrailingObjects<BoundsCastExpr, CXXBaseSpecifier *> {
  SourceLocation LPLoc;
  SourceLocation RParenLoc;
  SourceRange AngleBrackets;
public:
  enum SyntaxType { Bounds = 0, Single = 1, Count = 2, Range = 3 };

  BoundsCastExpr(QualType exprTy, ExprValueKind vk, CastKind kind, Expr *op,
                 unsigned PathSize, TypeSourceInfo *writtenTy, SourceLocation l,
                 SourceLocation RParenLoc, SourceRange AngleBrackets,
                 BoundsExpr *bounds) : ExplicitCastExpr(BoundsCastExprClass,
                                                        exprTy, vk, kind, op,
                                                        PathSize, writtenTy),
      LPLoc(l), RParenLoc(RParenLoc), AngleBrackets(AngleBrackets) {
    setBoundsExpr(bounds);
  }

  explicit BoundsCastExpr(EmptyShell Shell, unsigned PathSize)
      : ExplicitCastExpr(BoundsCastExprClass, Shell, PathSize) {}

  static BoundsCastExpr *Create(const ASTContext &Context, QualType T,
                                ExprValueKind VK, CastKind K, Expr *Op,
                                const CXXCastPath *BasePath,
                                TypeSourceInfo *WrittenTy, SourceLocation L,
                                SourceLocation R, SourceRange Angle,
                                BoundsExpr *bounds);

  static BoundsCastExpr *CreateEmpty(const ASTContext &Context,
                                     unsigned PathSize);

  const char *getCastName() const;

  SourceLocation getOperatorLoc() const { return LPLoc; }

  SourceLocation getRParenLoc() const { return RParenLoc; }
  SourceLocation getLocStart() const LLVM_READONLY { return LPLoc; }
  SourceLocation getLocEnd() const LLVM_READONLY { return RParenLoc; }
  SourceRange getAngleBrackets() const LLVM_READONLY { return AngleBrackets; }

  static bool classof(const Stmt *T) {
    return T->getStmtClass() == BoundsCastExprClass;
  }

  friend TrailingObjects;
  friend class CastExpr;
  friend class ASTStmtReader;
};

/// \brief A builtin binary operation expression such as "x + y" or "x <= y".
>>>>>>> 96940ffe
///
/// This expression node kind describes a builtin binary operation,
/// such as "x + y" for integer values "x" and "y". The operands will
/// already have been converted to appropriate types (e.g., by
/// performing promotions or conversions).
///
/// In C++, where operators may be overloaded, a different kind of
/// expression node (CXXOperatorCallExpr) is used to express the
/// invocation of an overloaded operator with operator syntax. Within
/// a C++ template, whether BinaryOperator or CXXOperatorCallExpr is
/// used to store an expression "x + y" depends on the subexpressions
/// for x and y. If neither x or y is type-dependent, and the "+"
/// operator resolves to a built-in operation, BinaryOperator will be
/// used to express the computation (x and y may still be
/// value-dependent). If either x or y is type-dependent, or if the
/// "+" resolves to an overloaded operator, CXXOperatorCallExpr will
/// be used to express the computation.
class BinaryOperator : public Expr {
  enum { LHS, RHS, END_EXPR };
<<<<<<< HEAD
  Stmt *SubExprs[END_EXPR];
=======
  Stmt* SubExprs[END_EXPR];
>>>>>>> 96940ffe

public:
  typedef BinaryOperatorKind Opcode;

  BinaryOperator(Expr *lhs, Expr *rhs, Opcode opc, QualType ResTy,
                 ExprValueKind VK, ExprObjectKind OK,
                 SourceLocation opLoc, FPOptions FPFeatures)
    : Expr(BinaryOperatorClass, ResTy, VK, OK,
           lhs->isTypeDependent() || rhs->isTypeDependent(),
           lhs->isValueDependent() || rhs->isValueDependent(),
           (lhs->isInstantiationDependent() ||
            rhs->isInstantiationDependent()),
           (lhs->containsUnexpandedParameterPack() ||
            rhs->containsUnexpandedParameterPack())) {
    BinaryOperatorBits.Opc = opc;
    BinaryOperatorBits.FPFeatures = FPFeatures.getInt();
    BinaryOperatorBits.OpLoc = opLoc;
    SubExprs[LHS] = lhs;
    SubExprs[RHS] = rhs;
    assert(!isCompoundAssignmentOp() &&
           "Use CompoundAssignOperator for compound assignments");
  }

  /// Construct an empty binary operator.
  explicit BinaryOperator(EmptyShell Empty) : Expr(BinaryOperatorClass, Empty) {
    BinaryOperatorBits.Opc = BO_Comma;
  }

  SourceLocation getExprLoc() const { return getOperatorLoc(); }
  SourceLocation getOperatorLoc() const { return BinaryOperatorBits.OpLoc; }
  void setOperatorLoc(SourceLocation L) { BinaryOperatorBits.OpLoc = L; }

  Opcode getOpcode() const {
    return static_cast<Opcode>(BinaryOperatorBits.Opc);
  }
  void setOpcode(Opcode Opc) { BinaryOperatorBits.Opc = Opc; }

  Expr *getLHS() const { return cast<Expr>(SubExprs[LHS]); }
  void setLHS(Expr *E) { SubExprs[LHS] = E; }
  Expr *getRHS() const { return cast<Expr>(SubExprs[RHS]); }
  void setRHS(Expr *E) { SubExprs[RHS] = E; }

  SourceLocation getBeginLoc() const LLVM_READONLY {
    return getLHS()->getBeginLoc();
  }
  SourceLocation getEndLoc() const LLVM_READONLY {
    return getRHS()->getEndLoc();
  }

  /// getOpcodeStr - Turn an Opcode enum value into the punctuation char it
  /// corresponds to, e.g. "<<=".
  static StringRef getOpcodeStr(Opcode Op);

  StringRef getOpcodeStr() const { return getOpcodeStr(getOpcode()); }

  /// Retrieve the binary opcode that corresponds to the given
  /// overloaded operator.
  static Opcode getOverloadedOpcode(OverloadedOperatorKind OO);

  /// Retrieve the overloaded operator kind that corresponds to
  /// the given binary opcode.
  static OverloadedOperatorKind getOverloadedOperator(Opcode Opc);

  /// predicates to categorize the respective opcodes.
  static bool isPtrMemOp(Opcode Opc) {
    return Opc == BO_PtrMemD || Opc == BO_PtrMemI;
  }
  bool isPtrMemOp() const { return isPtrMemOp(getOpcode()); }

  static bool isMultiplicativeOp(Opcode Opc) {
    return Opc >= BO_Mul && Opc <= BO_Rem;
  }
  bool isMultiplicativeOp() const { return isMultiplicativeOp(getOpcode()); }
  static bool isAdditiveOp(Opcode Opc) { return Opc == BO_Add || Opc==BO_Sub; }
  bool isAdditiveOp() const { return isAdditiveOp(getOpcode()); }
  static bool isShiftOp(Opcode Opc) { return Opc == BO_Shl || Opc == BO_Shr; }
  bool isShiftOp() const { return isShiftOp(getOpcode()); }

  static bool isBitwiseOp(Opcode Opc) { return Opc >= BO_And && Opc <= BO_Or; }
  bool isBitwiseOp() const { return isBitwiseOp(getOpcode()); }

  static bool isRelationalOp(Opcode Opc) { return Opc >= BO_LT && Opc<=BO_GE; }
  bool isRelationalOp() const { return isRelationalOp(getOpcode()); }

  static bool isEqualityOp(Opcode Opc) { return Opc == BO_EQ || Opc == BO_NE; }
  bool isEqualityOp() const { return isEqualityOp(getOpcode()); }

  static bool isComparisonOp(Opcode Opc) { return Opc >= BO_Cmp && Opc<=BO_NE; }
  bool isComparisonOp() const { return isComparisonOp(getOpcode()); }

  static Opcode negateComparisonOp(Opcode Opc) {
    switch (Opc) {
    default:
      llvm_unreachable("Not a comparison operator.");
    case BO_LT: return BO_GE;
    case BO_GT: return BO_LE;
    case BO_LE: return BO_GT;
    case BO_GE: return BO_LT;
    case BO_EQ: return BO_NE;
    case BO_NE: return BO_EQ;
    }
  }

  static Opcode reverseComparisonOp(Opcode Opc) {
    switch (Opc) {
    default:
      llvm_unreachable("Not a comparison operator.");
    case BO_LT: return BO_GT;
    case BO_GT: return BO_LT;
    case BO_LE: return BO_GE;
    case BO_GE: return BO_LE;
    case BO_EQ:
    case BO_NE:
      return Opc;
    }
  }

  static bool isLogicalOp(Opcode Opc) { return Opc == BO_LAnd || Opc==BO_LOr; }
  bool isLogicalOp() const { return isLogicalOp(getOpcode()); }

  static bool isAssignmentOp(Opcode Opc) {
    return Opc >= BO_Assign && Opc <= BO_OrAssign;
  }
  bool isAssignmentOp() const { return isAssignmentOp(getOpcode()); }

  static bool isCompoundAssignmentOp(Opcode Opc) {
    return Opc > BO_Assign && Opc <= BO_OrAssign;
  }
  bool isCompoundAssignmentOp() const {
    return isCompoundAssignmentOp(getOpcode());
  }
  static Opcode getOpForCompoundAssignment(Opcode Opc) {
    assert(isCompoundAssignmentOp(Opc));
    if (Opc >= BO_AndAssign)
      return Opcode(unsigned(Opc) - BO_AndAssign + BO_And);
    else
      return Opcode(unsigned(Opc) - BO_MulAssign + BO_Mul);
  }

  static bool isShiftAssignOp(Opcode Opc) {
    return Opc == BO_ShlAssign || Opc == BO_ShrAssign;
  }
  bool isShiftAssignOp() const {
    return isShiftAssignOp(getOpcode());
  }

  // Return true if a binary operator using the specified opcode and operands
  // would match the 'p = (i8*)nullptr + n' idiom for casting a pointer-sized
  // integer to a pointer.
  static bool isNullPointerArithmeticExtension(ASTContext &Ctx, Opcode Opc,
                                               Expr *LHS, Expr *RHS);

  static bool classof(const Stmt *S) {
    return S->getStmtClass() >= firstBinaryOperatorConstant &&
           S->getStmtClass() <= lastBinaryOperatorConstant;
  }

  // Iterators
  child_range children() {
    return child_range(&SubExprs[0], &SubExprs[0]+END_EXPR);
  }
  const_child_range children() const {
    return const_child_range(&SubExprs[0], &SubExprs[0] + END_EXPR);
  }

  // Set the FP contractability status of this operator. Only meaningful for
  // operations on floating point types.
  void setFPFeatures(FPOptions F) {
    BinaryOperatorBits.FPFeatures = F.getInt();
  }

  FPOptions getFPFeatures() const {
    return FPOptions(BinaryOperatorBits.FPFeatures);
  }

  // Get the FP contractability status of this operator. Only meaningful for
  // operations on floating point types.
  bool isFPContractableWithinStatement() const {
    return getFPFeatures().allowFPContractWithinStatement();
  }

  // Get the FENV_ACCESS status of this operator. Only meaningful for
  // operations on floating point types.
  bool isFEnvAccessOn() const { return getFPFeatures().allowFEnvAccess(); }

protected:
  BinaryOperator(Expr *lhs, Expr *rhs, Opcode opc, QualType ResTy,
                 ExprValueKind VK, ExprObjectKind OK,
                 SourceLocation opLoc, FPOptions FPFeatures, bool dead2)
    : Expr(CompoundAssignOperatorClass, ResTy, VK, OK,
           lhs->isTypeDependent() || rhs->isTypeDependent(),
           lhs->isValueDependent() || rhs->isValueDependent(),
           (lhs->isInstantiationDependent() ||
            rhs->isInstantiationDependent()),
           (lhs->containsUnexpandedParameterPack() ||
            rhs->containsUnexpandedParameterPack())) {
    BinaryOperatorBits.Opc = opc;
    BinaryOperatorBits.FPFeatures = FPFeatures.getInt();
    BinaryOperatorBits.OpLoc = opLoc;
    SubExprs[LHS] = lhs;
    SubExprs[RHS] = rhs;
  }

  BinaryOperator(StmtClass SC, EmptyShell Empty) : Expr(SC, Empty) {
    BinaryOperatorBits.Opc = BO_MulAssign;
  }
};

/// CompoundAssignOperator - For compound assignments (e.g. +=), we keep
/// track of the type the operation is performed in.  Due to the semantics of
/// these operators, the operands are promoted, the arithmetic performed, an
/// implicit conversion back to the result type done, then the assignment takes
/// place.  This captures the intermediate type which the computation is done
/// in.
class CompoundAssignOperator : public BinaryOperator {
  QualType ComputationLHSType;
  QualType ComputationResultType;
public:
  CompoundAssignOperator(Expr *lhs, Expr *rhs, Opcode opc, QualType ResType,
                         ExprValueKind VK, ExprObjectKind OK,
                         QualType CompLHSType, QualType CompResultType,
                         SourceLocation OpLoc, FPOptions FPFeatures)
    : BinaryOperator(lhs, rhs, opc, ResType, VK, OK, OpLoc, FPFeatures,
                     true),
      ComputationLHSType(CompLHSType),
      ComputationResultType(CompResultType) {
    assert(isCompoundAssignmentOp() &&
           "Only should be used for compound assignments");
  }

  /// Build an empty compound assignment operator expression.
  explicit CompoundAssignOperator(EmptyShell Empty)
    : BinaryOperator(CompoundAssignOperatorClass, Empty) { }

  // The two computation types are the type the LHS is converted
  // to for the computation and the type of the result; the two are
  // distinct in a few cases (specifically, int+=ptr and ptr-=ptr).
  QualType getComputationLHSType() const { return ComputationLHSType; }
  void setComputationLHSType(QualType T) { ComputationLHSType = T; }

  QualType getComputationResultType() const { return ComputationResultType; }
  void setComputationResultType(QualType T) { ComputationResultType = T; }

  static bool classof(const Stmt *S) {
    return S->getStmtClass() == CompoundAssignOperatorClass;
  }
};

/// AbstractConditionalOperator - An abstract base class for
/// ConditionalOperator and BinaryConditionalOperator.
class AbstractConditionalOperator : public Expr {
  SourceLocation QuestionLoc, ColonLoc;
  friend class ASTStmtReader;

protected:
  AbstractConditionalOperator(StmtClass SC, QualType T,
                              ExprValueKind VK, ExprObjectKind OK,
                              bool TD, bool VD, bool ID,
                              bool ContainsUnexpandedParameterPack,
                              SourceLocation qloc,
                              SourceLocation cloc)
    : Expr(SC, T, VK, OK, TD, VD, ID, ContainsUnexpandedParameterPack),
      QuestionLoc(qloc), ColonLoc(cloc) {}

  AbstractConditionalOperator(StmtClass SC, EmptyShell Empty)
    : Expr(SC, Empty) { }

public:
  // getCond - Return the expression representing the condition for
  //   the ?: operator.
  Expr *getCond() const;

  // getTrueExpr - Return the subexpression representing the value of
  //   the expression if the condition evaluates to true.
  Expr *getTrueExpr() const;

  // getFalseExpr - Return the subexpression representing the value of
  //   the expression if the condition evaluates to false.  This is
  //   the same as getRHS.
  Expr *getFalseExpr() const;

  SourceLocation getQuestionLoc() const { return QuestionLoc; }
  SourceLocation getColonLoc() const { return ColonLoc; }

  static bool classof(const Stmt *T) {
    return T->getStmtClass() == ConditionalOperatorClass ||
           T->getStmtClass() == BinaryConditionalOperatorClass;
  }
};

/// ConditionalOperator - The ?: ternary operator.  The GNU "missing
/// middle" extension is a BinaryConditionalOperator.
class ConditionalOperator : public AbstractConditionalOperator {
  enum { COND, LHS, RHS, END_EXPR };
  Stmt* SubExprs[END_EXPR]; // Left/Middle/Right hand sides.

  friend class ASTStmtReader;
public:
  ConditionalOperator(Expr *cond, SourceLocation QLoc, Expr *lhs,
                      SourceLocation CLoc, Expr *rhs,
                      QualType t, ExprValueKind VK, ExprObjectKind OK)
    : AbstractConditionalOperator(ConditionalOperatorClass, t, VK, OK,
           // FIXME: the type of the conditional operator doesn't
           // depend on the type of the conditional, but the standard
           // seems to imply that it could. File a bug!
           (lhs->isTypeDependent() || rhs->isTypeDependent()),
           (cond->isValueDependent() || lhs->isValueDependent() ||
            rhs->isValueDependent()),
           (cond->isInstantiationDependent() ||
            lhs->isInstantiationDependent() ||
            rhs->isInstantiationDependent()),
           (cond->containsUnexpandedParameterPack() ||
            lhs->containsUnexpandedParameterPack() ||
            rhs->containsUnexpandedParameterPack()),
                                  QLoc, CLoc) {
    SubExprs[COND] = cond;
    SubExprs[LHS] = lhs;
    SubExprs[RHS] = rhs;
  }

  /// Build an empty conditional operator.
  explicit ConditionalOperator(EmptyShell Empty)
    : AbstractConditionalOperator(ConditionalOperatorClass, Empty) { }

  // getCond - Return the expression representing the condition for
  //   the ?: operator.
  Expr *getCond() const { return cast<Expr>(SubExprs[COND]); }

  // getTrueExpr - Return the subexpression representing the value of
  //   the expression if the condition evaluates to true.
  Expr *getTrueExpr() const { return cast<Expr>(SubExprs[LHS]); }

  // getFalseExpr - Return the subexpression representing the value of
  //   the expression if the condition evaluates to false.  This is
  //   the same as getRHS.
  Expr *getFalseExpr() const { return cast<Expr>(SubExprs[RHS]); }

  Expr *getLHS() const { return cast<Expr>(SubExprs[LHS]); }
  Expr *getRHS() const { return cast<Expr>(SubExprs[RHS]); }

  SourceLocation getBeginLoc() const LLVM_READONLY {
    return getCond()->getBeginLoc();
  }
  SourceLocation getEndLoc() const LLVM_READONLY {
    return getRHS()->getEndLoc();
  }

  static bool classof(const Stmt *T) {
    return T->getStmtClass() == ConditionalOperatorClass;
  }

  // Iterators
  child_range children() {
    return child_range(&SubExprs[0], &SubExprs[0]+END_EXPR);
  }
  const_child_range children() const {
    return const_child_range(&SubExprs[0], &SubExprs[0] + END_EXPR);
  }
};

/// BinaryConditionalOperator - The GNU extension to the conditional
/// operator which allows the middle operand to be omitted.
///
/// This is a different expression kind on the assumption that almost
/// every client ends up needing to know that these are different.
class BinaryConditionalOperator : public AbstractConditionalOperator {
  enum { COMMON, COND, LHS, RHS, NUM_SUBEXPRS };

  /// - the common condition/left-hand-side expression, which will be
  ///   evaluated as the opaque value
  /// - the condition, expressed in terms of the opaque value
  /// - the left-hand-side, expressed in terms of the opaque value
  /// - the right-hand-side
  Stmt *SubExprs[NUM_SUBEXPRS];
  OpaqueValueExpr *OpaqueValue;

  friend class ASTStmtReader;
public:
  BinaryConditionalOperator(Expr *common, OpaqueValueExpr *opaqueValue,
                            Expr *cond, Expr *lhs, Expr *rhs,
                            SourceLocation qloc, SourceLocation cloc,
                            QualType t, ExprValueKind VK, ExprObjectKind OK)
    : AbstractConditionalOperator(BinaryConditionalOperatorClass, t, VK, OK,
           (common->isTypeDependent() || rhs->isTypeDependent()),
           (common->isValueDependent() || rhs->isValueDependent()),
           (common->isInstantiationDependent() ||
            rhs->isInstantiationDependent()),
           (common->containsUnexpandedParameterPack() ||
            rhs->containsUnexpandedParameterPack()),
                                  qloc, cloc),
      OpaqueValue(opaqueValue) {
    SubExprs[COMMON] = common;
    SubExprs[COND] = cond;
    SubExprs[LHS] = lhs;
    SubExprs[RHS] = rhs;
    assert(OpaqueValue->getSourceExpr() == common && "Wrong opaque value");
  }

  /// Build an empty conditional operator.
  explicit BinaryConditionalOperator(EmptyShell Empty)
    : AbstractConditionalOperator(BinaryConditionalOperatorClass, Empty) { }

  /// getCommon - Return the common expression, written to the
  ///   left of the condition.  The opaque value will be bound to the
  ///   result of this expression.
  Expr *getCommon() const { return cast<Expr>(SubExprs[COMMON]); }

  /// getOpaqueValue - Return the opaque value placeholder.
  OpaqueValueExpr *getOpaqueValue() const { return OpaqueValue; }

  /// getCond - Return the condition expression; this is defined
  ///   in terms of the opaque value.
  Expr *getCond() const { return cast<Expr>(SubExprs[COND]); }

  /// getTrueExpr - Return the subexpression which will be
  ///   evaluated if the condition evaluates to true;  this is defined
  ///   in terms of the opaque value.
  Expr *getTrueExpr() const {
    return cast<Expr>(SubExprs[LHS]);
  }

  /// getFalseExpr - Return the subexpression which will be
  ///   evaluated if the condnition evaluates to false; this is
  ///   defined in terms of the opaque value.
  Expr *getFalseExpr() const {
    return cast<Expr>(SubExprs[RHS]);
  }

  SourceLocation getBeginLoc() const LLVM_READONLY {
    return getCommon()->getBeginLoc();
  }
  SourceLocation getEndLoc() const LLVM_READONLY {
    return getFalseExpr()->getEndLoc();
  }

  static bool classof(const Stmt *T) {
    return T->getStmtClass() == BinaryConditionalOperatorClass;
  }

  // Iterators
  child_range children() {
    return child_range(SubExprs, SubExprs + NUM_SUBEXPRS);
  }
  const_child_range children() const {
    return const_child_range(SubExprs, SubExprs + NUM_SUBEXPRS);
  }
};

inline Expr *AbstractConditionalOperator::getCond() const {
  if (const ConditionalOperator *co = dyn_cast<ConditionalOperator>(this))
    return co->getCond();
  return cast<BinaryConditionalOperator>(this)->getCond();
}

inline Expr *AbstractConditionalOperator::getTrueExpr() const {
  if (const ConditionalOperator *co = dyn_cast<ConditionalOperator>(this))
    return co->getTrueExpr();
  return cast<BinaryConditionalOperator>(this)->getTrueExpr();
}

inline Expr *AbstractConditionalOperator::getFalseExpr() const {
  if (const ConditionalOperator *co = dyn_cast<ConditionalOperator>(this))
    return co->getFalseExpr();
  return cast<BinaryConditionalOperator>(this)->getFalseExpr();
}

/// AddrLabelExpr - The GNU address of label extension, representing &&label.
class AddrLabelExpr : public Expr {
  SourceLocation AmpAmpLoc, LabelLoc;
  LabelDecl *Label;
public:
  AddrLabelExpr(SourceLocation AALoc, SourceLocation LLoc, LabelDecl *L,
                QualType t)
    : Expr(AddrLabelExprClass, t, VK_RValue, OK_Ordinary, false, false, false,
           false),
      AmpAmpLoc(AALoc), LabelLoc(LLoc), Label(L) {}

  /// Build an empty address of a label expression.
  explicit AddrLabelExpr(EmptyShell Empty)
    : Expr(AddrLabelExprClass, Empty) { }

  SourceLocation getAmpAmpLoc() const { return AmpAmpLoc; }
  void setAmpAmpLoc(SourceLocation L) { AmpAmpLoc = L; }
  SourceLocation getLabelLoc() const { return LabelLoc; }
  void setLabelLoc(SourceLocation L) { LabelLoc = L; }

  SourceLocation getBeginLoc() const LLVM_READONLY { return AmpAmpLoc; }
  SourceLocation getEndLoc() const LLVM_READONLY { return LabelLoc; }

  LabelDecl *getLabel() const { return Label; }
  void setLabel(LabelDecl *L) { Label = L; }

  static bool classof(const Stmt *T) {
    return T->getStmtClass() == AddrLabelExprClass;
  }

  // Iterators
  child_range children() {
    return child_range(child_iterator(), child_iterator());
  }
  const_child_range children() const {
    return const_child_range(const_child_iterator(), const_child_iterator());
  }
};

/// StmtExpr - This is the GNU Statement Expression extension: ({int X=4; X;}).
/// The StmtExpr contains a single CompoundStmt node, which it evaluates and
/// takes the value of the last subexpression.
///
/// A StmtExpr is always an r-value; values "returned" out of a
/// StmtExpr will be copied.
class StmtExpr : public Expr {
  Stmt *SubStmt;
  SourceLocation LParenLoc, RParenLoc;
public:
  // FIXME: Does type-dependence need to be computed differently?
  // FIXME: Do we need to compute instantiation instantiation-dependence for
  // statements? (ugh!)
  StmtExpr(CompoundStmt *substmt, QualType T,
           SourceLocation lp, SourceLocation rp) :
    Expr(StmtExprClass, T, VK_RValue, OK_Ordinary,
         T->isDependentType(), false, false, false),
    SubStmt(substmt), LParenLoc(lp), RParenLoc(rp) { }

  /// Build an empty statement expression.
  explicit StmtExpr(EmptyShell Empty) : Expr(StmtExprClass, Empty) { }

  CompoundStmt *getSubStmt() { return cast<CompoundStmt>(SubStmt); }
  const CompoundStmt *getSubStmt() const { return cast<CompoundStmt>(SubStmt); }
  void setSubStmt(CompoundStmt *S) { SubStmt = S; }

  SourceLocation getBeginLoc() const LLVM_READONLY { return LParenLoc; }
  SourceLocation getEndLoc() const LLVM_READONLY { return RParenLoc; }

  SourceLocation getLParenLoc() const { return LParenLoc; }
  void setLParenLoc(SourceLocation L) { LParenLoc = L; }
  SourceLocation getRParenLoc() const { return RParenLoc; }
  void setRParenLoc(SourceLocation L) { RParenLoc = L; }

  static bool classof(const Stmt *T) {
    return T->getStmtClass() == StmtExprClass;
  }

  // Iterators
  child_range children() { return child_range(&SubStmt, &SubStmt+1); }
  const_child_range children() const {
    return const_child_range(&SubStmt, &SubStmt + 1);
  }
};

/// ShuffleVectorExpr - clang-specific builtin-in function
/// __builtin_shufflevector.
/// This AST node represents a operator that does a constant
/// shuffle, similar to LLVM's shufflevector instruction. It takes
/// two vectors and a variable number of constant indices,
/// and returns the appropriately shuffled vector.
class ShuffleVectorExpr : public Expr {
  SourceLocation BuiltinLoc, RParenLoc;

  // SubExprs - the list of values passed to the __builtin_shufflevector
  // function. The first two are vectors, and the rest are constant
  // indices.  The number of values in this list is always
  // 2+the number of indices in the vector type.
  Stmt **SubExprs;
  unsigned NumExprs;

public:
  ShuffleVectorExpr(const ASTContext &C, ArrayRef<Expr*> args, QualType Type,
                    SourceLocation BLoc, SourceLocation RP);

  /// Build an empty vector-shuffle expression.
  explicit ShuffleVectorExpr(EmptyShell Empty)
    : Expr(ShuffleVectorExprClass, Empty), SubExprs(nullptr) { }

  SourceLocation getBuiltinLoc() const { return BuiltinLoc; }
  void setBuiltinLoc(SourceLocation L) { BuiltinLoc = L; }

  SourceLocation getRParenLoc() const { return RParenLoc; }
  void setRParenLoc(SourceLocation L) { RParenLoc = L; }

  SourceLocation getBeginLoc() const LLVM_READONLY { return BuiltinLoc; }
  SourceLocation getEndLoc() const LLVM_READONLY { return RParenLoc; }

  static bool classof(const Stmt *T) {
    return T->getStmtClass() == ShuffleVectorExprClass;
  }

  /// getNumSubExprs - Return the size of the SubExprs array.  This includes the
  /// constant expression, the actual arguments passed in, and the function
  /// pointers.
  unsigned getNumSubExprs() const { return NumExprs; }

  /// Retrieve the array of expressions.
  Expr **getSubExprs() { return reinterpret_cast<Expr **>(SubExprs); }

  /// getExpr - Return the Expr at the specified index.
  Expr *getExpr(unsigned Index) {
    assert((Index < NumExprs) && "Arg access out of range!");
    return cast<Expr>(SubExprs[Index]);
  }
  const Expr *getExpr(unsigned Index) const {
    assert((Index < NumExprs) && "Arg access out of range!");
    return cast<Expr>(SubExprs[Index]);
  }

  void setExprs(const ASTContext &C, ArrayRef<Expr *> Exprs);

  llvm::APSInt getShuffleMaskIdx(const ASTContext &Ctx, unsigned N) const {
    assert((N < NumExprs - 2) && "Shuffle idx out of range!");
    return getExpr(N+2)->EvaluateKnownConstInt(Ctx);
  }

  // Iterators
  child_range children() {
    return child_range(&SubExprs[0], &SubExprs[0]+NumExprs);
  }
  const_child_range children() const {
    return const_child_range(&SubExprs[0], &SubExprs[0] + NumExprs);
  }
};

/// ConvertVectorExpr - Clang builtin function __builtin_convertvector
/// This AST node provides support for converting a vector type to another
/// vector type of the same arity.
class ConvertVectorExpr : public Expr {
private:
  Stmt *SrcExpr;
  TypeSourceInfo *TInfo;
  SourceLocation BuiltinLoc, RParenLoc;

  friend class ASTReader;
  friend class ASTStmtReader;
  explicit ConvertVectorExpr(EmptyShell Empty) : Expr(ConvertVectorExprClass, Empty) {}

public:
  ConvertVectorExpr(Expr* SrcExpr, TypeSourceInfo *TI, QualType DstType,
             ExprValueKind VK, ExprObjectKind OK,
             SourceLocation BuiltinLoc, SourceLocation RParenLoc)
    : Expr(ConvertVectorExprClass, DstType, VK, OK,
           DstType->isDependentType(),
           DstType->isDependentType() || SrcExpr->isValueDependent(),
           (DstType->isInstantiationDependentType() ||
            SrcExpr->isInstantiationDependent()),
           (DstType->containsUnexpandedParameterPack() ||
            SrcExpr->containsUnexpandedParameterPack())),
  SrcExpr(SrcExpr), TInfo(TI), BuiltinLoc(BuiltinLoc), RParenLoc(RParenLoc) {}

  /// getSrcExpr - Return the Expr to be converted.
  Expr *getSrcExpr() const { return cast<Expr>(SrcExpr); }

  /// getTypeSourceInfo - Return the destination type.
  TypeSourceInfo *getTypeSourceInfo() const {
    return TInfo;
  }
  void setTypeSourceInfo(TypeSourceInfo *ti) {
    TInfo = ti;
  }

  /// getBuiltinLoc - Return the location of the __builtin_convertvector token.
  SourceLocation getBuiltinLoc() const { return BuiltinLoc; }

  /// getRParenLoc - Return the location of final right parenthesis.
  SourceLocation getRParenLoc() const { return RParenLoc; }

  SourceLocation getBeginLoc() const LLVM_READONLY { return BuiltinLoc; }
  SourceLocation getEndLoc() const LLVM_READONLY { return RParenLoc; }

  static bool classof(const Stmt *T) {
    return T->getStmtClass() == ConvertVectorExprClass;
  }

  // Iterators
  child_range children() { return child_range(&SrcExpr, &SrcExpr+1); }
  const_child_range children() const {
    return const_child_range(&SrcExpr, &SrcExpr + 1);
  }
};

/// ChooseExpr - GNU builtin-in function __builtin_choose_expr.
/// This AST node is similar to the conditional operator (?:) in C, with
/// the following exceptions:
/// - the test expression must be a integer constant expression.
/// - the expression returned acts like the chosen subexpression in every
///   visible way: the type is the same as that of the chosen subexpression,
///   and all predicates (whether it's an l-value, whether it's an integer
///   constant expression, etc.) return the same result as for the chosen
///   sub-expression.
class ChooseExpr : public Expr {
  enum { COND, LHS, RHS, END_EXPR };
  Stmt* SubExprs[END_EXPR]; // Left/Middle/Right hand sides.
  SourceLocation BuiltinLoc, RParenLoc;
  bool CondIsTrue;
public:
  ChooseExpr(SourceLocation BLoc, Expr *cond, Expr *lhs, Expr *rhs,
             QualType t, ExprValueKind VK, ExprObjectKind OK,
             SourceLocation RP, bool condIsTrue,
             bool TypeDependent, bool ValueDependent)
    : Expr(ChooseExprClass, t, VK, OK, TypeDependent, ValueDependent,
           (cond->isInstantiationDependent() ||
            lhs->isInstantiationDependent() ||
            rhs->isInstantiationDependent()),
           (cond->containsUnexpandedParameterPack() ||
            lhs->containsUnexpandedParameterPack() ||
            rhs->containsUnexpandedParameterPack())),
      BuiltinLoc(BLoc), RParenLoc(RP), CondIsTrue(condIsTrue) {
      SubExprs[COND] = cond;
      SubExprs[LHS] = lhs;
      SubExprs[RHS] = rhs;
    }

  /// Build an empty __builtin_choose_expr.
  explicit ChooseExpr(EmptyShell Empty) : Expr(ChooseExprClass, Empty) { }

  /// isConditionTrue - Return whether the condition is true (i.e. not
  /// equal to zero).
  bool isConditionTrue() const {
    assert(!isConditionDependent() &&
           "Dependent condition isn't true or false");
    return CondIsTrue;
  }
  void setIsConditionTrue(bool isTrue) { CondIsTrue = isTrue; }

  bool isConditionDependent() const {
    return getCond()->isTypeDependent() || getCond()->isValueDependent();
  }

  /// getChosenSubExpr - Return the subexpression chosen according to the
  /// condition.
  Expr *getChosenSubExpr() const {
    return isConditionTrue() ? getLHS() : getRHS();
  }

  Expr *getCond() const { return cast<Expr>(SubExprs[COND]); }
  void setCond(Expr *E) { SubExprs[COND] = E; }
  Expr *getLHS() const { return cast<Expr>(SubExprs[LHS]); }
  void setLHS(Expr *E) { SubExprs[LHS] = E; }
  Expr *getRHS() const { return cast<Expr>(SubExprs[RHS]); }
  void setRHS(Expr *E) { SubExprs[RHS] = E; }

  SourceLocation getBuiltinLoc() const { return BuiltinLoc; }
  void setBuiltinLoc(SourceLocation L) { BuiltinLoc = L; }

  SourceLocation getRParenLoc() const { return RParenLoc; }
  void setRParenLoc(SourceLocation L) { RParenLoc = L; }

  SourceLocation getBeginLoc() const LLVM_READONLY { return BuiltinLoc; }
  SourceLocation getEndLoc() const LLVM_READONLY { return RParenLoc; }

  static bool classof(const Stmt *T) {
    return T->getStmtClass() == ChooseExprClass;
  }

  // Iterators
  child_range children() {
    return child_range(&SubExprs[0], &SubExprs[0]+END_EXPR);
  }
  const_child_range children() const {
    return const_child_range(&SubExprs[0], &SubExprs[0] + END_EXPR);
  }
};

/// GNUNullExpr - Implements the GNU __null extension, which is a name
/// for a null pointer constant that has integral type (e.g., int or
/// long) and is the same size and alignment as a pointer. The __null
/// extension is typically only used by system headers, which define
/// NULL as __null in C++ rather than using 0 (which is an integer
/// that may not match the size of a pointer).
class GNUNullExpr : public Expr {
  /// TokenLoc - The location of the __null keyword.
  SourceLocation TokenLoc;

public:
  GNUNullExpr(QualType Ty, SourceLocation Loc)
    : Expr(GNUNullExprClass, Ty, VK_RValue, OK_Ordinary, false, false, false,
           false),
      TokenLoc(Loc) { }

  /// Build an empty GNU __null expression.
  explicit GNUNullExpr(EmptyShell Empty) : Expr(GNUNullExprClass, Empty) { }

  /// getTokenLocation - The location of the __null token.
  SourceLocation getTokenLocation() const { return TokenLoc; }
  void setTokenLocation(SourceLocation L) { TokenLoc = L; }

  SourceLocation getBeginLoc() const LLVM_READONLY { return TokenLoc; }
  SourceLocation getEndLoc() const LLVM_READONLY { return TokenLoc; }

  static bool classof(const Stmt *T) {
    return T->getStmtClass() == GNUNullExprClass;
  }

  // Iterators
  child_range children() {
    return child_range(child_iterator(), child_iterator());
  }
  const_child_range children() const {
    return const_child_range(const_child_iterator(), const_child_iterator());
  }
};

/// Represents a call to the builtin function \c __builtin_va_arg.
class VAArgExpr : public Expr {
  Stmt *Val;
  llvm::PointerIntPair<TypeSourceInfo *, 1, bool> TInfo;
  SourceLocation BuiltinLoc, RParenLoc;
public:
  VAArgExpr(SourceLocation BLoc, Expr *e, TypeSourceInfo *TInfo,
            SourceLocation RPLoc, QualType t, bool IsMS)
      : Expr(VAArgExprClass, t, VK_RValue, OK_Ordinary, t->isDependentType(),
             false, (TInfo->getType()->isInstantiationDependentType() ||
                     e->isInstantiationDependent()),
             (TInfo->getType()->containsUnexpandedParameterPack() ||
              e->containsUnexpandedParameterPack())),
        Val(e), TInfo(TInfo, IsMS), BuiltinLoc(BLoc), RParenLoc(RPLoc) {}

  /// Create an empty __builtin_va_arg expression.
  explicit VAArgExpr(EmptyShell Empty)
      : Expr(VAArgExprClass, Empty), Val(nullptr), TInfo(nullptr, false) {}

  const Expr *getSubExpr() const { return cast<Expr>(Val); }
  Expr *getSubExpr() { return cast<Expr>(Val); }
  void setSubExpr(Expr *E) { Val = E; }

  /// Returns whether this is really a Win64 ABI va_arg expression.
  bool isMicrosoftABI() const { return TInfo.getInt(); }
  void setIsMicrosoftABI(bool IsMS) { TInfo.setInt(IsMS); }

  TypeSourceInfo *getWrittenTypeInfo() const { return TInfo.getPointer(); }
  void setWrittenTypeInfo(TypeSourceInfo *TI) { TInfo.setPointer(TI); }

  SourceLocation getBuiltinLoc() const { return BuiltinLoc; }
  void setBuiltinLoc(SourceLocation L) { BuiltinLoc = L; }

  SourceLocation getRParenLoc() const { return RParenLoc; }
  void setRParenLoc(SourceLocation L) { RParenLoc = L; }

  SourceLocation getBeginLoc() const LLVM_READONLY { return BuiltinLoc; }
  SourceLocation getEndLoc() const LLVM_READONLY { return RParenLoc; }

  static bool classof(const Stmt *T) {
    return T->getStmtClass() == VAArgExprClass;
  }

  // Iterators
  child_range children() { return child_range(&Val, &Val+1); }
  const_child_range children() const {
    return const_child_range(&Val, &Val + 1);
  }
};

/// Describes an C or C++ initializer list.
///
/// InitListExpr describes an initializer list, which can be used to
/// initialize objects of different types, including
/// struct/class/union types, arrays, and vectors. For example:
///
/// @code
/// struct foo x = { 1, { 2, 3 } };
/// @endcode
///
/// Prior to semantic analysis, an initializer list will represent the
/// initializer list as written by the user, but will have the
/// placeholder type "void". This initializer list is called the
/// syntactic form of the initializer, and may contain C99 designated
/// initializers (represented as DesignatedInitExprs), initializations
/// of subobject members without explicit braces, and so on. Clients
/// interested in the original syntax of the initializer list should
/// use the syntactic form of the initializer list.
///
/// After semantic analysis, the initializer list will represent the
/// semantic form of the initializer, where the initializations of all
/// subobjects are made explicit with nested InitListExpr nodes and
/// C99 designators have been eliminated by placing the designated
/// initializations into the subobject they initialize. Additionally,
/// any "holes" in the initialization, where no initializer has been
/// specified for a particular subobject, will be replaced with
/// implicitly-generated ImplicitValueInitExpr expressions that
/// value-initialize the subobjects. Note, however, that the
/// initializer lists may still have fewer initializers than there are
/// elements to initialize within the object.
///
/// After semantic analysis has completed, given an initializer list,
/// method isSemanticForm() returns true if and only if this is the
/// semantic form of the initializer list (note: the same AST node
/// may at the same time be the syntactic form).
/// Given the semantic form of the initializer list, one can retrieve
/// the syntactic form of that initializer list (when different)
/// using method getSyntacticForm(); the method returns null if applied
/// to a initializer list which is already in syntactic form.
/// Similarly, given the syntactic form (i.e., an initializer list such
/// that isSemanticForm() returns false), one can retrieve the semantic
/// form using method getSemanticForm().
/// Since many initializer lists have the same syntactic and semantic forms,
/// getSyntacticForm() may return NULL, indicating that the current
/// semantic initializer list also serves as its syntactic form.
class InitListExpr : public Expr {
  // FIXME: Eliminate this vector in favor of ASTContext allocation
  typedef ASTVector<Stmt *> InitExprsTy;
  InitExprsTy InitExprs;
  SourceLocation LBraceLoc, RBraceLoc;

  /// The alternative form of the initializer list (if it exists).
  /// The int part of the pair stores whether this initializer list is
  /// in semantic form. If not null, the pointer points to:
  ///   - the syntactic form, if this is in semantic form;
  ///   - the semantic form, if this is in syntactic form.
  llvm::PointerIntPair<InitListExpr *, 1, bool> AltForm;

  /// Either:
  ///  If this initializer list initializes an array with more elements than
  ///  there are initializers in the list, specifies an expression to be used
  ///  for value initialization of the rest of the elements.
  /// Or
  ///  If this initializer list initializes a union, specifies which
  ///  field within the union will be initialized.
  llvm::PointerUnion<Expr *, FieldDecl *> ArrayFillerOrUnionFieldInit;

public:
  InitListExpr(const ASTContext &C, SourceLocation lbraceloc,
               ArrayRef<Expr*> initExprs, SourceLocation rbraceloc);

  /// Build an empty initializer list.
  explicit InitListExpr(EmptyShell Empty)
    : Expr(InitListExprClass, Empty), AltForm(nullptr, true) { }

  unsigned getNumInits() const { return InitExprs.size(); }

  /// Retrieve the set of initializers.
  Expr **getInits() { return reinterpret_cast<Expr **>(InitExprs.data()); }

  /// Retrieve the set of initializers.
  Expr * const *getInits() const {
    return reinterpret_cast<Expr * const *>(InitExprs.data());
  }

  ArrayRef<Expr *> inits() {
    return llvm::makeArrayRef(getInits(), getNumInits());
  }

  ArrayRef<Expr *> inits() const {
    return llvm::makeArrayRef(getInits(), getNumInits());
  }

  const Expr *getInit(unsigned Init) const {
    assert(Init < getNumInits() && "Initializer access out of range!");
    return cast_or_null<Expr>(InitExprs[Init]);
  }

  Expr *getInit(unsigned Init) {
    assert(Init < getNumInits() && "Initializer access out of range!");
    return cast_or_null<Expr>(InitExprs[Init]);
  }

  void setInit(unsigned Init, Expr *expr) {
    assert(Init < getNumInits() && "Initializer access out of range!");
    InitExprs[Init] = expr;

    if (expr) {
      ExprBits.TypeDependent |= expr->isTypeDependent();
      ExprBits.ValueDependent |= expr->isValueDependent();
      ExprBits.InstantiationDependent |= expr->isInstantiationDependent();
      ExprBits.ContainsUnexpandedParameterPack |=
          expr->containsUnexpandedParameterPack();
    }
  }

  /// Reserve space for some number of initializers.
  void reserveInits(const ASTContext &C, unsigned NumInits);

  /// Specify the number of initializers
  ///
  /// If there are more than @p NumInits initializers, the remaining
  /// initializers will be destroyed. If there are fewer than @p
  /// NumInits initializers, NULL expressions will be added for the
  /// unknown initializers.
  void resizeInits(const ASTContext &Context, unsigned NumInits);

  /// Updates the initializer at index @p Init with the new
  /// expression @p expr, and returns the old expression at that
  /// location.
  ///
  /// When @p Init is out of range for this initializer list, the
  /// initializer list will be extended with NULL expressions to
  /// accommodate the new entry.
  Expr *updateInit(const ASTContext &C, unsigned Init, Expr *expr);

  /// If this initializer list initializes an array with more elements
  /// than there are initializers in the list, specifies an expression to be
  /// used for value initialization of the rest of the elements.
  Expr *getArrayFiller() {
    return ArrayFillerOrUnionFieldInit.dyn_cast<Expr *>();
  }
  const Expr *getArrayFiller() const {
    return const_cast<InitListExpr *>(this)->getArrayFiller();
  }
  void setArrayFiller(Expr *filler);

  /// Return true if this is an array initializer and its array "filler"
  /// has been set.
  bool hasArrayFiller() const { return getArrayFiller(); }

  /// If this initializes a union, specifies which field in the
  /// union to initialize.
  ///
  /// Typically, this field is the first named field within the
  /// union. However, a designated initializer can specify the
  /// initialization of a different field within the union.
  FieldDecl *getInitializedFieldInUnion() {
    return ArrayFillerOrUnionFieldInit.dyn_cast<FieldDecl *>();
  }
  const FieldDecl *getInitializedFieldInUnion() const {
    return const_cast<InitListExpr *>(this)->getInitializedFieldInUnion();
  }
  void setInitializedFieldInUnion(FieldDecl *FD) {
    assert((FD == nullptr
            || getInitializedFieldInUnion() == nullptr
            || getInitializedFieldInUnion() == FD)
           && "Only one field of a union may be initialized at a time!");
    ArrayFillerOrUnionFieldInit = FD;
  }

  // Explicit InitListExpr's originate from source code (and have valid source
  // locations). Implicit InitListExpr's are created by the semantic analyzer.
  bool isExplicit() const {
    return LBraceLoc.isValid() && RBraceLoc.isValid();
  }

  // Is this an initializer for an array of characters, initialized by a string
  // literal or an @encode?
  bool isStringLiteralInit() const;

  /// Is this a transparent initializer list (that is, an InitListExpr that is
  /// purely syntactic, and whose semantics are that of the sole contained
  /// initializer)?
  bool isTransparent() const;

  /// Is this the zero initializer {0} in a language which considers it
  /// idiomatic?
  bool isIdiomaticZeroInitializer(const LangOptions &LangOpts) const;

  /// Does the given InitListExpr contain an explicit null terminator?
  /// DeclArraySize - Size of the array that is initialized
  bool isNullTerminated(ASTContext &C, unsigned DeclArraySize) const;

  SourceLocation getLBraceLoc() const { return LBraceLoc; }
  void setLBraceLoc(SourceLocation Loc) { LBraceLoc = Loc; }
  SourceLocation getRBraceLoc() const { return RBraceLoc; }
  void setRBraceLoc(SourceLocation Loc) { RBraceLoc = Loc; }

  bool isSemanticForm() const { return AltForm.getInt(); }
  InitListExpr *getSemanticForm() const {
    return isSemanticForm() ? nullptr : AltForm.getPointer();
  }
  bool isSyntacticForm() const {
    return !AltForm.getInt() || !AltForm.getPointer();
  }
  InitListExpr *getSyntacticForm() const {
    return isSemanticForm() ? AltForm.getPointer() : nullptr;
  }

  void setSyntacticForm(InitListExpr *Init) {
    AltForm.setPointer(Init);
    AltForm.setInt(true);
    Init->AltForm.setPointer(this);
    Init->AltForm.setInt(false);
  }

  bool hadArrayRangeDesignator() const {
    return InitListExprBits.HadArrayRangeDesignator != 0;
  }
  void sawArrayRangeDesignator(bool ARD = true) {
    InitListExprBits.HadArrayRangeDesignator = ARD;
  }

  SourceLocation getBeginLoc() const LLVM_READONLY;
  SourceLocation getEndLoc() const LLVM_READONLY;

  static bool classof(const Stmt *T) {
    return T->getStmtClass() == InitListExprClass;
  }

  // Iterators
  child_range children() {
    const_child_range CCR = const_cast<const InitListExpr *>(this)->children();
    return child_range(cast_away_const(CCR.begin()),
                       cast_away_const(CCR.end()));
  }

  const_child_range children() const {
    // FIXME: This does not include the array filler expression.
    if (InitExprs.empty())
      return const_child_range(const_child_iterator(), const_child_iterator());
    return const_child_range(&InitExprs[0], &InitExprs[0] + InitExprs.size());
  }

  typedef InitExprsTy::iterator iterator;
  typedef InitExprsTy::const_iterator const_iterator;
  typedef InitExprsTy::reverse_iterator reverse_iterator;
  typedef InitExprsTy::const_reverse_iterator const_reverse_iterator;

  iterator begin() { return InitExprs.begin(); }
  const_iterator begin() const { return InitExprs.begin(); }
  iterator end() { return InitExprs.end(); }
  const_iterator end() const { return InitExprs.end(); }
  reverse_iterator rbegin() { return InitExprs.rbegin(); }
  const_reverse_iterator rbegin() const { return InitExprs.rbegin(); }
  reverse_iterator rend() { return InitExprs.rend(); }
  const_reverse_iterator rend() const { return InitExprs.rend(); }

  friend class ASTStmtReader;
  friend class ASTStmtWriter;
};

/// Represents a C99 designated initializer expression.
///
/// A designated initializer expression (C99 6.7.8) contains one or
/// more designators (which can be field designators, array
/// designators, or GNU array-range designators) followed by an
/// expression that initializes the field or element(s) that the
/// designators refer to. For example, given:
///
/// @code
/// struct point {
///   double x;
///   double y;
/// };
/// struct point ptarray[10] = { [2].y = 1.0, [2].x = 2.0, [0].x = 1.0 };
/// @endcode
///
/// The InitListExpr contains three DesignatedInitExprs, the first of
/// which covers @c [2].y=1.0. This DesignatedInitExpr will have two
/// designators, one array designator for @c [2] followed by one field
/// designator for @c .y. The initialization expression will be 1.0.
class DesignatedInitExpr final
    : public Expr,
      private llvm::TrailingObjects<DesignatedInitExpr, Stmt *> {
public:
  /// Forward declaration of the Designator class.
  class Designator;

private:
  /// The location of the '=' or ':' prior to the actual initializer
  /// expression.
  SourceLocation EqualOrColonLoc;

  /// Whether this designated initializer used the GNU deprecated
  /// syntax rather than the C99 '=' syntax.
  unsigned GNUSyntax : 1;

  /// The number of designators in this initializer expression.
  unsigned NumDesignators : 15;

  /// The number of subexpressions of this initializer expression,
  /// which contains both the initializer and any additional
  /// expressions used by array and array-range designators.
  unsigned NumSubExprs : 16;

  /// The designators in this designated initialization
  /// expression.
  Designator *Designators;

  DesignatedInitExpr(const ASTContext &C, QualType Ty,
                     llvm::ArrayRef<Designator> Designators,
                     SourceLocation EqualOrColonLoc, bool GNUSyntax,
                     ArrayRef<Expr *> IndexExprs, Expr *Init);

  explicit DesignatedInitExpr(unsigned NumSubExprs)
    : Expr(DesignatedInitExprClass, EmptyShell()),
      NumDesignators(0), NumSubExprs(NumSubExprs), Designators(nullptr) { }

public:
  /// A field designator, e.g., ".x".
  struct FieldDesignator {
    /// Refers to the field that is being initialized. The low bit
    /// of this field determines whether this is actually a pointer
    /// to an IdentifierInfo (if 1) or a FieldDecl (if 0). When
    /// initially constructed, a field designator will store an
    /// IdentifierInfo*. After semantic analysis has resolved that
    /// name, the field designator will instead store a FieldDecl*.
    uintptr_t NameOrField;

    /// The location of the '.' in the designated initializer.
    unsigned DotLoc;

    /// The location of the field name in the designated initializer.
    unsigned FieldLoc;
  };

  /// An array or GNU array-range designator, e.g., "[9]" or "[10..15]".
  struct ArrayOrRangeDesignator {
    /// Location of the first index expression within the designated
    /// initializer expression's list of subexpressions.
    unsigned Index;
    /// The location of the '[' starting the array range designator.
    unsigned LBracketLoc;
    /// The location of the ellipsis separating the start and end
    /// indices. Only valid for GNU array-range designators.
    unsigned EllipsisLoc;
    /// The location of the ']' terminating the array range designator.
    unsigned RBracketLoc;
  };

  /// Represents a single C99 designator.
  ///
  /// @todo This class is infuriatingly similar to clang::Designator,
  /// but minor differences (storing indices vs. storing pointers)
  /// keep us from reusing it. Try harder, later, to rectify these
  /// differences.
  class Designator {
    /// The kind of designator this describes.
    enum {
      FieldDesignator,
      ArrayDesignator,
      ArrayRangeDesignator
    } Kind;

    union {
      /// A field designator, e.g., ".x".
      struct FieldDesignator Field;
      /// An array or GNU array-range designator, e.g., "[9]" or "[10..15]".
      struct ArrayOrRangeDesignator ArrayOrRange;
    };
    friend class DesignatedInitExpr;

  public:
    Designator() {}

    /// Initializes a field designator.
    Designator(const IdentifierInfo *FieldName, SourceLocation DotLoc,
               SourceLocation FieldLoc)
      : Kind(FieldDesignator) {
      Field.NameOrField = reinterpret_cast<uintptr_t>(FieldName) | 0x01;
      Field.DotLoc = DotLoc.getRawEncoding();
      Field.FieldLoc = FieldLoc.getRawEncoding();
    }

    /// Initializes an array designator.
    Designator(unsigned Index, SourceLocation LBracketLoc,
               SourceLocation RBracketLoc)
      : Kind(ArrayDesignator) {
      ArrayOrRange.Index = Index;
      ArrayOrRange.LBracketLoc = LBracketLoc.getRawEncoding();
      ArrayOrRange.EllipsisLoc = SourceLocation().getRawEncoding();
      ArrayOrRange.RBracketLoc = RBracketLoc.getRawEncoding();
    }

    /// Initializes a GNU array-range designator.
    Designator(unsigned Index, SourceLocation LBracketLoc,
               SourceLocation EllipsisLoc, SourceLocation RBracketLoc)
      : Kind(ArrayRangeDesignator) {
      ArrayOrRange.Index = Index;
      ArrayOrRange.LBracketLoc = LBracketLoc.getRawEncoding();
      ArrayOrRange.EllipsisLoc = EllipsisLoc.getRawEncoding();
      ArrayOrRange.RBracketLoc = RBracketLoc.getRawEncoding();
    }

    bool isFieldDesignator() const { return Kind == FieldDesignator; }
    bool isArrayDesignator() const { return Kind == ArrayDesignator; }
    bool isArrayRangeDesignator() const { return Kind == ArrayRangeDesignator; }

    IdentifierInfo *getFieldName() const;

    FieldDecl *getField() const {
      assert(Kind == FieldDesignator && "Only valid on a field designator");
      if (Field.NameOrField & 0x01)
        return nullptr;
      else
        return reinterpret_cast<FieldDecl *>(Field.NameOrField);
    }

    void setField(FieldDecl *FD) {
      assert(Kind == FieldDesignator && "Only valid on a field designator");
      Field.NameOrField = reinterpret_cast<uintptr_t>(FD);
    }

    SourceLocation getDotLoc() const {
      assert(Kind == FieldDesignator && "Only valid on a field designator");
      return SourceLocation::getFromRawEncoding(Field.DotLoc);
    }

    SourceLocation getFieldLoc() const {
      assert(Kind == FieldDesignator && "Only valid on a field designator");
      return SourceLocation::getFromRawEncoding(Field.FieldLoc);
    }

    SourceLocation getLBracketLoc() const {
      assert((Kind == ArrayDesignator || Kind == ArrayRangeDesignator) &&
             "Only valid on an array or array-range designator");
      return SourceLocation::getFromRawEncoding(ArrayOrRange.LBracketLoc);
    }

    SourceLocation getRBracketLoc() const {
      assert((Kind == ArrayDesignator || Kind == ArrayRangeDesignator) &&
             "Only valid on an array or array-range designator");
      return SourceLocation::getFromRawEncoding(ArrayOrRange.RBracketLoc);
    }

    SourceLocation getEllipsisLoc() const {
      assert(Kind == ArrayRangeDesignator &&
             "Only valid on an array-range designator");
      return SourceLocation::getFromRawEncoding(ArrayOrRange.EllipsisLoc);
    }

    unsigned getFirstExprIndex() const {
      assert((Kind == ArrayDesignator || Kind == ArrayRangeDesignator) &&
             "Only valid on an array or array-range designator");
      return ArrayOrRange.Index;
    }

    SourceLocation getBeginLoc() const LLVM_READONLY {
      if (Kind == FieldDesignator)
        return getDotLoc().isInvalid()? getFieldLoc() : getDotLoc();
      else
        return getLBracketLoc();
    }
    SourceLocation getEndLoc() const LLVM_READONLY {
      return Kind == FieldDesignator ? getFieldLoc() : getRBracketLoc();
    }
    SourceRange getSourceRange() const LLVM_READONLY {
      return SourceRange(getBeginLoc(), getEndLoc());
    }
  };

  static DesignatedInitExpr *Create(const ASTContext &C,
                                    llvm::ArrayRef<Designator> Designators,
                                    ArrayRef<Expr*> IndexExprs,
                                    SourceLocation EqualOrColonLoc,
                                    bool GNUSyntax, Expr *Init);

  static DesignatedInitExpr *CreateEmpty(const ASTContext &C,
                                         unsigned NumIndexExprs);

  /// Returns the number of designators in this initializer.
  unsigned size() const { return NumDesignators; }

  // Iterator access to the designators.
  llvm::MutableArrayRef<Designator> designators() {
    return {Designators, NumDesignators};
  }

  llvm::ArrayRef<Designator> designators() const {
    return {Designators, NumDesignators};
  }

  Designator *getDesignator(unsigned Idx) { return &designators()[Idx]; }
  const Designator *getDesignator(unsigned Idx) const {
    return &designators()[Idx];
  }

  void setDesignators(const ASTContext &C, const Designator *Desigs,
                      unsigned NumDesigs);

  Expr *getArrayIndex(const Designator &D) const;
  Expr *getArrayRangeStart(const Designator &D) const;
  Expr *getArrayRangeEnd(const Designator &D) const;

  /// Retrieve the location of the '=' that precedes the
  /// initializer value itself, if present.
  SourceLocation getEqualOrColonLoc() const { return EqualOrColonLoc; }
  void setEqualOrColonLoc(SourceLocation L) { EqualOrColonLoc = L; }

  /// Determines whether this designated initializer used the
  /// deprecated GNU syntax for designated initializers.
  bool usesGNUSyntax() const { return GNUSyntax; }
  void setGNUSyntax(bool GNU) { GNUSyntax = GNU; }

  /// Retrieve the initializer value.
  Expr *getInit() const {
    return cast<Expr>(*const_cast<DesignatedInitExpr*>(this)->child_begin());
  }

  void setInit(Expr *init) {
    *child_begin() = init;
  }

  /// Retrieve the total number of subexpressions in this
  /// designated initializer expression, including the actual
  /// initialized value and any expressions that occur within array
  /// and array-range designators.
  unsigned getNumSubExprs() const { return NumSubExprs; }

  Expr *getSubExpr(unsigned Idx) const {
    assert(Idx < NumSubExprs && "Subscript out of range");
    return cast<Expr>(getTrailingObjects<Stmt *>()[Idx]);
  }

  void setSubExpr(unsigned Idx, Expr *E) {
    assert(Idx < NumSubExprs && "Subscript out of range");
    getTrailingObjects<Stmt *>()[Idx] = E;
  }

  /// Replaces the designator at index @p Idx with the series
  /// of designators in [First, Last).
  void ExpandDesignator(const ASTContext &C, unsigned Idx,
                        const Designator *First, const Designator *Last);

  SourceRange getDesignatorsSourceRange() const;

  SourceLocation getBeginLoc() const LLVM_READONLY;
  SourceLocation getEndLoc() const LLVM_READONLY;

  static bool classof(const Stmt *T) {
    return T->getStmtClass() == DesignatedInitExprClass;
  }

  // Iterators
  child_range children() {
    Stmt **begin = getTrailingObjects<Stmt *>();
    return child_range(begin, begin + NumSubExprs);
  }
  const_child_range children() const {
    Stmt * const *begin = getTrailingObjects<Stmt *>();
    return const_child_range(begin, begin + NumSubExprs);
  }

  friend TrailingObjects;
};

/// Represents a place-holder for an object not to be initialized by
/// anything.
///
/// This only makes sense when it appears as part of an updater of a
/// DesignatedInitUpdateExpr (see below). The base expression of a DIUE
/// initializes a big object, and the NoInitExpr's mark the spots within the
/// big object not to be overwritten by the updater.
///
/// \see DesignatedInitUpdateExpr
class NoInitExpr : public Expr {
public:
  explicit NoInitExpr(QualType ty)
    : Expr(NoInitExprClass, ty, VK_RValue, OK_Ordinary,
           false, false, ty->isInstantiationDependentType(), false) { }

  explicit NoInitExpr(EmptyShell Empty)
    : Expr(NoInitExprClass, Empty) { }

  static bool classof(const Stmt *T) {
    return T->getStmtClass() == NoInitExprClass;
  }

  SourceLocation getBeginLoc() const LLVM_READONLY { return SourceLocation(); }
  SourceLocation getEndLoc() const LLVM_READONLY { return SourceLocation(); }

  // Iterators
  child_range children() {
    return child_range(child_iterator(), child_iterator());
  }
  const_child_range children() const {
    return const_child_range(const_child_iterator(), const_child_iterator());
  }
};

// In cases like:
//   struct Q { int a, b, c; };
//   Q *getQ();
//   void foo() {
//     struct A { Q q; } a = { *getQ(), .q.b = 3 };
//   }
//
// We will have an InitListExpr for a, with type A, and then a
// DesignatedInitUpdateExpr for "a.q" with type Q. The "base" for this DIUE
// is the call expression *getQ(); the "updater" for the DIUE is ".q.b = 3"
//
class DesignatedInitUpdateExpr : public Expr {
  // BaseAndUpdaterExprs[0] is the base expression;
  // BaseAndUpdaterExprs[1] is an InitListExpr overwriting part of the base.
  Stmt *BaseAndUpdaterExprs[2];

public:
  DesignatedInitUpdateExpr(const ASTContext &C, SourceLocation lBraceLoc,
                           Expr *baseExprs, SourceLocation rBraceLoc);

  explicit DesignatedInitUpdateExpr(EmptyShell Empty)
    : Expr(DesignatedInitUpdateExprClass, Empty) { }

  SourceLocation getBeginLoc() const LLVM_READONLY;
  SourceLocation getEndLoc() const LLVM_READONLY;

  static bool classof(const Stmt *T) {
    return T->getStmtClass() == DesignatedInitUpdateExprClass;
  }

  Expr *getBase() const { return cast<Expr>(BaseAndUpdaterExprs[0]); }
  void setBase(Expr *Base) { BaseAndUpdaterExprs[0] = Base; }

  InitListExpr *getUpdater() const {
    return cast<InitListExpr>(BaseAndUpdaterExprs[1]);
  }
  void setUpdater(Expr *Updater) { BaseAndUpdaterExprs[1] = Updater; }

  // Iterators
  // children = the base and the updater
  child_range children() {
    return child_range(&BaseAndUpdaterExprs[0], &BaseAndUpdaterExprs[0] + 2);
  }
  const_child_range children() const {
    return const_child_range(&BaseAndUpdaterExprs[0],
                             &BaseAndUpdaterExprs[0] + 2);
  }
};

/// Represents a loop initializing the elements of an array.
///
/// The need to initialize the elements of an array occurs in a number of
/// contexts:
///
///  * in the implicit copy/move constructor for a class with an array member
///  * when a lambda-expression captures an array by value
///  * when a decomposition declaration decomposes an array
///
/// There are two subexpressions: a common expression (the source array)
/// that is evaluated once up-front, and a per-element initializer that
/// runs once for each array element.
///
/// Within the per-element initializer, the common expression may be referenced
/// via an OpaqueValueExpr, and the current index may be obtained via an
/// ArrayInitIndexExpr.
class ArrayInitLoopExpr : public Expr {
  Stmt *SubExprs[2];

  explicit ArrayInitLoopExpr(EmptyShell Empty)
      : Expr(ArrayInitLoopExprClass, Empty), SubExprs{} {}

public:
  explicit ArrayInitLoopExpr(QualType T, Expr *CommonInit, Expr *ElementInit)
      : Expr(ArrayInitLoopExprClass, T, VK_RValue, OK_Ordinary, false,
             CommonInit->isValueDependent() || ElementInit->isValueDependent(),
             T->isInstantiationDependentType(),
             CommonInit->containsUnexpandedParameterPack() ||
                 ElementInit->containsUnexpandedParameterPack()),
        SubExprs{CommonInit, ElementInit} {}

  /// Get the common subexpression shared by all initializations (the source
  /// array).
  OpaqueValueExpr *getCommonExpr() const {
    return cast<OpaqueValueExpr>(SubExprs[0]);
  }

  /// Get the initializer to use for each array element.
  Expr *getSubExpr() const { return cast<Expr>(SubExprs[1]); }

  llvm::APInt getArraySize() const {
    return cast<ConstantArrayType>(getType()->castAsArrayTypeUnsafe())
        ->getSize();
  }

  static bool classof(const Stmt *S) {
    return S->getStmtClass() == ArrayInitLoopExprClass;
  }

  SourceLocation getBeginLoc() const LLVM_READONLY {
    return getCommonExpr()->getBeginLoc();
  }
  SourceLocation getEndLoc() const LLVM_READONLY {
    return getCommonExpr()->getEndLoc();
  }

  child_range children() {
    return child_range(SubExprs, SubExprs + 2);
  }
  const_child_range children() const {
    return const_child_range(SubExprs, SubExprs + 2);
  }

  friend class ASTReader;
  friend class ASTStmtReader;
  friend class ASTStmtWriter;
};

/// Represents the index of the current element of an array being
/// initialized by an ArrayInitLoopExpr. This can only appear within the
/// subexpression of an ArrayInitLoopExpr.
class ArrayInitIndexExpr : public Expr {
  explicit ArrayInitIndexExpr(EmptyShell Empty)
      : Expr(ArrayInitIndexExprClass, Empty) {}

public:
  explicit ArrayInitIndexExpr(QualType T)
      : Expr(ArrayInitIndexExprClass, T, VK_RValue, OK_Ordinary,
             false, false, false, false) {}

  static bool classof(const Stmt *S) {
    return S->getStmtClass() == ArrayInitIndexExprClass;
  }

  SourceLocation getBeginLoc() const LLVM_READONLY { return SourceLocation(); }
  SourceLocation getEndLoc() const LLVM_READONLY { return SourceLocation(); }

  child_range children() {
    return child_range(child_iterator(), child_iterator());
  }
  const_child_range children() const {
    return const_child_range(const_child_iterator(), const_child_iterator());
  }

  friend class ASTReader;
  friend class ASTStmtReader;
};

/// Represents an implicitly-generated value initialization of
/// an object of a given type.
///
/// Implicit value initializations occur within semantic initializer
/// list expressions (InitListExpr) as placeholders for subobject
/// initializations not explicitly specified by the user.
///
/// \see InitListExpr
class ImplicitValueInitExpr : public Expr {
public:
  explicit ImplicitValueInitExpr(QualType ty)
    : Expr(ImplicitValueInitExprClass, ty, VK_RValue, OK_Ordinary,
           false, false, ty->isInstantiationDependentType(), false) { }

  /// Construct an empty implicit value initialization.
  explicit ImplicitValueInitExpr(EmptyShell Empty)
    : Expr(ImplicitValueInitExprClass, Empty) { }

  static bool classof(const Stmt *T) {
    return T->getStmtClass() == ImplicitValueInitExprClass;
  }

  SourceLocation getBeginLoc() const LLVM_READONLY { return SourceLocation(); }
  SourceLocation getEndLoc() const LLVM_READONLY { return SourceLocation(); }

  // Iterators
  child_range children() {
    return child_range(child_iterator(), child_iterator());
  }
  const_child_range children() const {
    return const_child_range(const_child_iterator(), const_child_iterator());
  }
};

class ParenListExpr final
    : public Expr,
      private llvm::TrailingObjects<ParenListExpr, Stmt *> {
  friend class ASTStmtReader;
  friend TrailingObjects;

  /// The location of the left and right parentheses.
  SourceLocation LParenLoc, RParenLoc;

  /// Build a paren list.
  ParenListExpr(SourceLocation LParenLoc, ArrayRef<Expr *> Exprs,
                SourceLocation RParenLoc);

  /// Build an empty paren list.
  ParenListExpr(EmptyShell Empty, unsigned NumExprs);

public:
  /// Create a paren list.
  static ParenListExpr *Create(const ASTContext &Ctx, SourceLocation LParenLoc,
                               ArrayRef<Expr *> Exprs,
                               SourceLocation RParenLoc);

  /// Create an empty paren list.
  static ParenListExpr *CreateEmpty(const ASTContext &Ctx, unsigned NumExprs);

  /// Return the number of expressions in this paren list.
  unsigned getNumExprs() const { return ParenListExprBits.NumExprs; }

  Expr *getExpr(unsigned Init) {
    assert(Init < getNumExprs() && "Initializer access out of range!");
    return getExprs()[Init];
  }

  const Expr *getExpr(unsigned Init) const {
    return const_cast<ParenListExpr *>(this)->getExpr(Init);
  }

  Expr **getExprs() {
    return reinterpret_cast<Expr **>(getTrailingObjects<Stmt *>());
  }

  ArrayRef<Expr *> exprs() {
    return llvm::makeArrayRef(getExprs(), getNumExprs());
  }

  SourceLocation getLParenLoc() const { return LParenLoc; }
  SourceLocation getRParenLoc() const { return RParenLoc; }
  SourceLocation getBeginLoc() const { return getLParenLoc(); }
  SourceLocation getEndLoc() const { return getRParenLoc(); }

  static bool classof(const Stmt *T) {
    return T->getStmtClass() == ParenListExprClass;
  }

  // Iterators
  child_range children() {
    return child_range(getTrailingObjects<Stmt *>(),
                       getTrailingObjects<Stmt *>() + getNumExprs());
  }
  const_child_range children() const {
    return const_child_range(getTrailingObjects<Stmt *>(),
                             getTrailingObjects<Stmt *>() + getNumExprs());
  }
};

/// Represents a C11 generic selection.
///
/// A generic selection (C11 6.5.1.1) contains an unevaluated controlling
/// expression, followed by one or more generic associations.  Each generic
/// association specifies a type name and an expression, or "default" and an
/// expression (in which case it is known as a default generic association).
/// The type and value of the generic selection are identical to those of its
/// result expression, which is defined as the expression in the generic
/// association with a type name that is compatible with the type of the
/// controlling expression, or the expression in the default generic association
/// if no types are compatible.  For example:
///
/// @code
/// _Generic(X, double: 1, float: 2, default: 3)
/// @endcode
///
/// The above expression evaluates to 1 if 1.0 is substituted for X, 2 if 1.0f
/// or 3 if "hello".
///
/// As an extension, generic selections are allowed in C++, where the following
/// additional semantics apply:
///
/// Any generic selection whose controlling expression is type-dependent or
/// which names a dependent type in its association list is result-dependent,
/// which means that the choice of result expression is dependent.
/// Result-dependent generic associations are both type- and value-dependent.
class GenericSelectionExpr : public Expr {
  enum { CONTROLLING, END_EXPR };
  TypeSourceInfo **AssocTypes;
  Stmt **SubExprs;
  unsigned NumAssocs, ResultIndex;
  SourceLocation GenericLoc, DefaultLoc, RParenLoc;

public:
  GenericSelectionExpr(const ASTContext &Context,
                       SourceLocation GenericLoc, Expr *ControllingExpr,
                       ArrayRef<TypeSourceInfo*> AssocTypes,
                       ArrayRef<Expr*> AssocExprs,
                       SourceLocation DefaultLoc, SourceLocation RParenLoc,
                       bool ContainsUnexpandedParameterPack,
                       unsigned ResultIndex);

  /// This constructor is used in the result-dependent case.
  GenericSelectionExpr(const ASTContext &Context,
                       SourceLocation GenericLoc, Expr *ControllingExpr,
                       ArrayRef<TypeSourceInfo*> AssocTypes,
                       ArrayRef<Expr*> AssocExprs,
                       SourceLocation DefaultLoc, SourceLocation RParenLoc,
                       bool ContainsUnexpandedParameterPack);

  explicit GenericSelectionExpr(EmptyShell Empty)
    : Expr(GenericSelectionExprClass, Empty) { }

  unsigned getNumAssocs() const { return NumAssocs; }

  SourceLocation getGenericLoc() const { return GenericLoc; }
  SourceLocation getDefaultLoc() const { return DefaultLoc; }
  SourceLocation getRParenLoc() const { return RParenLoc; }

  const Expr *getAssocExpr(unsigned i) const {
    return cast<Expr>(SubExprs[END_EXPR+i]);
  }
  Expr *getAssocExpr(unsigned i) { return cast<Expr>(SubExprs[END_EXPR+i]); }
  ArrayRef<Expr *> getAssocExprs() const {
    return NumAssocs
               ? llvm::makeArrayRef(
                     &reinterpret_cast<Expr **>(SubExprs)[END_EXPR], NumAssocs)
               : None;
  }
  const TypeSourceInfo *getAssocTypeSourceInfo(unsigned i) const {
    return AssocTypes[i];
  }
  TypeSourceInfo *getAssocTypeSourceInfo(unsigned i) { return AssocTypes[i]; }
  ArrayRef<TypeSourceInfo *> getAssocTypeSourceInfos() const {
    return NumAssocs ? llvm::makeArrayRef(&AssocTypes[0], NumAssocs) : None;
  }

  QualType getAssocType(unsigned i) const {
    if (const TypeSourceInfo *TS = getAssocTypeSourceInfo(i))
      return TS->getType();
    else
      return QualType();
  }

  const Expr *getControllingExpr() const {
    return cast<Expr>(SubExprs[CONTROLLING]);
  }
  Expr *getControllingExpr() { return cast<Expr>(SubExprs[CONTROLLING]); }

  /// Whether this generic selection is result-dependent.
  bool isResultDependent() const { return ResultIndex == -1U; }

  /// The zero-based index of the result expression's generic association in
  /// the generic selection's association list.  Defined only if the
  /// generic selection is not result-dependent.
  unsigned getResultIndex() const {
    assert(!isResultDependent() && "Generic selection is result-dependent");
    return ResultIndex;
  }

  /// The generic selection's result expression.  Defined only if the
  /// generic selection is not result-dependent.
  const Expr *getResultExpr() const { return getAssocExpr(getResultIndex()); }
  Expr *getResultExpr() { return getAssocExpr(getResultIndex()); }

  SourceLocation getBeginLoc() const LLVM_READONLY { return GenericLoc; }
  SourceLocation getEndLoc() const LLVM_READONLY { return RParenLoc; }

  static bool classof(const Stmt *T) {
    return T->getStmtClass() == GenericSelectionExprClass;
  }

  child_range children() {
    return child_range(SubExprs, SubExprs+END_EXPR+NumAssocs);
  }
  const_child_range children() const {
    return const_child_range(SubExprs, SubExprs + END_EXPR + NumAssocs);
  }
  friend class ASTStmtReader;
};


/// \brief Represents a Checked C nullary bounds expression.
class NullaryBoundsExpr : public BoundsExpr {
public:
  NullaryBoundsExpr(Kind Kind, SourceLocation StartLoc, SourceLocation RParenLoc)
    : BoundsExpr(NullaryBoundsExprClass, Kind, StartLoc, RParenLoc)  {
    assert(Kind == Invalid || Kind == Unknown || Kind == Any);
  }

  explicit NullaryBoundsExpr(EmptyShell Empty)
    : BoundsExpr(NullaryBoundsExprClass, Empty) {}

  static bool classof(const Stmt *T) {
    return T->getStmtClass() == NullaryBoundsExprClass;
  }

  // Iterators
  child_range children() {
    return child_range(child_iterator(), child_iterator());
  }
};

/// \brief Represents a Checked C count bounds expression.
class CountBoundsExpr : public BoundsExpr {
private:
  Stmt *CountExpr;

public:
  CountBoundsExpr(Kind Kind, Expr *Count, SourceLocation StartLoc,
    SourceLocation RParenLoc)
    : BoundsExpr(CountBoundsExprClass, Kind, StartLoc, RParenLoc),
      CountExpr(Count) {
    assert(Kind == Invalid || Kind == ElementCount || Kind == ByteCount);
  }

  explicit CountBoundsExpr(EmptyShell Empty)
    : BoundsExpr(CountBoundsExprClass, Empty) {}

  Expr *getCountExpr() const { return cast<Expr>(CountExpr); }
  void setCountExpr(Expr *E) { CountExpr = E; }

  static bool classof(const Stmt *T) {
    return T->getStmtClass() == CountBoundsExprClass;
  }
  // Iterators
  child_range children() {
    return child_range(&CountExpr, &CountExpr + 1);
  }
};

class RelativeBoundsClause {
public:
  enum Kind {
    Invalid = 0,
    Type = 1,
    Const = 2,
    MaxRelativeKind = Const
  };

  RelativeBoundsClause(Kind ClauseKind, SourceLocation StartLoc,
                       SourceLocation EndLoc)
      : StartLoc(StartLoc), EndLoc(EndLoc), ClauseKind(ClauseKind) {}

  SourceLocation getLocStart() const { return StartLoc; }

  SourceLocation getLocEnd() const { return EndLoc; }

  void setLocStart(SourceLocation Loc) { StartLoc = Loc; }

  void setLocEnd(SourceLocation Loc) { EndLoc = Loc; }

  Kind getClauseKind() const { return ClauseKind; }

  void setClauseKind(Kind Kind) { ClauseKind = Kind; }

  static bool classof(const RelativeBoundsClause *) { return true; }
  
  private:
  SourceLocation StartLoc;
  SourceLocation EndLoc;
  Kind ClauseKind;
};

class RelativeTypeBoundsClause : public RelativeBoundsClause {
private:
  QualType Ty;

public:
  RelativeTypeBoundsClause(QualType Ty, SourceLocation StartLoc,
                           SourceLocation RParenLoc)
      : RelativeBoundsClause(Type, StartLoc, RParenLoc), Ty(Ty) {}

  QualType getType() const { return Ty; }
  void setType(QualType T){ Ty = T; }

  static bool classof(const RelativeBoundsClause *T){
    return (T->getClauseKind() == RelativeBoundsClause::Kind::Type);
  }
};

class RelativeConstExprBoundsClause : public RelativeBoundsClause {
private:
  Stmt *ConstExpr;

public:
  RelativeConstExprBoundsClause(Expr *ConstExpr, SourceLocation StartLoc,
                                SourceLocation RParenLoc)
      : RelativeBoundsClause(Const, StartLoc, RParenLoc), ConstExpr(ConstExpr) {
  }

  Expr *getConstExpr() const { return cast<Expr>(ConstExpr); }
  void setConstExpr(Expr *E) {ConstExpr = E;}

  static bool classof(const RelativeBoundsClause *T){
    return (T->getClauseKind() == RelativeBoundsClause::Kind::Const);
  }
};

/// \brief Represents a Checked C range bounds expression.
class RangeBoundsExpr : public BoundsExpr {
private:
  enum { LOWER, UPPER, END_EXPR };
  Stmt *SubExprs[END_EXPR];
  RelativeBoundsClause *RelativeClause;

public:
  RangeBoundsExpr(Expr *Lower, Expr *Upper, SourceLocation StartLoc,
                  SourceLocation RParenLoc)
      : BoundsExpr(RangeBoundsExprClass, Range, StartLoc, RParenLoc),
        RelativeClause(nullptr) {
    SubExprs[LOWER] = Lower;
    SubExprs[UPPER] = Upper;
  }

  explicit RangeBoundsExpr(EmptyShell Empty)
    : BoundsExpr(RangeBoundsExprClass, Empty) {}

  Expr *getLowerExpr() const { return cast<Expr>(SubExprs[LOWER]); }
  void setLowerExpr(Expr *E) { SubExprs[LOWER] = E; }
  Expr *getUpperExpr() const { return cast<Expr>(SubExprs[UPPER]); }
  void setUpperExpr(Expr *E) { SubExprs[UPPER] = E; }
  RelativeBoundsClause *getRelativeBoundsClause() const {
    return RelativeClause;
  }
  void setRelativeBoundsClause(RelativeBoundsClause *E) { RelativeClause = E; }
  bool hasRelativeBoundsClause() const { return RelativeClause != nullptr; }

  static bool classof(const Stmt *T) {
    return T->getStmtClass() == RangeBoundsExprClass;
  }

  // Iterators
  child_range children() {
    return child_range(&SubExprs[0], &SubExprs[0] + END_EXPR);
  }
};

/// \brief Represents a Checked C interop bounds annotation.  This
/// may be written by the programmer or inferred by the compiler.
///
/// Checked C has bounds-safe interfaces that allow global variables,
/// function parameters and return values, and members that have unchecked
/// pointer types to be used in checked contexts and be treated as having
/// checked pointer types. This annotation declares the checked pointer
/// type to be used as the type of the entity in the bounds-safe interface.
///
/// This information is needed typically at the same points where bounds
/// information is needed, so it is convenient to store the information as a
/// bounds expression.
///
/// The annotation is used to declare that an entity has _Ptr type
/// as its bounds-safe interface type.  More generally, an entity can have a
/// checked pointer type to a checked pointer type and so on as its bounds-safe
/// interface type.  This is useful for declarations such as `int **y', where
/// `y' might have a bounds-safe interface that is `_Ptr<_Ptr<int>>` or
/// `_Array_ptr<_Ptr<int>>`.
///
/// This annotation may be synthesized and added by the compiler for 
/// declarations of entities with unchecked pointer types with inline
/// bounds declarations.  The synthesized type will be an _Array_ptr type.
/// Some entities may have both interop type annotations and out-of-line
/// bounds declarations in where clauses.
class InteropTypeExpr :  public Expr {
private:
  SourceLocation StartLoc, EndLoc;
  TypeSourceInfo *TIInfo;
  friend class ASTStmtReader;

public:
  InteropTypeExpr(QualType Ty, SourceLocation StartLoc, SourceLocation EndLoc,
                  TypeSourceInfo *TyAsWritten)
    : Expr(InteropTypeExprClass, Ty, VK_RValue, OK_Ordinary, false,
           false, false, false), StartLoc(StartLoc), EndLoc(EndLoc),
           TIInfo(TyAsWritten) {
    setCompilerGenerated(false);
  }

  explicit InteropTypeExpr(EmptyShell Empty)
    :Expr(InteropTypeExprClass, Empty), TIInfo(nullptr) {
    setCompilerGenerated(false);
  }

  SourceLocation getStartLoc() const { return StartLoc; }
  SourceLocation getEndLoc() const { return EndLoc; }
  SourceLocation getRParenLoc() const { return EndLoc; }

  SourceLocation getLocStart() const LLVM_READONLY { return StartLoc; }
  SourceLocation getLocEnd() const LLVM_READONLY { return EndLoc; }
  /// getTypeInfoAsWritten - Returns the type source info for the type
  /// in the interop annotation.
  TypeSourceInfo *getTypeInfoAsWritten() const { return TIInfo; }
  void setTypeInfoAsWritten(TypeSourceInfo *WrittenTy) { TIInfo = WrittenTy; }

  /// getTypeAsWritten - Returns the type that this expression is
  /// casting to, as written in the source code.
  QualType getTypeAsWritten() const { return TIInfo->getType(); }

  bool isCompilerGenerated() const {
    return InteropTypeExprBits.IsCompilerGenerated;
  }

  void setCompilerGenerated(bool IsGenerated) {
    InteropTypeExprBits.IsCompilerGenerated = IsGenerated;
  }


  static bool classof(const Stmt *T) {
    return T->getStmtClass() == InteropTypeExprClass;
  }

  // Iterators
  child_range children() {
    return child_range(child_iterator(), child_iterator());
  }
};

// Represent a parameter as its index in the parameter list.
// This is used in the representation of canonicalized bounds
// expressions in function types.
class PositionalParameterExpr : public Expr {
  private:
    unsigned Index;
    friend class ASTStmtReader;

  public:
    PositionalParameterExpr(unsigned ParameterIndex, QualType QT) : Expr(
      PositionalParameterExprClass, QT, ExprValueKind::VK_LValue,
      ExprObjectKind::OK_Ordinary, false, false, false, false),
      Index(ParameterIndex) {
    }

    explicit PositionalParameterExpr(EmptyShell Empty) :
      Expr(PositionalParameterExprClass, Empty) {
    }


    unsigned getIndex() const {
      return Index;
    }

    SourceLocation getLocStart() const LLVM_READONLY { return SourceLocation(); }
    SourceLocation getLocEnd() const LLVM_READONLY { return SourceLocation(); }

    static bool classof(const Stmt *T) {
      return T->getStmtClass() == PositionalParameterExprClass;
    }

    // Iterators
    child_range children() {
      return child_range(child_iterator(), child_iterator());
    }
};

/// \brief Represents binding the result of evaluating an expression
/// to an anonymous temporary.  We use the binding node itself to
/// represent the temporary.
///
/// When a bounds expression is computed for an expression E, this
/// lets the bounds expression reference the value of a subexpression
/// of E.
class CHKCBindTemporaryExpr : public Expr {
  Stmt *SubExpr;

public:
  CHKCBindTemporaryExpr(Expr* SubExpr)
   : Expr(CHKCBindTemporaryExprClass, SubExpr->getType(),
          SubExpr->getValueKind(), SubExpr->getObjectKind(), SubExpr->isTypeDependent(),
          SubExpr->isValueDependent(),
          SubExpr->isInstantiationDependent(),
          SubExpr->containsUnexpandedParameterPack()), SubExpr(SubExpr) { }

  CHKCBindTemporaryExpr(EmptyShell Empty)
    : Expr(CHKCBindTemporaryExprClass, Empty), SubExpr(nullptr) {}

  const Expr *getSubExpr() const { return cast<Expr>(SubExpr); }
  Expr *getSubExpr() { return cast<Expr>(SubExpr); }
  void setSubExpr(Expr *E) { SubExpr = E; }

  SourceLocation getLocStart() const LLVM_READONLY {
    return SubExpr->getLocStart();
  }

  SourceLocation getLocEnd() const LLVM_READONLY { return SubExpr->getLocEnd();}

  // Implement isa/cast/dyncast/etc.
  static bool classof(const Stmt *T) {
    return T->getStmtClass() == CHKCBindTemporaryExprClass;
  }

  // Iterators
  child_range children() { return child_range(&SubExpr, &SubExpr + 1); }
};


/// \brief Represent uses of expression temporaries and _Return_value
/// expressions. These expressions can be used within bounds expressions.
///
/// Uses of expression temporaries cannot be written at the source level.
/// These are constructed by the compiler during bounds inference.
class BoundsValueExpr : public Expr {
public:
  enum Kind {
    Temporary,
    Return
  };

private:
  CHKCBindTemporaryExpr *Temp;  // Binding which represents a temporary.
  SourceLocation Loc;
  Kind ValueExprKind;

public:
  BoundsValueExpr(SourceLocation L, QualType Type, Kind K)
    : Expr(BoundsValueExprClass, Type, VK_RValue, OK_Ordinary,
           false, false, false, false), Temp(nullptr), Loc(L),
      ValueExprKind(K) { }

  // Create a use of an expression temporary.
  BoundsValueExpr(SourceLocation L, CHKCBindTemporaryExpr *Temp)
    : Expr(BoundsValueExprClass, Temp->getType(), Temp->getValueKind(), OK_Ordinary,
           false, false, false, false), Temp(Temp), Loc(L),
      ValueExprKind(Kind::Temporary) { }

  BoundsValueExpr(EmptyShell Empty) : Expr(BoundsValueExprClass, Empty) {}

  SourceLocation getLocation() const { return Loc; }
  void setLocation(SourceLocation L) { Loc = L; }

  CHKCBindTemporaryExpr *getTemporaryBinding() { return Temp; }
  const CHKCBindTemporaryExpr *getTemporaryBinding() const { return Temp; }
  void setTemporaryBinding(CHKCBindTemporaryExpr *T) { Temp = T; }

  SourceLocation getLocStart() const LLVM_READONLY { return Loc; }
  SourceLocation getLocEnd() const LLVM_READONLY { return Loc; }

  Kind getKind() const { return ValueExprKind; }
  void setKind(Kind K) { ValueExprKind = K; }

  static bool classof(const Stmt *T) {
    return T->getStmtClass() == BoundsValueExprClass;
  }

  // Iterators
  child_range children() {
    return child_range(child_iterator(), child_iterator());
  }
};


//===----------------------------------------------------------------------===//
// Clang Extensions
//===----------------------------------------------------------------------===//

/// ExtVectorElementExpr - This represents access to specific elements of a
/// vector, and may occur on the left hand side or right hand side.  For example
/// the following is legal:  "V.xy = V.zw" if V is a 4 element extended vector.
///
/// Note that the base may have either vector or pointer to vector type, just
/// like a struct field reference.
///
class ExtVectorElementExpr : public Expr {
  Stmt *Base;
  IdentifierInfo *Accessor;
  SourceLocation AccessorLoc;
public:
  ExtVectorElementExpr(QualType ty, ExprValueKind VK, Expr *base,
                       IdentifierInfo &accessor, SourceLocation loc)
    : Expr(ExtVectorElementExprClass, ty, VK,
           (VK == VK_RValue ? OK_Ordinary : OK_VectorComponent),
           base->isTypeDependent(), base->isValueDependent(),
           base->isInstantiationDependent(),
           base->containsUnexpandedParameterPack()),
      Base(base), Accessor(&accessor), AccessorLoc(loc) {}

  /// Build an empty vector element expression.
  explicit ExtVectorElementExpr(EmptyShell Empty)
    : Expr(ExtVectorElementExprClass, Empty) { }

  const Expr *getBase() const { return cast<Expr>(Base); }
  Expr *getBase() { return cast<Expr>(Base); }
  void setBase(Expr *E) { Base = E; }

  IdentifierInfo &getAccessor() const { return *Accessor; }
  void setAccessor(IdentifierInfo *II) { Accessor = II; }

  SourceLocation getAccessorLoc() const { return AccessorLoc; }
  void setAccessorLoc(SourceLocation L) { AccessorLoc = L; }

  /// getNumElements - Get the number of components being selected.
  unsigned getNumElements() const;

  /// containsDuplicateElements - Return true if any element access is
  /// repeated.
  bool containsDuplicateElements() const;

  /// getEncodedElementAccess - Encode the elements accessed into an llvm
  /// aggregate Constant of ConstantInt(s).
  void getEncodedElementAccess(SmallVectorImpl<uint32_t> &Elts) const;

  SourceLocation getBeginLoc() const LLVM_READONLY {
    return getBase()->getBeginLoc();
  }
  SourceLocation getEndLoc() const LLVM_READONLY { return AccessorLoc; }

  /// isArrow - Return true if the base expression is a pointer to vector,
  /// return false if the base expression is a vector.
  bool isArrow() const;

  static bool classof(const Stmt *T) {
    return T->getStmtClass() == ExtVectorElementExprClass;
  }

  // Iterators
  child_range children() { return child_range(&Base, &Base+1); }
  const_child_range children() const {
    return const_child_range(&Base, &Base + 1);
  }
};

/// BlockExpr - Adaptor class for mixing a BlockDecl with expressions.
/// ^{ statement-body }   or   ^(int arg1, float arg2){ statement-body }
class BlockExpr : public Expr {
protected:
  BlockDecl *TheBlock;
public:
  BlockExpr(BlockDecl *BD, QualType ty)
    : Expr(BlockExprClass, ty, VK_RValue, OK_Ordinary,
           ty->isDependentType(), ty->isDependentType(),
           ty->isInstantiationDependentType() || BD->isDependentContext(),
           false),
      TheBlock(BD) {}

  /// Build an empty block expression.
  explicit BlockExpr(EmptyShell Empty) : Expr(BlockExprClass, Empty) { }

  const BlockDecl *getBlockDecl() const { return TheBlock; }
  BlockDecl *getBlockDecl() { return TheBlock; }
  void setBlockDecl(BlockDecl *BD) { TheBlock = BD; }

  // Convenience functions for probing the underlying BlockDecl.
  SourceLocation getCaretLocation() const;
  const Stmt *getBody() const;
  Stmt *getBody();

  SourceLocation getBeginLoc() const LLVM_READONLY {
    return getCaretLocation();
  }
  SourceLocation getEndLoc() const LLVM_READONLY {
    return getBody()->getEndLoc();
  }

  /// getFunctionType - Return the underlying function type for this block.
  const FunctionProtoType *getFunctionType() const;

  static bool classof(const Stmt *T) {
    return T->getStmtClass() == BlockExprClass;
  }

  // Iterators
  child_range children() {
    return child_range(child_iterator(), child_iterator());
  }
  const_child_range children() const {
    return const_child_range(const_child_iterator(), const_child_iterator());
  }
};

/// AsTypeExpr - Clang builtin function __builtin_astype [OpenCL 6.2.4.2]
/// This AST node provides support for reinterpreting a type to another
/// type of the same size.
class AsTypeExpr : public Expr {
private:
  Stmt *SrcExpr;
  SourceLocation BuiltinLoc, RParenLoc;

  friend class ASTReader;
  friend class ASTStmtReader;
  explicit AsTypeExpr(EmptyShell Empty) : Expr(AsTypeExprClass, Empty) {}

public:
  AsTypeExpr(Expr* SrcExpr, QualType DstType,
             ExprValueKind VK, ExprObjectKind OK,
             SourceLocation BuiltinLoc, SourceLocation RParenLoc)
    : Expr(AsTypeExprClass, DstType, VK, OK,
           DstType->isDependentType(),
           DstType->isDependentType() || SrcExpr->isValueDependent(),
           (DstType->isInstantiationDependentType() ||
            SrcExpr->isInstantiationDependent()),
           (DstType->containsUnexpandedParameterPack() ||
            SrcExpr->containsUnexpandedParameterPack())),
  SrcExpr(SrcExpr), BuiltinLoc(BuiltinLoc), RParenLoc(RParenLoc) {}

  /// getSrcExpr - Return the Expr to be converted.
  Expr *getSrcExpr() const { return cast<Expr>(SrcExpr); }

  /// getBuiltinLoc - Return the location of the __builtin_astype token.
  SourceLocation getBuiltinLoc() const { return BuiltinLoc; }

  /// getRParenLoc - Return the location of final right parenthesis.
  SourceLocation getRParenLoc() const { return RParenLoc; }

  SourceLocation getBeginLoc() const LLVM_READONLY { return BuiltinLoc; }
  SourceLocation getEndLoc() const LLVM_READONLY { return RParenLoc; }

  static bool classof(const Stmt *T) {
    return T->getStmtClass() == AsTypeExprClass;
  }

  // Iterators
  child_range children() { return child_range(&SrcExpr, &SrcExpr+1); }
  const_child_range children() const {
    return const_child_range(&SrcExpr, &SrcExpr + 1);
  }
};

/// PseudoObjectExpr - An expression which accesses a pseudo-object
/// l-value.  A pseudo-object is an abstract object, accesses to which
/// are translated to calls.  The pseudo-object expression has a
/// syntactic form, which shows how the expression was actually
/// written in the source code, and a semantic form, which is a series
/// of expressions to be executed in order which detail how the
/// operation is actually evaluated.  Optionally, one of the semantic
/// forms may also provide a result value for the expression.
///
/// If any of the semantic-form expressions is an OpaqueValueExpr,
/// that OVE is required to have a source expression, and it is bound
/// to the result of that source expression.  Such OVEs may appear
/// only in subsequent semantic-form expressions and as
/// sub-expressions of the syntactic form.
///
/// PseudoObjectExpr should be used only when an operation can be
/// usefully described in terms of fairly simple rewrite rules on
/// objects and functions that are meant to be used by end-developers.
/// For example, under the Itanium ABI, dynamic casts are implemented
/// as a call to a runtime function called __dynamic_cast; using this
/// class to describe that would be inappropriate because that call is
/// not really part of the user-visible semantics, and instead the
/// cast is properly reflected in the AST and IR-generation has been
/// taught to generate the call as necessary.  In contrast, an
/// Objective-C property access is semantically defined to be
/// equivalent to a particular message send, and this is very much
/// part of the user model.  The name of this class encourages this
/// modelling design.
class PseudoObjectExpr final
    : public Expr,
      private llvm::TrailingObjects<PseudoObjectExpr, Expr *> {
  // PseudoObjectExprBits.NumSubExprs - The number of sub-expressions.
  // Always at least two, because the first sub-expression is the
  // syntactic form.

  // PseudoObjectExprBits.ResultIndex - The index of the
  // sub-expression holding the result.  0 means the result is void,
  // which is unambiguous because it's the index of the syntactic
  // form.  Note that this is therefore 1 higher than the value passed
  // in to Create, which is an index within the semantic forms.
  // Note also that ASTStmtWriter assumes this encoding.

  Expr **getSubExprsBuffer() { return getTrailingObjects<Expr *>(); }
  const Expr * const *getSubExprsBuffer() const {
    return getTrailingObjects<Expr *>();
  }

  PseudoObjectExpr(QualType type, ExprValueKind VK,
                   Expr *syntactic, ArrayRef<Expr*> semantic,
                   unsigned resultIndex);

  PseudoObjectExpr(EmptyShell shell, unsigned numSemanticExprs);

  unsigned getNumSubExprs() const {
    return PseudoObjectExprBits.NumSubExprs;
  }

public:
  /// NoResult - A value for the result index indicating that there is
  /// no semantic result.
  enum : unsigned { NoResult = ~0U };

  static PseudoObjectExpr *Create(const ASTContext &Context, Expr *syntactic,
                                  ArrayRef<Expr*> semantic,
                                  unsigned resultIndex);

  static PseudoObjectExpr *Create(const ASTContext &Context, EmptyShell shell,
                                  unsigned numSemanticExprs);

  /// Return the syntactic form of this expression, i.e. the
  /// expression it actually looks like.  Likely to be expressed in
  /// terms of OpaqueValueExprs bound in the semantic form.
  Expr *getSyntacticForm() { return getSubExprsBuffer()[0]; }
  const Expr *getSyntacticForm() const { return getSubExprsBuffer()[0]; }

  /// Return the index of the result-bearing expression into the semantics
  /// expressions, or PseudoObjectExpr::NoResult if there is none.
  unsigned getResultExprIndex() const {
    if (PseudoObjectExprBits.ResultIndex == 0) return NoResult;
    return PseudoObjectExprBits.ResultIndex - 1;
  }

  /// Return the result-bearing expression, or null if there is none.
  Expr *getResultExpr() {
    if (PseudoObjectExprBits.ResultIndex == 0)
      return nullptr;
    return getSubExprsBuffer()[PseudoObjectExprBits.ResultIndex];
  }
  const Expr *getResultExpr() const {
    return const_cast<PseudoObjectExpr*>(this)->getResultExpr();
  }

  unsigned getNumSemanticExprs() const { return getNumSubExprs() - 1; }

  typedef Expr * const *semantics_iterator;
  typedef const Expr * const *const_semantics_iterator;
  semantics_iterator semantics_begin() {
    return getSubExprsBuffer() + 1;
  }
  const_semantics_iterator semantics_begin() const {
    return getSubExprsBuffer() + 1;
  }
  semantics_iterator semantics_end() {
    return getSubExprsBuffer() + getNumSubExprs();
  }
  const_semantics_iterator semantics_end() const {
    return getSubExprsBuffer() + getNumSubExprs();
  }

  llvm::iterator_range<semantics_iterator> semantics() {
    return llvm::make_range(semantics_begin(), semantics_end());
  }
  llvm::iterator_range<const_semantics_iterator> semantics() const {
    return llvm::make_range(semantics_begin(), semantics_end());
  }

  Expr *getSemanticExpr(unsigned index) {
    assert(index + 1 < getNumSubExprs());
    return getSubExprsBuffer()[index + 1];
  }
  const Expr *getSemanticExpr(unsigned index) const {
    return const_cast<PseudoObjectExpr*>(this)->getSemanticExpr(index);
  }

  SourceLocation getExprLoc() const LLVM_READONLY {
    return getSyntacticForm()->getExprLoc();
  }

  SourceLocation getBeginLoc() const LLVM_READONLY {
    return getSyntacticForm()->getBeginLoc();
  }
  SourceLocation getEndLoc() const LLVM_READONLY {
    return getSyntacticForm()->getEndLoc();
  }

  child_range children() {
    const_child_range CCR =
        const_cast<const PseudoObjectExpr *>(this)->children();
    return child_range(cast_away_const(CCR.begin()),
                       cast_away_const(CCR.end()));
  }
  const_child_range children() const {
    Stmt *const *cs = const_cast<Stmt *const *>(
        reinterpret_cast<const Stmt *const *>(getSubExprsBuffer()));
    return const_child_range(cs, cs + getNumSubExprs());
  }

  static bool classof(const Stmt *T) {
    return T->getStmtClass() == PseudoObjectExprClass;
  }

  friend TrailingObjects;
  friend class ASTStmtReader;
};

/// AtomicExpr - Variadic atomic builtins: __atomic_exchange, __atomic_fetch_*,
/// __atomic_load, __atomic_store, and __atomic_compare_exchange_*, for the
/// similarly-named C++11 instructions, and __c11 variants for <stdatomic.h>,
/// and corresponding __opencl_atomic_* for OpenCL 2.0.
/// All of these instructions take one primary pointer, at least one memory
/// order. The instructions for which getScopeModel returns non-null value
/// take one synch scope.
class AtomicExpr : public Expr {
public:
  enum AtomicOp {
#define BUILTIN(ID, TYPE, ATTRS)
#define ATOMIC_BUILTIN(ID, TYPE, ATTRS) AO ## ID,
#include "clang/Basic/Builtins.def"
    // Avoid trailing comma
    BI_First = 0
  };

private:
  /// Location of sub-expressions.
  /// The location of Scope sub-expression is NumSubExprs - 1, which is
  /// not fixed, therefore is not defined in enum.
  enum { PTR, ORDER, VAL1, ORDER_FAIL, VAL2, WEAK, END_EXPR };
  Stmt *SubExprs[END_EXPR + 1];
  unsigned NumSubExprs;
  SourceLocation BuiltinLoc, RParenLoc;
  AtomicOp Op;

  friend class ASTStmtReader;
public:
  AtomicExpr(SourceLocation BLoc, ArrayRef<Expr*> args, QualType t,
             AtomicOp op, SourceLocation RP);

  /// Determine the number of arguments the specified atomic builtin
  /// should have.
  static unsigned getNumSubExprs(AtomicOp Op);

  /// Build an empty AtomicExpr.
  explicit AtomicExpr(EmptyShell Empty) : Expr(AtomicExprClass, Empty) { }

  Expr *getPtr() const {
    return cast<Expr>(SubExprs[PTR]);
  }
  Expr *getOrder() const {
    return cast<Expr>(SubExprs[ORDER]);
  }
  Expr *getScope() const {
    assert(getScopeModel() && "No scope");
    return cast<Expr>(SubExprs[NumSubExprs - 1]);
  }
  Expr *getVal1() const {
    if (Op == AO__c11_atomic_init || Op == AO__opencl_atomic_init)
      return cast<Expr>(SubExprs[ORDER]);
    assert(NumSubExprs > VAL1);
    return cast<Expr>(SubExprs[VAL1]);
  }
  Expr *getOrderFail() const {
    assert(NumSubExprs > ORDER_FAIL);
    return cast<Expr>(SubExprs[ORDER_FAIL]);
  }
  Expr *getVal2() const {
    if (Op == AO__atomic_exchange)
      return cast<Expr>(SubExprs[ORDER_FAIL]);
    assert(NumSubExprs > VAL2);
    return cast<Expr>(SubExprs[VAL2]);
  }
  Expr *getWeak() const {
    assert(NumSubExprs > WEAK);
    return cast<Expr>(SubExprs[WEAK]);
  }
  QualType getValueType() const;

  AtomicOp getOp() const { return Op; }
  unsigned getNumSubExprs() const { return NumSubExprs; }

  Expr **getSubExprs() { return reinterpret_cast<Expr **>(SubExprs); }
  const Expr * const *getSubExprs() const {
    return reinterpret_cast<Expr * const *>(SubExprs);
  }

  bool isVolatile() const {
    return getPtr()->getType()->getPointeeType().isVolatileQualified();
  }

  bool isCmpXChg() const {
    return getOp() == AO__c11_atomic_compare_exchange_strong ||
           getOp() == AO__c11_atomic_compare_exchange_weak ||
           getOp() == AO__opencl_atomic_compare_exchange_strong ||
           getOp() == AO__opencl_atomic_compare_exchange_weak ||
           getOp() == AO__atomic_compare_exchange ||
           getOp() == AO__atomic_compare_exchange_n;
  }

  bool isOpenCL() const {
    return getOp() >= AO__opencl_atomic_init &&
           getOp() <= AO__opencl_atomic_fetch_max;
  }

  SourceLocation getBuiltinLoc() const { return BuiltinLoc; }
  SourceLocation getRParenLoc() const { return RParenLoc; }

  SourceLocation getBeginLoc() const LLVM_READONLY { return BuiltinLoc; }
  SourceLocation getEndLoc() const LLVM_READONLY { return RParenLoc; }

  static bool classof(const Stmt *T) {
    return T->getStmtClass() == AtomicExprClass;
  }

  // Iterators
  child_range children() {
    return child_range(SubExprs, SubExprs+NumSubExprs);
  }
  const_child_range children() const {
    return const_child_range(SubExprs, SubExprs + NumSubExprs);
  }

  /// Get atomic scope model for the atomic op code.
  /// \return empty atomic scope model if the atomic op code does not have
  ///   scope operand.
  static std::unique_ptr<AtomicScopeModel> getScopeModel(AtomicOp Op) {
    auto Kind =
        (Op >= AO__opencl_atomic_load && Op <= AO__opencl_atomic_fetch_max)
            ? AtomicScopeModelKind::OpenCL
            : AtomicScopeModelKind::None;
    return AtomicScopeModel::create(Kind);
  }

  /// Get atomic scope model.
  /// \return empty atomic scope model if this atomic expression does not have
  ///   scope operand.
  std::unique_ptr<AtomicScopeModel> getScopeModel() const {
    return getScopeModel(getOp());
  }
};

/// TypoExpr - Internal placeholder for expressions where typo correction
/// still needs to be performed and/or an error diagnostic emitted.
class TypoExpr : public Expr {
public:
  TypoExpr(QualType T)
      : Expr(TypoExprClass, T, VK_LValue, OK_Ordinary,
             /*isTypeDependent*/ true,
             /*isValueDependent*/ true,
             /*isInstantiationDependent*/ true,
             /*containsUnexpandedParameterPack*/ false) {
    assert(T->isDependentType() && "TypoExpr given a non-dependent type");
  }

  child_range children() {
    return child_range(child_iterator(), child_iterator());
  }
  const_child_range children() const {
    return const_child_range(const_child_iterator(), const_child_iterator());
  }

  SourceLocation getBeginLoc() const LLVM_READONLY { return SourceLocation(); }
  SourceLocation getEndLoc() const LLVM_READONLY { return SourceLocation(); }

  static bool classof(const Stmt *T) {
    return T->getStmtClass() == TypoExprClass;
  }

};
} // end namespace clang

#endif // LLVM_CLANG_AST_EXPR_H<|MERGE_RESOLUTION|>--- conflicted
+++ resolved
@@ -801,9 +801,6 @@
     return const_cast<Expr*>(this)->ignoreParenBaseCasts();
   }
 
-<<<<<<< HEAD
-  /// Determine whether this expression is a default function argument.
-=======
   /// Ignore Checked C expression temporaries (CHCKBindTemporaryExpr).
   Expr *IgnoreExprTmp() LLVM_READONLY;
 
@@ -811,9 +808,7 @@
     return const_cast<Expr*>(this)->IgnoreExprTmp();
   }
 
-
-  /// \brief Determine whether this expression is a default function argument.
->>>>>>> 96940ffe
+  /// Determine whether this expression is a default function argument.
   ///
   /// Default arguments are implicitly generated in the abstract syntax tree
   /// by semantic analysis for function calls, object constructions, etc. in
@@ -1055,15 +1050,14 @@
       private llvm::TrailingObjects<DeclRefExpr, NestedNameSpecifierLoc,
                                     NamedDecl *, ASTTemplateKWAndArgsInfo,
                                     TemplateArgumentLoc> {
-<<<<<<< HEAD
   friend class ASTStmtReader;
   friend class ASTStmtWriter;
   friend TrailingObjects;
 
   /// The declaration that we are referencing.
   ValueDecl *D;
-=======
-public :
+
+public:
   /// \brief Information for an instantiation of generic function. Stores type
   /// name list and location required to instantiate generic function.
   class GenericInstInfo {
@@ -1096,16 +1090,9 @@
     }
   };
 
-private :
-  /// \brief The declaration that we are referencing.
-  ValueDecl *D;
-
+private:
   /// \brief Type arguments for generic function instantiation.
   GenericInstInfo *TypeArgumentInfo;
-
-  /// \brief The location of the declaration name itself.
-  SourceLocation Loc;
->>>>>>> 96940ffe
 
   /// Provides source/type location info for the declaration name
   /// embedded in D.
@@ -1134,14 +1121,9 @@
               const TemplateArgumentListInfo *TemplateArgs, QualType T,
               ExprValueKind VK);
 
-<<<<<<< HEAD
   /// Construct an empty declaration reference expression.
-  explicit DeclRefExpr(EmptyShell Empty) : Expr(DeclRefExprClass, Empty) {}
-=======
-  /// \brief Construct an empty declaration reference expression.
-  explicit DeclRefExpr(EmptyShell Empty)
-    : Expr(DeclRefExprClass, Empty), TypeArgumentInfo(nullptr) { }
->>>>>>> 96940ffe
+  explicit DeclRefExpr(EmptyShell Empty) : Expr(DeclRefExprClass, Empty),
+    TypeArgumentInfo(nullptr) {}
 
   /// Computes the type- and value-dependence flags for this
   /// declaration reference expression.
@@ -1151,21 +1133,7 @@
   DeclRefExpr(const ASTContext &Ctx, ValueDecl *D,
               bool RefersToEnclosingVariableOrCapture, QualType T,
               ExprValueKind VK, SourceLocation L,
-<<<<<<< HEAD
               const DeclarationNameLoc &LocInfo = DeclarationNameLoc());
-=======
-              const DeclarationNameLoc &LocInfo = DeclarationNameLoc())
-    : Expr(DeclRefExprClass, T, VK, OK_Ordinary, false, false, false, false),
-      D(D), TypeArgumentInfo(nullptr), Loc(L), DNLoc(LocInfo) {
-    DeclRefExprBits.HasQualifier = 0;
-    DeclRefExprBits.HasTemplateKWAndArgsInfo = 0;
-    DeclRefExprBits.HasFoundDecl = 0;
-    DeclRefExprBits.HadMultipleCandidates = 0;
-    DeclRefExprBits.RefersToEnclosingVariableOrCapture =
-        RefersToEnclosingVariableOrCapture;
-    computeDependence(D->getASTContext());
-  }
->>>>>>> 96940ffe
 
   static DeclRefExpr *
   Create(const ASTContext &Context, NestedNameSpecifierLoc QualifierLoc,
@@ -1993,15 +1961,12 @@
 class UnaryOperator : public Expr {
   Stmt *Val;
 
-<<<<<<< HEAD
-=======
   // Compiler-inferred bounds used for inserting a bounds check.
   BoundsExpr *Bounds;
->>>>>>> 96940ffe
+
 public:
   typedef UnaryOperatorKind Opcode;
 
-<<<<<<< HEAD
   UnaryOperator(Expr *input, Opcode opc, QualType type, ExprValueKind VK,
                 ExprObjectKind OK, SourceLocation l, bool CanOverflow)
       : Expr(UnaryOperatorClass, type, VK, OK,
@@ -2010,31 +1975,17 @@
              (input->isInstantiationDependent() ||
               type->isInstantiationDependentType()),
              input->containsUnexpandedParameterPack()),
-        Val(input) {
+        Val(input), Bounds(nullptr) {
     UnaryOperatorBits.Opc = opc;
     UnaryOperatorBits.CanOverflow = CanOverflow;
     UnaryOperatorBits.Loc = l;
   }
 
   /// Build an empty unary operator.
-  explicit UnaryOperator(EmptyShell Empty) : Expr(UnaryOperatorClass, Empty) {
+  explicit UnaryOperator(EmptyShell Empty) : Expr(UnaryOperatorClass, Empty),
+    Bounds(nullptr) {
     UnaryOperatorBits.Opc = UO_AddrOf;
   }
-=======
-  UnaryOperator(Expr *input, Opcode opc, QualType type,
-                ExprValueKind VK, ExprObjectKind OK, SourceLocation l)
-    : Expr(UnaryOperatorClass, type, VK, OK,
-           input->isTypeDependent() || type->isDependentType(),
-           input->isValueDependent(),
-           (input->isInstantiationDependent() ||
-            type->isInstantiationDependentType()),
-           input->containsUnexpandedParameterPack()),
-      Opc(opc), Loc(l), Val(input), Bounds(nullptr) {}
-
-  /// \brief Build an empty unary operator.
-  explicit UnaryOperator(EmptyShell Empty)
-    : Expr(UnaryOperatorClass, Empty), Opc(UO_AddrOf), Bounds(nullptr) { }
->>>>>>> 96940ffe
 
   Opcode getOpcode() const {
     return static_cast<Opcode>(UnaryOperatorBits.Opc);
@@ -2459,20 +2410,14 @@
 
 /// ArraySubscriptExpr - [C99 6.5.2.1] Array Subscripting.
 class ArraySubscriptExpr : public Expr {
-<<<<<<< HEAD
   enum { LHS, RHS, END_EXPR };
   Stmt *SubExprs[END_EXPR];
 
-  bool lhsIsBase() const { return getRHS()->getType()->isIntegerType(); }
-
-=======
-  enum { LHS, RHS, END_EXPR=2 };
-  Stmt* SubExprs[END_EXPR];
-  SourceLocation RBracketLoc;
-
   // Compiler-inferred bounds used for inserting a bounds check.
   BoundsExpr *Bounds;
->>>>>>> 96940ffe
+
+  bool lhsIsBase() const { return getRHS()->getType()->isIntegerType(); }
+
 public:
   ArraySubscriptExpr(Expr *lhs, Expr *rhs, QualType t,
                      ExprValueKind VK, ExprObjectKind OK,
@@ -2483,12 +2428,8 @@
          (lhs->isInstantiationDependent() ||
           rhs->isInstantiationDependent()),
          (lhs->containsUnexpandedParameterPack() ||
-<<<<<<< HEAD
-          rhs->containsUnexpandedParameterPack())) {
-=======
           rhs->containsUnexpandedParameterPack())),
-    RBracketLoc(rbracketloc), Bounds(nullptr) {
->>>>>>> 96940ffe
+    Bounds(nullptr) {
     SubExprs[LHS] = lhs;
     SubExprs[RHS] = rhs;
     ArraySubscriptExprBits.RBracketLoc = rbracketloc;
@@ -2922,14 +2863,7 @@
              base->isValueDependent(), base->isInstantiationDependent(),
              base->containsUnexpandedParameterPack()),
         Base(base), MemberDecl(memberdecl), MemberDNLoc(NameInfo.getInfo()),
-<<<<<<< HEAD
-        MemberLoc(NameInfo.getLoc()) {
-=======
-        MemberLoc(NameInfo.getLoc()), OperatorLoc(operatorloc),
-        IsArrow(isarrow), HasQualifierOrFoundDecl(false),
-        HasTemplateKWAndArgsInfo(false), HadMultipleCandidates(false),
-        Bounds(nullptr) {
->>>>>>> 96940ffe
+        MemberLoc(NameInfo.getLoc()), Bounds(nullptr) {
     assert(memberdecl->getDeclName() == NameInfo.getName());
     MemberExprBits.IsArrow = isarrow;
     MemberExprBits.HasQualifierOrFoundDecl = false;
@@ -2948,20 +2882,14 @@
       : Expr(MemberExprClass, ty, VK, OK, base->isTypeDependent(),
              base->isValueDependent(), base->isInstantiationDependent(),
              base->containsUnexpandedParameterPack()),
-<<<<<<< HEAD
-        Base(base), MemberDecl(memberdecl), MemberDNLoc(), MemberLoc(l) {
+        Base(base), MemberDecl(memberdecl), MemberDNLoc(), MemberLoc(l),
+        Bounds(nullptr) {
     MemberExprBits.IsArrow = isarrow;
     MemberExprBits.HasQualifierOrFoundDecl = false;
     MemberExprBits.HasTemplateKWAndArgsInfo = false;
     MemberExprBits.HadMultipleCandidates = false;
     MemberExprBits.OperatorLoc = operatorloc;
   }
-=======
-        Base(base), MemberDecl(memberdecl), MemberDNLoc(), MemberLoc(l),
-        OperatorLoc(operatorloc), IsArrow(isarrow),
-        HasQualifierOrFoundDecl(false), HasTemplateKWAndArgsInfo(false),
-        HadMultipleCandidates(false), Bounds(nullptr) {}
->>>>>>> 96940ffe
 
   static MemberExpr *Create(const ASTContext &C, Expr *base, bool isarrow,
                             SourceLocation OperatorLoc,
@@ -3127,12 +3055,6 @@
   const_child_range children() const {
     return const_child_range(&Base, &Base + 1);
   }
-<<<<<<< HEAD
-=======
-
-  friend TrailingObjects;
-  friend class ASTReader;
-  friend class ASTStmtWriter;
 
   // Checked C bounds information
 
@@ -3151,7 +3073,6 @@
   /// \brief Set the bounds to use for bounds checking the base expression
   /// lvalue.
   void setBoundsExpr(BoundsExpr *E) { Bounds = E; }
->>>>>>> 96940ffe
 };
 
 /// CompoundLiteralExpr - [C99 6.5.2.5]
@@ -3273,12 +3194,10 @@
     setCompilerGenerated(false);
   }
 
-  SourceLocation getStartLoc() const { return StartLoc; }
-  SourceLocation getEndLoc() const { return EndLoc; }
   SourceLocation getRParenLoc() const { return EndLoc; }
 
-  SourceLocation getLocStart() const LLVM_READONLY { return StartLoc; }
-  SourceLocation getLocEnd() const LLVM_READONLY { return EndLoc; }
+  SourceLocation getBeginLoc() const LLVM_READONLY { return StartLoc; }
+  SourceLocation getEndLoc() const LLVM_READONLY { return EndLoc; }
 
   Kind getKind() const { return (Kind)BoundsExprBits.Kind; }
   void setKind(Kind Kind) {
@@ -3334,17 +3253,12 @@
 /// representation in the source code (ExplicitCastExpr's derived
 /// classes).
 class CastExpr : public Expr {
-<<<<<<< HEAD
-  Stmt *Op;
-=======
-private:
   // BOUNDS - declared bounds of a bounds cast expression.  Null
   // for other cast expressions.
   // NORMALIZED_BOUNDS - normalized version of declared bounds.
   // SUBEXPRBOUNDS - inferred bounds of subexpression
   enum { OP, BOUNDS, NORMALIZED_BOUNDS, SUBEXPRBOUNDS, END_EXPR = 4 };
-  Stmt* SubExprs[END_EXPR];
->>>>>>> 96940ffe
+  Stmt *SubExprs[END_EXPR];
 
   bool CastConsistency() const;
 
@@ -3369,43 +3283,31 @@
              // unexpanded pack, even if its target type does.
              ((SC != ImplicitCastExprClass &&
                ty->containsUnexpandedParameterPack()) ||
-<<<<<<< HEAD
-              (op && op->containsUnexpandedParameterPack()))),
-        Op(op) {
-    CastExprBits.Kind = kind;
-    CastExprBits.PartOfExplicitCast = false;
-    CastExprBits.BasePathSize = BasePathSize;
-    assert((CastExprBits.BasePathSize == BasePathSize) &&
-           "BasePathSize overflow!");
-=======
               (op && op->containsUnexpandedParameterPack()))) {
-    assert(kind != CK_Invalid && "creating cast with invalid cast kind");
     SubExprs[OP] = op;
     SubExprs[BOUNDS] = nullptr;
     SubExprs[NORMALIZED_BOUNDS] = nullptr;
     SubExprs[SUBEXPRBOUNDS] = nullptr;
     CastExprBits.Kind = kind;
+    CastExprBits.PartOfExplicitCast = false;
+    CastExprBits.BasePathSize = BasePathSize;
     CastExprBits.BoundsSafeInterface = false;
-    setBasePathSize(BasePathSize);
->>>>>>> 96940ffe
+    assert((CastExprBits.BasePathSize == BasePathSize) &&
+           "BasePathSize overflow!");
     assert(CastConsistency());
   }
 
   /// Construct an empty cast.
   CastExpr(StmtClass SC, EmptyShell Empty, unsigned BasePathSize)
     : Expr(SC, Empty) {
-<<<<<<< HEAD
+    SubExprs[OP] = nullptr;
+    SubExprs[BOUNDS] = nullptr;
+    SubExprs[NORMALIZED_BOUNDS] = nullptr;
+    SubExprs[SUBEXPRBOUNDS] = nullptr;
     CastExprBits.PartOfExplicitCast = false;
     CastExprBits.BasePathSize = BasePathSize;
     assert((CastExprBits.BasePathSize == BasePathSize) &&
            "BasePathSize overflow!");
-=======
-    SubExprs[OP] = nullptr;
-    SubExprs[BOUNDS] = nullptr;
-    SubExprs[NORMALIZED_BOUNDS] = nullptr;
-    SubExprs[SUBEXPRBOUNDS] = nullptr;
-    setBasePathSize(BasePathSize);
->>>>>>> 96940ffe
   }
 
 public:
@@ -3708,9 +3610,6 @@
   friend class CastExpr;
 };
 
-<<<<<<< HEAD
-/// A builtin binary operation expression such as "x + y" or "x <= y".
-=======
 class BoundsCastExpr final
     : public ExplicitCastExpr,
       private llvm::TrailingObjects<BoundsCastExpr, CXXBaseSpecifier *> {
@@ -3748,8 +3647,8 @@
   SourceLocation getOperatorLoc() const { return LPLoc; }
 
   SourceLocation getRParenLoc() const { return RParenLoc; }
-  SourceLocation getLocStart() const LLVM_READONLY { return LPLoc; }
-  SourceLocation getLocEnd() const LLVM_READONLY { return RParenLoc; }
+  SourceLocation getBeginLoc() const LLVM_READONLY { return LPLoc; }
+  SourceLocation getEndLoc() const LLVM_READONLY { return RParenLoc; }
   SourceRange getAngleBrackets() const LLVM_READONLY { return AngleBrackets; }
 
   static bool classof(const Stmt *T) {
@@ -3761,8 +3660,7 @@
   friend class ASTStmtReader;
 };
 
-/// \brief A builtin binary operation expression such as "x + y" or "x <= y".
->>>>>>> 96940ffe
+/// A builtin binary operation expression such as "x + y" or "x <= y"
 ///
 /// This expression node kind describes a builtin binary operation,
 /// such as "x + y" for integer values "x" and "y". The operands will
@@ -3782,11 +3680,7 @@
 /// be used to express the computation.
 class BinaryOperator : public Expr {
   enum { LHS, RHS, END_EXPR };
-<<<<<<< HEAD
   Stmt *SubExprs[END_EXPR];
-=======
-  Stmt* SubExprs[END_EXPR];
->>>>>>> 96940ffe
 
 public:
   typedef BinaryOperatorKind Opcode;
@@ -5669,9 +5563,9 @@
                        SourceLocation EndLoc)
       : StartLoc(StartLoc), EndLoc(EndLoc), ClauseKind(ClauseKind) {}
 
-  SourceLocation getLocStart() const { return StartLoc; }
-
-  SourceLocation getLocEnd() const { return EndLoc; }
+  SourceLocation getBeginLoc() const { return StartLoc; }
+
+  SourceLocation getEndLoc() const { return EndLoc; }
 
   void setLocStart(SourceLocation Loc) { StartLoc = Loc; }
 
@@ -5808,12 +5702,10 @@
     setCompilerGenerated(false);
   }
 
-  SourceLocation getStartLoc() const { return StartLoc; }
-  SourceLocation getEndLoc() const { return EndLoc; }
   SourceLocation getRParenLoc() const { return EndLoc; }
 
-  SourceLocation getLocStart() const LLVM_READONLY { return StartLoc; }
-  SourceLocation getLocEnd() const LLVM_READONLY { return EndLoc; }
+  SourceLocation getBeginLoc() const LLVM_READONLY { return StartLoc; }
+  SourceLocation getEndLoc() const LLVM_READONLY { return EndLoc; }
   /// getTypeInfoAsWritten - Returns the type source info for the type
   /// in the interop annotation.
   TypeSourceInfo *getTypeInfoAsWritten() const { return TIInfo; }
@@ -5866,8 +5758,8 @@
       return Index;
     }
 
-    SourceLocation getLocStart() const LLVM_READONLY { return SourceLocation(); }
-    SourceLocation getLocEnd() const LLVM_READONLY { return SourceLocation(); }
+    SourceLocation getBeginLoc() const LLVM_READONLY { return SourceLocation(); }
+    SourceLocation getEndLoc() const LLVM_READONLY { return SourceLocation(); }
 
     static bool classof(const Stmt *T) {
       return T->getStmtClass() == PositionalParameterExprClass;
@@ -5904,11 +5796,11 @@
   Expr *getSubExpr() { return cast<Expr>(SubExpr); }
   void setSubExpr(Expr *E) { SubExpr = E; }
 
-  SourceLocation getLocStart() const LLVM_READONLY {
-    return SubExpr->getLocStart();
-  }
-
-  SourceLocation getLocEnd() const LLVM_READONLY { return SubExpr->getLocEnd();}
+  SourceLocation getBeginLoc() const LLVM_READONLY {
+    return SubExpr->getBeginLoc();
+  }
+
+  SourceLocation getEndLoc() const LLVM_READONLY { return SubExpr->getEndLoc();}
 
   // Implement isa/cast/dyncast/etc.
   static bool classof(const Stmt *T) {
@@ -5958,8 +5850,8 @@
   const CHKCBindTemporaryExpr *getTemporaryBinding() const { return Temp; }
   void setTemporaryBinding(CHKCBindTemporaryExpr *T) { Temp = T; }
 
-  SourceLocation getLocStart() const LLVM_READONLY { return Loc; }
-  SourceLocation getLocEnd() const LLVM_READONLY { return Loc; }
+  SourceLocation getBeginLoc() const LLVM_READONLY { return Loc; }
+  SourceLocation getEndLoc() const LLVM_READONLY { return Loc; }
 
   Kind getKind() const { return ValueExprKind; }
   void setKind(Kind K) { ValueExprKind = K; }
