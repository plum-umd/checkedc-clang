//=--DeclRewriter.cpp---------------------------------------------*- C++-*-===//
//
// Part of the LLVM Project, under the Apache License v2.0 with LLVM Exceptions.
// See https://llvm.org/LICENSE.txt for license information.
// SPDX-License-Identifier: Apache-2.0 WITH LLVM-exception
//
//===----------------------------------------------------------------------===//
//
#include "clang/CConv/CCGlobalOptions.h"
#include "clang/CConv/RewriteUtils.h"
#include "clang/CConv/Utils.h"
#include "llvm/Support/raw_ostream.h"
#include "clang/CConv/DeclRewriter.h"
#include "clang/AST/Decl.h"
#include "clang/AST/Stmt.h"
#include "clang/AST/ASTContext.h"
#include "clang/Rewrite/Core/Rewriter.h"
#include <sstream>
#include "clang/CConv/StructInit.h"
#include "clang/CConv/MappingVisitor.h"
#include "clang/AST/RecursiveASTVisitor.h"

using namespace llvm;
using namespace clang;


// This function is the public entry point for declaration rewriting.
void DeclRewriter::rewriteDecls(ASTContext &Context, ProgramInfo &Info,
                                Rewriter &R, std::set<FileID> &TouchedFiles) {
  // Compute the bounds information for all the array variables.
  ArrayBoundsRewriter ABRewriter(&Context, Info);

  // Collect function and record declarations that need to be rewritten in a set
  // as well as their rewriten types in a map.
  RSet RewriteThese(DComp(Context.getSourceManager()));
  FunctionDeclBuilder TRV = FunctionDeclBuilder(&Context, Info, RewriteThese,
                                                NewFuncSig, ABRewriter);
  StructVariableInitializer SVI = StructVariableInitializer(&Context, Info,
                                                            RewriteThese);
  for (const auto &D : Context.getTranslationUnitDecl()->decls()) {
    TRV.TraverseDecl(D);
    SVI.TraverseDecl(D);
  }

  // Build a map of all of the PersistentSourceLoc's back to some kind of
  // Stmt, Decl, or Type.
  TranslationUnitDecl *TUD = Context.getTranslationUnitDecl();
  std::set<PersistentSourceLoc> Keys;
  for (const auto &I : Info.getVarMap())
    Keys.insert(I.first);
  MappingVisitor MV(Keys, Context);
  for (const auto &D : TUD->decls())
    MV.TraverseDecl(D);
  SourceToDeclMapType PSLMap;
  VariableDecltoStmtMap VDLToStmtMap;
  std::tie(PSLMap, VDLToStmtMap) = MV.getResults();

  // Add declarations from this map into the rewriting set
  for (const auto &V : Info.getVarMap()) {
    PersistentSourceLoc PLoc = V.first;
    CVarSet Vars = V.second;
    // PLoc specifies the location of the variable whose type it is to
    // re-write, but not where the actual type storage is. To get that, we
    // need to turn PLoc into a Decl and then get the SourceRange for the
    // type of the Decl. Note that what we need to get is the ExpansionLoc
    // of the type specifier, since we want where the text is printed before
    // the variable name, not the typedef or #define that creates the
    // name of the type.
    if (Decl *D = std::get<1>(PSLMap[PLoc])) {
      // We might have one Decl for multiple Vars, however, one will be a
      // PointerVar so we'll use that.
      PVConstraint *PV = nullptr;
      FVConstraint *FV = nullptr;
      for (const auto &V : Vars)
        if (PVConstraint *T = dyn_cast<PVConstraint>(V))
          PV = T;
        else if (FVConstraint *T = dyn_cast<FVConstraint>(V))
          FV = T;

      if (PV && PV->anyChanges(Info.getConstraints().getVariables()) &&
          !PV->isPartOfFunctionPrototype()) {
        // Rewrite a declaration, only if it is not part of function prototype.
        DeclStmt *DS = nullptr;
        if (VDLToStmtMap.find(D) != VDLToStmtMap.end())
          DS = VDLToStmtMap[D];

        std::string newTy = getStorageQualifierString(D) +
            PV->mkString(Info.getConstraints().getVariables()) +
            ABRewriter.getBoundsString(PV, D);
        if (auto *VD = dyn_cast<VarDecl>(D))
          RewriteThese.insert(new VarDeclReplacement(VD, DS, newTy));
        else if (auto *FD = dyn_cast<FieldDecl>(D))
          RewriteThese.insert(new FieldDeclReplacement(FD, DS, newTy));
        else if (auto *PD = dyn_cast<ParmVarDecl>(D))
          RewriteThese.insert(new ParmVarDeclReplacement(PD, DS, newTy));
        else
          llvm_unreachable("Unrecognized declaration type.");
      } else if (FV && NewFuncSig.find(FV->getName()) != NewFuncSig.end()
          && !TRV.isFunctionVisited(FV->getName())) {
        auto *FD = cast<FunctionDecl>(D);
        // TODO: I don't think this branch is ever reached. Either remove it or
        //       add a test case that reaches it.
        // If this function already has a modified signature? and it is not
        // visited by our cast placement visitor then rewrite it.
        std::string NewSig = NewFuncSig[FV->getName()];
        RewriteThese.insert(new FunctionDeclReplacement(FD, NewSig, true));
      }
    }
  }

  // Build sets of variables that are declared in the same statement so we can
  // rewrite things like int x, *y, **z;
  GlobalVariableGroups GVG(R.getSourceMgr());
  FieldFinder FF(GVG);
  for (const auto &D : TUD->decls())
    GVG.addGlobalDecl(dyn_cast<VarDecl>(D)),
      FF.TraverseDecl(D);

  // Do the declaration rewriting
  DeclRewriter DeclR(R, Context, GVG);
  DeclR.rewrite(RewriteThese, TouchedFiles);

  for (const auto *R : RewriteThese)
    delete R;
}

void DeclRewriter::rewrite(RSet &ToRewrite, std::set<FileID> &TouchedFiles) {
  for (auto *const N : ToRewrite) {
    assert(N->getDecl() != nullptr);

    if (Verbose) {
      errs() << "Replacing type of decl:\n";
      N->getDecl()->dump();
      errs() << "with " << N->getReplacement() << "\n";
    }

    // Get a FullSourceLoc for the start location and add it to the
    // list of file ID's we've touched.
    SourceRange tTR = N->getDecl()->getSourceRange();
    FullSourceLoc tFSL(tTR.getBegin(), A.getSourceManager());
    TouchedFiles.insert(tFSL.getFileID());

    // Exact rewriting procedure depends on declaration type
    if (auto *PVR = dynamic_cast<ParmVarDeclReplacement*>(N)) {
      assert(N->getStatement() == nullptr);
      rewriteParmVarDecl(PVR);
    } else if (auto *VR = dynamic_cast<VarDeclReplacement*>(N)) {
      rewriteVarDecl(VR, ToRewrite);
    } else if (auto *FR = dynamic_cast<FunctionDeclReplacement*>(N)) {
      rewriteFunctionDecl(FR);
    } else if (auto *FdR = dynamic_cast<FieldDeclReplacement*>(N)) {
      rewriteFieldDecl(FdR, ToRewrite);
      // SourceRange SR = FdR->getDecl()->getSourceRange();
      // if (canRewrite(R, SR))
      //   R.ReplaceText(SR, FdR->getReplacement());
    }
  }
}

void DeclRewriter::rewriteParmVarDecl(ParmVarDeclReplacement *N) {
  // First, find all the declarations of the containing function.
  DeclContext *DF = N->getDecl()->getParentFunctionOrMethod();
  assert(DF != nullptr && "no parent function or method for decl");
  FunctionDecl *FD = cast<FunctionDecl>(DF);

  // For each function, determine which parameter in the declaration
  // matches PV, then, get the type location of that parameter
  // declaration and re-write.
  unsigned int PIdx = getParameterIndex(N->getDecl(), FD);

  for (auto *CurFD = FD; CurFD != nullptr; CurFD = CurFD->getPreviousDecl())
    if (PIdx < CurFD->getNumParams()) {
      ParmVarDecl *Rewrite = CurFD->getParamDecl(PIdx);
      assert(Rewrite != nullptr);
      SourceRange TR = Rewrite->getSourceRange();

      if (canRewrite(R, TR))
        R.ReplaceText(TR, N->getReplacement());
    }
}

void DeclRewriter::rewriteFieldDecl(FieldDeclReplacement *N, RSet &ToRewrite) {
  FieldDecl *FD = N->getDecl();
  std::string SRewrite = N->getReplacement();
  if (Verbose) {
    errs() << "FieldDecl at:\n";
    if (FD->getParent())
      FD->getParent()->dump();
  }
  SourceRange TR = FD->getSourceRange();

  // Is it a variable type? This is the easy case, we can re-write it
  // locally, at the site of the declaration.
  if (isSingleDeclaration(N)) {
    if (canRewrite(R, TR)) {
      R.ReplaceText(TR, SRewrite);
    } else {
      // This can happen if SR is within a macro. If that is the case,
      // maybe there is still something we can do because Decl refers
      // to a non-macro line.

      SourceRange Possible(R.getSourceMgr().getExpansionLoc(TR.getBegin()),
                           FD->getLocation());

      if (canRewrite(R, Possible)) {
        R.ReplaceText(Possible, SRewrite);
        std::string NewStr = " " + FD->getName().str();
        R.InsertTextAfter(FD->getLocation(), NewStr);
      } else {
        if (Verbose) {
          errs() << "Still don't know how to re-write VarDecl\n";
          FD->dump();
          errs() << "at\n";
          //TODO ad debug info
          errs() << "with " << SRewrite << "\n";
        }
      }
    }
  } else if (!isSingleDeclaration(N) &&
             Skip.find(N) == Skip.end()) {
    // Hack time!
    // Sometimes, like in the case of a decl on a single line, we'll need to
    // do multiple NewTyps at once. In that case, in the inner loop, we'll
    // re-scan and find all of the NewTyps related to that line and do
    // everything at once. That means sometimes we'll get NewTyps that
    // we don't want to process twice. We'll skip them here.
   
    // Step 1: get the re-written types.
    RSet RewritesForThisDecl(DComp(R.getSourceMgr()));
    auto I = ToRewrite.find(N);
    while (I != ToRewrite.end()) {
      auto *Tmp = dynamic_cast<FieldDeclReplacement *>(*I);
      if (Tmp != nullptr && areDeclarationsOnSameLine(N, Tmp))
        RewritesForThisDecl.insert(Tmp);
      ++I;
    }

    // Step 2: Remove the original line from the program.
    SourceLocation EndOfLine = deleteAllDeclarationsOnLine(N);

    // Step 3: For each decl in the original, build up a new string
    //         and if the original decl was re-written, write that
    //         out instead (WITH the initializer).
    std::string NewMultiLineDeclS = "";
    raw_string_ostream NewMlDecl(NewMultiLineDeclS);
    std::set<Decl *> SameLineDecls;
    getDeclsOnSameLine(N, SameLineDecls);

    for (const auto &DL : SameLineDecls) {
      FieldDecl *FDL = dyn_cast<FieldDecl>(DL);
      if (FDL == nullptr) {
        // Example:
        //        struct {
        //           const wchar_t *start;
        //            const wchar_t *end;
        //        } field[6], name;
        // we cannot handle this.
        errs()
            << "Expected a variable declaration but got an invalid AST node\n";
        DL->dump();
        continue;
      }
      assert(FDL != nullptr);

      DeclReplacement *SameLineReplacement;
      bool Found = false;
      for (const auto &NLT : RewritesForThisDecl)
        if (NLT->getDecl() == DL) {
          SameLineReplacement = NLT;
          Found = true;
          break;
        }

      if (Found) {
        NewMlDecl << SameLineReplacement->getReplacement();
        NewMlDecl << ";\n";
      } else {
        DL->print(NewMlDecl);
        NewMlDecl << ";\n";
      }
    }

    // Step 4: Write out the string built up in step 3.
    R.InsertTextAfter(EndOfLine, NewMlDecl.str());

    // Step 5: Be sure and skip all of the NewTyps that we dealt with
    //         during this time of hacking, by adding them to the
    //         skip set.

    for (const auto &TN : RewritesForThisDecl)
      Skip.insert(TN);
  } else {
    if (Verbose) {
      errs() << "Don't know how to re-write VarDecl\n";
      FD->dump();
      errs() << "at\n";
      if (N->getStatement())
        N->getStatement()->dump();
      errs() << "with " << N->getReplacement() << "\n";
    }
  }

  return;
}

void DeclRewriter::rewriteVarDecl(VarDeclReplacement *N, RSet &ToRewrite) {
  VarDecl *VD = N->getDecl();
  std::string SRewrite = N->getReplacement();
  if (Verbose) {
    errs() << "VarDecl at:\n";
    if (N->getStatement())
      N->getStatement()->dump();
  }
  SourceRange TR = VD->getSourceRange();

  // Is there an initializer? If there is, change TR so that it points
  // to the START of the SourceRange of the initializer text, and drop
  // an '=' token into sRewrite.
  if (VD->hasInit()) {
    SourceLocation EqLoc = VD->getInitializerStartLoc();
    TR.setEnd(EqLoc);
    SRewrite = SRewrite + " = ";
  } else {
    // There is no initializer, lets add it.
    if (isPointerType(VD) &&
        (VD->getStorageClass() != StorageClass::SC_Extern))
      SRewrite = SRewrite + " = ((void *)0)";
    //MWH -- Solves issue 43. Should make it so we insert NULL if
    // stdlib.h or stdlib_checked.h is included
  }

  // Is it a variable type? This is the easy case, we can re-write it
  // locally, at the site of the declaration.
  if (isSingleDeclaration(N)) {
    if (canRewrite(R, TR)) {
      R.ReplaceText(TR, SRewrite);
    } else {
      // This can happen if SR is within a macro. If that is the case,
      // maybe there is still something we can do because Decl refers
      // to a non-macro line.

      SourceRange Possible(R.getSourceMgr().getExpansionLoc(TR.getBegin()),
                           VD->getLocation());

      if (canRewrite(R, Possible)) {
        R.ReplaceText(Possible, SRewrite);
        std::string NewStr = " " + VD->getName().str();
        R.InsertTextAfter(VD->getLocation(), NewStr);
      } else {
        if (Verbose) {
          errs() << "Still don't know how to re-write VarDecl\n";
          VD->dump();
          errs() << "at\n";
          if (N->getStatement())
            N->getStatement()->dump();
          errs() << "with " << SRewrite << "\n";
        }
      }
    }
  } else if (!isSingleDeclaration(N) &&
             Skip.find(N) == Skip.end()) {
    // Hack time!
    // Sometimes, like in the case of a decl on a single line, we'll need to
    // do multiple NewTyps at once. In that case, in the inner loop, we'll
    // re-scan and find all of the NewTyps related to that line and do
    // everything at once. That means sometimes we'll get NewTyps that
    // we don't want to process twice. We'll skip them here.

    // Step 1: get the re-written types.
    RSet RewritesForThisDecl(DComp(R.getSourceMgr()));
    auto I = ToRewrite.find(N);
    while (I != ToRewrite.end()) {
      auto *Tmp = dynamic_cast<VarDeclReplacement *>(*I);
      if (Tmp != nullptr && areDeclarationsOnSameLine(N, Tmp))
        RewritesForThisDecl.insert(Tmp);
      ++I;
    }

    // Step 2: Remove the original line from the program.
    SourceLocation EndOfLine = deleteAllDeclarationsOnLine(N);

    // Step 3: For each decl in the original, build up a new string
    //         and if the original decl was re-written, write that
    //         out instead (WITH the initializer).
    std::string NewMultiLineDeclS = "";
    raw_string_ostream NewMlDecl(NewMultiLineDeclS);
    std::set<Decl *> SameLineDecls;
    getDeclsOnSameLine(N, SameLineDecls);

    for (const auto &DL : SameLineDecls) {
      VarDecl *VDL = dyn_cast<VarDecl>(DL);
      if (VDL == nullptr) {
        // Example:
        //        struct {
        //           const wchar_t *start;
        //            const wchar_t *end;
        //        } field[6], name;
        // we cannot handle this.
        errs()
            << "Expected a variable declaration but got an invalid AST node\n";
        DL->dump();
        continue;
      }
      assert(VDL != nullptr);

      DeclReplacement *SameLineReplacement;
      bool Found = false;
      for (const auto &NLT : RewritesForThisDecl)
        if (NLT->getDecl() == DL) {
          SameLineReplacement = NLT;
          Found = true;
          break;
        }

      if (Found) {
        NewMlDecl << SameLineReplacement->getReplacement();
        if (Expr *E = VDL->getInit()) {
          NewMlDecl << " = ";
          E->printPretty(NewMlDecl, nullptr, A.getPrintingPolicy());
        } else {
          if (isPointerType(VDL))
            NewMlDecl << " = ((void *)0)";
        }
        NewMlDecl << ";\n";
      } else {
        DL->print(NewMlDecl);
        NewMlDecl << ";\n";
      }
    }

    // Step 4: Write out the string built up in step 3.
    R.InsertTextAfter(EndOfLine, NewMlDecl.str());

    // Step 5: Be sure and skip all of the NewTyps that we dealt with
    //         during this time of hacking, by adding them to the
    //         skip set.

    for (const auto &TN : RewritesForThisDecl)
      Skip.insert(TN);
  } else {
    if (Verbose) {
      errs() << "Don't know how to re-write VarDecl\n";
      VD->dump();
      errs() << "at\n";
      if (N->getStatement())
        N->getStatement()->dump();
      errs() << "with " << N->getReplacement() << "\n";
    }
  }
}

void DeclRewriter::rewriteFunctionDecl(FunctionDeclReplacement *N) {
  // TODO: If the return type is a fully-specified function pointer,
  //       then clang will give back an invalid source range for the
  //       return type source range. For now, check that the source
  //       range is valid.
  //       Additionally, a source range can be (mis) identified as
  //       spanning multiple files. We don't know how to re-write that,
  //       so don't.
  SourceRange SR = N->getSourceRange(A.getSourceManager());
  if (canRewrite(R, SR))
    R.ReplaceText(SR, N->getReplacement());
}

bool DeclRewriter::areDeclarationsOnSameLine(VarDeclReplacement *N1,
                                             VarDeclReplacement *N2) {
  VarDecl *VD1 = N1->getDecl();
  VarDecl *VD2 = N2->getDecl();
  if (VD1 && VD2) {
    DeclStmt *Stmt1 = N1->getStatement();
    DeclStmt *Stmt2 = N2->getStatement();
    if (Stmt1 == nullptr && Stmt2 == nullptr) {
      auto &VDGroup = GP.getVarsOnSameLine(VD1);
      return VDGroup.find(VD2) != VDGroup.end();
    } else if (Stmt1 == nullptr || Stmt2 == nullptr) {
      return false;
    } else {
      return Stmt1 == Stmt2;
    }
  }
  return false;
}

bool DeclRewriter::areDeclarationsOnSameLine(FieldDeclReplacement *N1,
                                             FieldDeclReplacement *N2) {
  //TODO stub
  FieldDecl *FD1 = N1->getDecl();
  FieldDecl *FD2 = N2->getDecl();
  if(FD1 && FD2) {
    auto &FDGroup = GP.getFieldsOnSameLine(FD2);
    return FDGroup.find(FD2) != FDGroup.end();
  }
  return false;
}

bool DeclRewriter::isSingleDeclaration(VarDeclReplacement *N) {
  DeclStmt *Stmt = N->getStatement();
  if (Stmt == nullptr) {
    auto &VDGroup = GP.getVarsOnSameLine(N->getDecl());
    return VDGroup.size() == 1;
  } else {
    return Stmt->isSingleDecl();
  }
}

bool DeclRewriter::isSingleDeclaration(FieldDeclReplacement *N) {
  //TODO stub
  auto &FDGroup = GP.getFieldsOnSameLine(N->getDecl());
  return FDGroup.size() == 1;
}

void DeclRewriter::getDeclsOnSameLine(FieldDeclReplacement *D,
                                      std::set<Decl *> &Decls) {
  //TODO stub
  Decls.insert(GP.getFieldsOnSameLine(D->getDecl()).begin(),
               GP.getFieldsOnSameLine(D->getDecl()).end());
  return;
}

void DeclRewriter::getDeclsOnSameLine(VarDeclReplacement *D,
                                      std::set<Decl *> &Decls) {
  if (D->getStatement() != nullptr)
    Decls.insert(D->getStatement()->decls().begin(),
                 D->getStatement()->decls().end());
  else
    Decls.insert(GP.getVarsOnSameLine(D->getDecl()).begin(),
                 GP.getVarsOnSameLine(D->getDecl()).end());
}

<<<<<<< HEAD
SourceLocation DeclRewriter::deleteAllDeclarationsOnLine
    (FieldDeclReplacement *DR) {
  //TODO stub
  SourceLocation BLoc;
  SourceManager &SM = R.getSourceMgr();
  // Remove all fields on the line
  for (auto *D : GP.getFieldsOnSameLine(DR->getDecl())) {
    SourceRange ToDel = D->getSourceRange();
    if (BLoc.isInvalid() ||
        SM.isBeforeInTranslationUnit(ToDel.getBegin(), BLoc))
      BLoc = ToDel.getBegin();
    R.RemoveText(D->getSourceRange());
  }
  return BLoc;
}

SourceLocation DeclRewriter::deleteAllDeclarationsOnLine
    (VarDeclReplacement *DR) {
=======
SourceLocation DeclRewriter::deleteAllDeclarationsOnLine(VarDeclReplacement *DR)
{
>>>>>>> a26c619b
  if (DeclStmt *Stmt = DR->getStatement()) {
    // If there is a statement, delete the entire statement.
    R.RemoveText(Stmt->getSourceRange());
    return Stmt->getSourceRange().getEnd();
  } else {
    SourceLocation BLoc;
    SourceManager &SM = R.getSourceMgr();
    // Remove all vars on the line.
    for (auto *D : GP.getVarsOnSameLine(DR->getDecl())) {
      SourceRange ToDel = D->getSourceRange();
      if (BLoc.isInvalid() ||
          SM.isBeforeInTranslationUnit(ToDel.getBegin(), BLoc))
        BLoc = ToDel.getBegin();
      R.RemoveText(D->getSourceRange());
    }
    return BLoc;
  }
}

// Note: This is variable declared static in the header file in order to pass
// information between different invocations on different translation units.
std::map<std::string, std::string> DeclRewriter::NewFuncSig;

// This function checks how to re-write a function declaration.
bool FunctionDeclBuilder::VisitFunctionDecl(FunctionDecl *FD) {

  // Get the constraint variable for the function.
  // For the return value and each of the parameters, do the following:
  //   1. Get a constraint variable representing the definition (def) and the
  //      uses ("arguments").
  //   2. If arguments could be wild but def is not, we insert a bounds-safe
  //      interface.
  // If we don't have a definition in scope, we can assert that all of
  // the constraint variables are equal.
  // Finally, we need to note that we've visited this particular function, and
  // that we shouldn't make one of these visits again.

  auto FuncName = FD->getNameAsString();
  auto &CS = Info.getConstraints();

  // Do we have a definition for this function?
  FunctionDecl *Definition = getDefinition(FD);
  if (Definition == nullptr)
    Definition = FD;

  // Make sure we haven't visited this function name before, and that we
  // only visit it once.
  if (isFunctionVisited(FuncName))
    return true;
  VisitedSet.insert(FuncName);

  FVConstraint *Defnc = getOnly(*Info.getFuncConstraints(Definition, Context));
  assert(Defnc != nullptr);

  // If this is an external function, there is no need to rewrite the
  // declaration. We cannot change the signature of external functions.
  if (!Defnc->hasBody())
    return true;

  // DidAny tracks if we have made any changes to this function declaration.
  // If no changes are made, then there is no need to rewrite anything, and the
  // declaration is not added to RewriteThese.
  bool DidAny = Defnc->numParams() > 0;

  // Get rewritten parameter variable declarations
  vector<string> ParmStrs;
  for (unsigned i = 0; i < Defnc->numParams(); ++i) {
    auto *Defn = dyn_cast<PVConstraint>(getOnly(Defnc->getParamVar(i)));
    assert(Defn);

    if (isAValidPVConstraint(Defn) && Defn->anyChanges(CS.getVariables())) {
      // This means Defn has a checked type, so we should rewrite to use this
      // type with an itype if applicable.

      if (Defn->hasItype() || !Defn->anyArgumentIsWild(CS.getVariables())) {
        // If the definition already has itype or there are no WILD arguments.
        // New parameter declaration is the checked type plus any itype or array
        // bounds.
        std::string PtypeS =
            Defn->mkString(Info.getConstraints().getVariables());
        PtypeS = PtypeS + getExistingIType(Defn) +
            ABRewriter.getBoundsString(Defn, Definition->getParamDecl(i));
        ParmStrs.push_back(PtypeS);
      } else {
        // Here, definition is checked type but at least one of the arguments
        // is WILD. We use the original type for the parameter, but also add an
        // itype.
        string PtypeS =
            Defn->mkString(Info.getConstraints().getVariables(), false, true);
        string Bi =
            Defn->getRewritableOriginalTy() + Defn->getName() + " : itype(" +
                PtypeS + ")" +
                ABRewriter.getBoundsString(Defn,
                                       Definition->getParamDecl(i), true);
        ParmStrs.push_back(Bi);
      }
    } else {
      // If the parameter isn't checked, we can just dump the original
      // declaration.
      string Scratch = "";
      raw_string_ostream DeclText(Scratch);
      Definition->getParamDecl(i)->print(DeclText);
      ParmStrs.push_back(DeclText.str());
    }
  }

  // Get rewritten return variable
  auto *Defn = dyn_cast<PVConstraint>(getOnly(Defnc->getReturnVars()));

  std::string ReturnVar = "";
  std::string ItypeStr = "";

  // Insert a bounds safe interface for the return.
  if (isAValidPVConstraint(Defn) && Defn->anyChanges(CS.getVariables())) {
    // This means we can infer that the return type is a checked type.
    DidAny = true;
    // If the definition has itype or there is no argument which is WILD?
    if (Defn->hasItype() || !Defn->anyArgumentIsWild(CS.getVariables())) {
      // Just get the checked itype
      ReturnVar = Defn->mkString(Info.getConstraints().getVariables());
      ItypeStr = getExistingIType(Defn);
    } else {
      // One of the argument is WILD, emit an itype.
      std::string Itype =
          Defn->mkString(Info.getConstraints().getVariables(), true, true);
      ReturnVar = Defn->getRewritableOriginalTy();
      ItypeStr = " : itype(" + Itype + ")";
    }
  } else {
    // This means inside the function, the return value is WILD so the return
    // type is what was originally declared.
    ReturnVar = Defn->getOriginalTy() + " ";
    // If this there is already a bounds safe interface, keep using it.
    ItypeStr = getExistingIType(Defn);
    if (!ItypeStr.empty())
      DidAny = true;
  }

  // Combine parameter and return variables rewritings into a single rewriting
  // for the entire function declaration.
  std::string NewSig =
      getStorageQualifierString(Definition) + ReturnVar + Defnc->getName()
          + "(";
  if (!ParmStrs.empty()) {
    // Gather individual parameter strings into a single buffer
    ostringstream ConcatParamStr;
    copy(ParmStrs.begin(), ParmStrs.end() - 1,
              ostream_iterator<string>(ConcatParamStr, ", "));
    ConcatParamStr << ParmStrs.back();

    NewSig = NewSig + ConcatParamStr.str();
    // Add varargs.
    if (functionHasVarArgs(Definition))
      NewSig = NewSig + ", ...";
    NewSig = NewSig + ")";
  } else {
    NewSig = NewSig + "void)";
    QualType ReturnTy = FD->getReturnType();
    QualType Ty = FD->getType();
    if (!Ty->isFunctionProtoType() && ReturnTy->isPointerType())
      DidAny = true;
  }
  if (!ItypeStr.empty())
    NewSig = NewSig + ItypeStr;

  // Add new declarations to RewriteThese if it has changed
  if (DidAny) {
    for (auto *const RD : Definition->redecls())
      RewriteThese.insert(new FunctionDeclReplacement(RD, NewSig, true));
    // Save the modified function signature.
    if(FD->isStatic()) {
      auto FileName = PersistentSourceLoc::mkPSL(FD, *Context).getFileName();
      FuncName = FileName + "::" + FuncName;
    }
    ModifiedFuncSignatures[FuncName] = NewSig;
  }

  return true;
}

std::string FunctionDeclBuilder::getExistingIType(ConstraintVariable *DeclC) {
  auto *PVC = dyn_cast<PVConstraint>(DeclC);
  if (PVC != nullptr && PVC->hasItype())
    return " : " + PVC->getItype();
  return "";
}

// Check if the function is handled by this visitor.
bool FunctionDeclBuilder::isFunctionVisited(string FuncName) {
  return VisitedSet.find(FuncName) != VisitedSet.end();
}

bool FieldFinder::VisitFieldDecl(FieldDecl *FD) {
  GVG.addGlobalFieldDecl(FD);
  return true;
}<|MERGE_RESOLUTION|>--- conflicted
+++ resolved
@@ -527,9 +527,8 @@
                  GP.getVarsOnSameLine(D->getDecl()).end());
 }
 
-<<<<<<< HEAD
-SourceLocation DeclRewriter::deleteAllDeclarationsOnLine
-    (FieldDeclReplacement *DR) {
+SourceLocation DeclRewriter::deleteAllDeclarationsOnLine(FieldDeclReplacement *DR)
+{
   //TODO stub
   SourceLocation BLoc;
   SourceManager &SM = R.getSourceMgr();
@@ -544,12 +543,8 @@
   return BLoc;
 }
 
-SourceLocation DeclRewriter::deleteAllDeclarationsOnLine
-    (VarDeclReplacement *DR) {
-=======
 SourceLocation DeclRewriter::deleteAllDeclarationsOnLine(VarDeclReplacement *DR)
 {
->>>>>>> a26c619b
   if (DeclStmt *Stmt = DR->getStatement()) {
     // If there is a statement, delete the entire statement.
     R.RemoveText(Stmt->getSourceRange());
