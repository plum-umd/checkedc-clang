--- conflicted
+++ resolved
@@ -37,11 +37,7 @@
           Info.getABoundsInfo().insertVariable(D);
           if (D->getType()->isPointerType() || D->getType()->isArrayType()) {
             Info.addVariable(D, Context);
-<<<<<<< HEAD
             if(FL.isInSystemHeader() || Definition->isUnion()) {
-=======
-            if (FL.isInSystemHeader()) {
->>>>>>> 7641ee9f
               std::set<ConstraintVariable *> C = Info.getVariable(D, Context);
               std::string Rsn = "External struct field or union encountered";
               CB.constraintAllCVarsToWild(C, Rsn, nullptr);
@@ -137,11 +133,8 @@
     PersistentSourceLoc PL = PersistentSourceLoc::mkPSL(E, *Context);
     auto &CS = Info.getConstraints();
     std::set<ConstraintVariable *> FVCons;
-<<<<<<< HEAD
     std::string FuncName = "";
-=======
     FunctionDecl *TFD = nullptr;
->>>>>>> 7641ee9f
 
     // figure out who we are calling
     if (D == nullptr) {
