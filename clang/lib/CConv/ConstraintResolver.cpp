//=--ConstraintResolver.cpp---------------------------------------*- C++-*-===//
//
// Part of the LLVM Project, under the Apache License v2.0 with LLVM Exceptions.
// See https://llvm.org/LICENSE.txt for license information.
// SPDX-License-Identifier: Apache-2.0 WITH LLVM-exception
//
//===----------------------------------------------------------------------===//
// Implementation of methods in ConstraintResolver.h that help in fetching
// constraints for a given expression.
//===----------------------------------------------------------------------===//

#include "clang/CConv/ConstraintResolver.h"
#include "clang/CConv/CCGlobalOptions.h"

using namespace llvm;
using namespace clang;


ConstraintResolver::~ConstraintResolver() { }

// Force all ConstraintVariables in this set to be WILD
void ConstraintResolver::constraintAllCVarsToWild(
    CVarSet &CSet, std::string rsn, Expr *AtExpr) {
  PersistentSourceLoc Psl;
  PersistentSourceLoc *PslP = nullptr;
  if (AtExpr != nullptr) {
    Psl = PersistentSourceLoc::mkPSL(AtExpr, *Context);
    PslP = &Psl;
  }
  auto &CS = Info.getConstraints();

  for (const auto &A : CSet) {
    if (PVConstraint *PVC = dyn_cast<PVConstraint>(A))
      PVC->constrainToWild(CS, rsn, PslP);
    else {
      FVConstraint *FVC = dyn_cast<FVConstraint>(A);
      assert(FVC != nullptr);
      FVC->constrainToWild(CS, rsn, PslP);
    }
  }
}

// Return a set of PVConstraints equivalent to the set given,
// but dereferenced one level down
CVarSet
    ConstraintResolver::handleDeref(CVarSet T) {
  CVarSet tmp;
  for (const auto &CV : T) {
    PVConstraint *PVC = dyn_cast<PVConstraint>(CV);
    assert (PVC != nullptr); // Shouldn't be dereferencing FPs
    // Subtract one from this constraint. If that generates an empty
    // constraint, then, don't add it
    CAtoms C = PVC->getCvars();
    if (C.size() > 0) {
      C.erase(C.begin());
      if (C.size() > 0) {
        bool a = PVC->getArrPresent();
        bool c = PVC->hasItype();
        std::string d = PVC->getItype();
        FVConstraint *b = PVC->getFV();
        PVConstraint *TmpPV = new PVConstraint(C, PVC->getTy(), PVC->getName(),
                                               b, a, c, d);
        tmp.insert(TmpPV);
      }
    }
  }
  return tmp;
}

// For each constraint variable either invoke addAtom to add an additional level
// of indirection (when the constraint is PVConstraint), or return the constraint
// unchanged (when the constraint is a function constraint).
CVarSet ConstraintResolver::addAtomAll(CVarSet CVS,
                                       ConstAtom *PtrTyp, Constraints &CS) {
  CVarSet Result;
  for (auto *CV : CVS) {
    if (PVConstraint *PVC = dyn_cast<PVConstraint>(CV)) {
      PVConstraint *temp = addAtom(PVC, PtrTyp, CS);
      Result.insert(temp);
    } else {
      Result.insert(CV);
    }
  }
  return Result;
}

// Add to a PVConstraint one additional level of indirection
// The pointer type of the new atom is constrained >= PtrTyp.
PVConstraint *ConstraintResolver::addAtom(PVConstraint *PVC, ConstAtom *PtrTyp,
                                          Constraints &CS) {
  Atom *NewA = CS.getFreshVar("&"+(PVC->getName()), VarAtom::V_Other);
  CAtoms C = PVC->getCvars();
  if (!C.empty()) {
    Atom *A = *C.begin();
    // If PVC is already a pointer, add implication forcing outermost
    //   one to be wild if this added one is
    if (VarAtom *VA = dyn_cast<VarAtom>(A)) {
      auto *Prem = CS.createGeq(NewA, CS.getWild());
      auto *Conc = CS.createGeq(VA, CS.getWild());
      CS.addConstraint(CS.createImplies(Prem, Conc));
    }
  }

  C.insert(C.begin(), NewA);
  bool a = PVC->getArrPresent();
  FVConstraint *b = PVC->getFV();
  bool c = PVC->hasItype();
  std::string d = PVC->getItype();
  PVConstraint *TmpPV = new PVConstraint(C, PVC->getTy(), PVC->getName(),
                                         b, a, c, d);
  TmpPV->constrainOuterTo(CS, PtrTyp, true);
  return TmpPV;
}

// Processes E from malloc(E) to discern the pointer type this will be
static ConstAtom *analyzeAllocExpr(CallExpr *CE, Constraints &CS,
                                   QualType &ArgTy, std::string FuncName,
                                   ASTContext *Context) {
  if (FuncName.compare("calloc") == 0) {
    ArgTy = CE->getArg(1)->getType();
    // Check if first argument to calloc is 1
    Expr *E = CE->getArg(0);
    Expr::EvalResult ER;
    E->EvaluateAsInt(ER, *Context,
                     clang::Expr::SE_NoSideEffects, false);
    if (ER.Val.isInt() && ER.Val.getInt().getExtValue() == 1)
      return CS.getPtr();
    else
      return CS.getNTArr();
  }

  ConstAtom *Ret = CS.getPtr();
  Expr *E;
  if (FuncName.compare("malloc") == 0)
    E = CE->getArg(0);
  else {
    assert(FuncName.compare("realloc") == 0);
    E = CE->getArg(1);
  }
  E = E->IgnoreParenImpCasts();
  BinaryOperator *B = dyn_cast<BinaryOperator>(E);
  std::set<Expr *> Exprs;

  // Looking for X*Y -- could be an array
  if (B && B->isMultiplicativeOp()) {
    Ret = CS.getArr();
    Exprs.insert(B->getLHS());
    Exprs.insert(B->getRHS());
  }
  else
    Exprs.insert(E);

  // Look for sizeof(X); return Arr or Ptr if found
  for (Expr *Ex: Exprs) {
    UnaryExprOrTypeTraitExpr *Arg = dyn_cast<UnaryExprOrTypeTraitExpr>(Ex);
    if (Arg && Arg->getKind() == UETT_SizeOf) {
      ArgTy = Arg->getTypeOfArgument();
      return Ret;
    }
  }
  return nullptr;
}

CVarSet ConstraintResolver::getInvalidCastPVCons(Expr *E) {
  CVarSet Ret;
  QualType SrcType, DstType;
  // As getInvalidCastPVCons could be called from non-persistent expressions
  // we need to explicitly store the generated PVConstraints into persistent
  // constraints.
  if (hasPersistentConstraints(E))
    return getPersistentConstraints(E);

  DstType = E->getType();
  SrcType = E->getType();
  if (ImplicitCastExpr *ICE = dyn_cast<ImplicitCastExpr>(E))
    SrcType = ICE->getSubExpr()->getType();

  if (ExplicitCastExpr *ECE = dyn_cast<ExplicitCastExpr>(E))
    SrcType = ECE->getSubExpr()->getType();

  auto &CS = Info.getConstraints();
  CAtoms NewVA;
  Atom *NewA = CS.getFreshVar("Invalid cast to:" + E->getType().getAsString(),
                              VarAtom::V_Other);
  NewVA.push_back(NewA);

  PVConstraint *P = new PVConstraint(NewVA, "unsigned", "wildvar",
                                     nullptr, false, false, "");
  PersistentSourceLoc PL = PersistentSourceLoc::mkPSL(E, *Context);
  P->constrainToWild(CS, "Casted from " + SrcType.getAsString() +  " to " +
                             DstType.getAsString() , &PL);
  Ret = {P};
  storePersistentConstraints(E, Ret);
  return Ret;
}

// Returns a set of ConstraintVariables which represent the result of
// evaluating the expression E. Will explore E recursively, but will
// ignore parts of it that do not contribute to the final result
CVarSet
    ConstraintResolver::getExprConstraintVars(Expr *E) {
  CVarSet EmptyCSet;
  if (E != nullptr) {
    auto &CS = Info.getConstraints();
    QualType TypE = E->getType();
    E = E->IgnoreParens();

    // Non-pointer (int, char, etc.) types have a special base PVConstraint
    if (TypE->isRecordType() || TypE->isArithmeticType()) {
      if (DeclRefExpr *DRE = dyn_cast<DeclRefExpr>(E)) {
        // If we have a DeclRef, the PVC can get a meaningful name
        return getBaseVarPVConstraint(DRE);
      } else {
        return PVConstraintFromType(TypE);
      }
      // NULL
    } else if (isNULLExpression(E, *Context)) {
      return EmptyCSet;
      // Implicit cast, e.g., T* from T[] or int (*)(int) from int (int),
      //   but also weird int->int * conversions (and back)
    } else if (ImplicitCastExpr *IE = dyn_cast<ImplicitCastExpr>(E)) {
      // We should not use persistent source location for compiler
      // generated constructs.
      QualType SubTypE = IE->getSubExpr()->getType();
      auto CVs = getExprConstraintVars(IE->getSubExpr());
      // if TypE is a pointer type, and the cast is unsafe, return WildPtr
      if (TypE->isPointerType() &&
          !(SubTypE->isFunctionType() || SubTypE->isArrayType() ||
            SubTypE->isVoidPointerType()) &&
          !isCastSafe(TypE, SubTypE)) {
        constraintAllCVarsToWild(CVs, "Casted to a different type.", IE);
        return getInvalidCastPVCons(E);
      }
      // else, return sub-expression's result
      return CVs;
      // variable (x)
    } else if (DeclRefExpr *DRE = dyn_cast<DeclRefExpr>(E)) {
      return Info.getVariable(DRE->getDecl(), Context);
      // x.f
    } else if (MemberExpr *ME = dyn_cast<MemberExpr>(E)) {
      return Info.getVariable(ME->getMemberDecl(), Context);
      // Checked-C temporary
    } else if (CHKCBindTemporaryExpr *CE = dyn_cast<CHKCBindTemporaryExpr>(E)) {
      return getExprConstraintVars(CE->getSubExpr());
    } else {

      // Apart from the above expressions constraints for all the other
      // expressions can be cached.
      // First, check if the expression has constraints that are cached?
      if (hasPersistentConstraints(E)) {
        return getPersistentConstraints(E);
      }

      CVarSet Ret = EmptyCSet;
      if (ExplicitCastExpr *ECE = dyn_cast<ExplicitCastExpr>(E)) {
        assert(ECE->getType() == TypE);
        // Is cast internally safe? Return WILD if not
        Expr *TmpE = ECE->getSubExpr();
        if (TypE->isPointerType() && !isCastSafe(TypE, TmpE->getType()))
          Ret = getInvalidCastPVCons(E);
          // NB: Expression ECE itself handled in
          // ConstraintBuilder::FunctionVisitor
        else
          Ret = getExprConstraintVars(TmpE);
      }
        // x = y, x+y, x+=y, etc.
      else if (BinaryOperator *BO = dyn_cast<BinaryOperator>(E)) {
        switch (BO->getOpcode()) {
          // Assignment, comma operators; only care about LHS.
        case BO_Assign:
        case BO_AddAssign:
        case BO_SubAssign:
          Ret = getExprConstraintVars(BO->getLHS());
          break;
        case BO_Comma:
          Ret = getExprConstraintVars(BO->getRHS());
          break;
          // Possible pointer arithmetic: Could be LHS or RHS.
        case BO_Add:
        case BO_Sub:
          if (BO->getLHS()->getType()->isPointerType())
            Ret = getExprConstraintVars(BO->getLHS());
          else if (BO->getRHS()->getType()->isPointerType())
            Ret = getExprConstraintVars(BO->getRHS());
          else
            Ret = PVConstraintFromType(TypE);
          break;
          // Pointer-to-member ops unsupported.
        case BO_PtrMemD:
        case BO_PtrMemI:
          assert(false && "Bogus pointer-to-member operator");
          break;
          // Bit-shift/arithmetic/assign/comp operators
          // Ret = ints; do nothing.
        case BO_ShlAssign:
        case BO_ShrAssign:
        case BO_AndAssign:
        case BO_XorAssign:
        case BO_OrAssign:
        case BO_MulAssign:
        case BO_DivAssign:
        case BO_RemAssign:
        case BO_And:
        case BO_Or:
        case BO_Mul:
        case BO_Div:
        case BO_Rem:
        case BO_Xor:
        case BO_Cmp:
        case BO_EQ:
        case BO_NE:
        case BO_GE:
        case BO_GT:
        case BO_LE:
        case BO_LT:
        case BO_LAnd:
        case BO_LOr:
        case BO_Shl:
        case BO_Shr:
          Ret = PVConstraintFromType(TypE);
          break;
        }
        // x[e]
      } else if (ArraySubscriptExpr *ASE = dyn_cast<ArraySubscriptExpr>(E)) {
        CVarSet T = getExprConstraintVars(ASE->getBase());
        CVarSet tmp = handleDeref(T);
        T.swap(tmp);
        Ret = T;
        // ++e, &e, *e, etc.
      } else if (UnaryOperator *UO = dyn_cast<UnaryOperator>(E)) {
        Expr *UOExpr = UO->getSubExpr();
        switch (UO->getOpcode()) {
          // &e
          // C99 6.5.3.2: "The operand of the unary & operator shall be
          // either a function designator, the result of a [] or
          // unary * operator, or an lvalue that designates an object that is
          // not a bit-field and is not declared with the register
          // storage-class specifier."
        case UO_AddrOf: {

          UOExpr = UOExpr->IgnoreParenImpCasts();
          // Taking the address of a dereference is a NoOp, so the constraint
          // vars for the subexpression can be passed through.
          // FIXME: We've dumped implicit casts on UOEXpr; restore?
          if (UnaryOperator *SubUO = dyn_cast<UnaryOperator>(UOExpr)) {
            if (SubUO->getOpcode() == UO_Deref)
              Ret = getExprConstraintVars(SubUO->getSubExpr());
            // else, fall through
          } else if (ArraySubscriptExpr *ASE =
              dyn_cast<ArraySubscriptExpr>(UOExpr)) {
            Ret = getExprConstraintVars(ASE->getBase());
          } else {
            // add a VarAtom to UOExpr's PVConstraint, for &
            CVarSet T = getExprConstraintVars(UOExpr);
            assert("Empty constraint vars in AddrOf!" && !T.empty());
            Ret = addAtomAll(T, CS.getPtr(), CS);
          }
          break;
        }
          // *e
        case UO_Deref: {
          // We are dereferencing, so don't assign to LHS
          CVarSet T = getExprConstraintVars(UOExpr);
          Ret = handleDeref(T);
          break;
        }
          /* Operations on lval; if pointer, just process that */
          // e++, e--, ++e, --e
        case UO_PostInc:
        case UO_PostDec:
        case UO_PreInc:
        case UO_PreDec:
          Ret = getExprConstraintVars(UOExpr);
          break;
          /* Integer operators */
          // +e, -e, ~e
        case UO_Plus:
        case UO_Minus:
        case UO_LNot:
        case UO_Not:
          Ret = PVConstraintFromType(TypE);
          break;
        case UO_Coawait:
        case UO_Real:
        case UO_Imag:
        case UO_Extension:
          assert(false && "Unsupported unary operator");
          break;
        }
        // f(e1,e2, ...)
      } else if (CallExpr *CE = dyn_cast<CallExpr>(E)) {
        // Call expression should always get out-of context constraint variable.
        CVarSet ReturnCVs;

        // Here, we need to look up the target of the call and return the
        // constraints for the return value of that function.
        QualType ExprType = E->getType();
        Decl *D = CE->getCalleeDecl();
        CVarSet ReallocFlow;
        if (D == nullptr) {
          // There are a few reasons that we couldn't get a decl. For example,
          // the call could be done through an array subscript.
          Expr *CalledExpr = CE->getCallee();
          CVarSet tmp = getExprConstraintVars(CalledExpr);

          for (ConstraintVariable *C : tmp) {
            if (FVConstraint *FV = dyn_cast<FVConstraint>(C)) {
              ReturnCVs.insert(FV->getReturnVars().begin(),
                               FV->getReturnVars().end());
            } else if (PVConstraint *PV = dyn_cast<PVConstraint>(C)) {
              if (FVConstraint *FV = PV->getFV()) {
                ReturnCVs.insert(FV->getReturnVars().begin(),
                                 FV->getReturnVars().end());
              }
            }
          }
<<<<<<< HEAD
          if (!DidInsert)
            ReturnCVs.insert(
                PVConstraint::getWildPVConstraint(Info.getConstraints()));

        /* Normal function call */
        } else {
          // FIXME: Maybe do something to constrain function returns to wild
          //        if the functions has a type param on the return type that
          //        cannot be instantiated. Not sure this is the best place to
          //        do that since ConstraintBuilders vistCastExpr is called
          //        after a function is seen here idk.
          std::set<ConstraintVariable *> CVars = Info.getVariable(FD, Context);
          ConstraintVariable *J = getOnly(CVars);
          /* Direct function call */
          if (FVConstraint *FVC = dyn_cast<FVConstraint>(J))
            ReturnCVs.insert(FVC->getReturnVars().begin(),
                             FVC->getReturnVars().end());
          /* Call via function pointer */
          else {
            PVConstraint *tmp = dyn_cast<PVConstraint>(J);
            assert(tmp != nullptr);
            if (FVConstraint *FVC = tmp->getFV())
=======
        } else if (DeclaratorDecl *FD = dyn_cast<DeclaratorDecl>(D)) {
          /* Allocator call */
          if (isFunctionAllocator(FD->getName())) {
            bool didInsert = false;
            if (CE->getNumArgs() > 0) {
              QualType ArgTy;
              std::string FuncName = FD->getNameAsString();
              ConstAtom *A;
              A = analyzeAllocExpr(CE, CS, ArgTy, FuncName, Context);
              if (A) {
                std::string N = FD->getName();
                N = "&" + N;
                ExprType = Context->getPointerType(ArgTy);
                PVConstraint *PVC =
                    new PVConstraint(ExprType, nullptr, N, Info, *Context);
                PVC->constrainOuterTo(CS, A, true);
                ReturnCVs.insert(PVC);
                didInsert = true;
                if (FuncName.compare("realloc") == 0) {
                  // We will constrain the first arg to the return of
                  // realloc, below
                  ReallocFlow = getExprConstraintVars(
                      CE->getArg(0)->IgnoreParenImpCasts());
                }
              }
            }
            if (!didInsert)
              ReturnCVs.insert(
                  PVConstraint::getWildPVConstraint(Info.getConstraints()));

            /* Normal function call */
          } else {
            CVarSet TmpCSet = Info.getVariable(FD, Context);
            ConstraintVariable *J = getOnly(TmpCSet);
            /* Direct function call */
            if (FVConstraint *FVC = dyn_cast<FVConstraint>(J))
>>>>>>> 39384c30
              ReturnCVs.insert(FVC->getReturnVars().begin(),
                               FVC->getReturnVars().end());
              /* Call via function pointer */
            else {
              PVConstraint *tmp = dyn_cast<PVConstraint>(J);
              assert(tmp != nullptr);
              if (FVConstraint *FVC = tmp->getFV())
                ReturnCVs.insert(FVC->getReturnVars().begin(),
                                 FVC->getReturnVars().end());
              else {
                // No FVConstraint -- make WILD
                auto *TmpFV = new FVConstraint();
                ReturnCVs.insert(TmpFV);
              }
            }
          }
        } else {
          // If it ISN'T, though... what to do? How could this happen?
          llvm_unreachable("TODO");
        }

        // This is R-Value, we need to make a copy of the resulting
        // ConstraintVariables.
        CVarSet TmpCVs;
        for (ConstraintVariable *CV : ReturnCVs) {
          ConstraintVariable *NewCV = CV->getCopy(CS);
          // Important: Do Safe_to_Wild from returnvar in this copy, which then
          //   might be assigned otherwise (Same_to_Same) to LHS
          constrainConsVarGeq(NewCV, CV, CS, nullptr, Safe_to_Wild, false,
                              &Info);
          TmpCVs.insert(NewCV);
          // If this is realloc, constrain the first arg to flow to the return
          if (!ReallocFlow.empty()) {
            for (auto &Constraint : ReallocFlow)
              constrainConsVarGeq(NewCV, Constraint, Info.getConstraints(),
                                  nullptr, Wild_to_Safe, false, &Info);
          }
        }
        Ret = TmpCVs;
        // e1 ? e2 : e3
      } else if (ConditionalOperator *CO = dyn_cast<ConditionalOperator>(E)) {
        std::vector<Expr *> SubExprs;
        SubExprs.push_back(CO->getLHS());
        SubExprs.push_back(CO->getRHS());
        Ret = getAllSubExprConstraintVars(SubExprs);
        // { e1, e2, e3, ... }
      } else if (InitListExpr *ILE = dyn_cast<InitListExpr>(E)) {
        std::vector<Expr *> SubExprs = ILE->inits().vec();
        CVarSet CVars = getAllSubExprConstraintVars(SubExprs);
        if (ILE->getType()->isArrayType()) {
          // Array initialization is similar AddrOf, so the same pattern is
          // used where a new indirection is added to constraint variables.
          Ret = addAtomAll(CVars, CS.getArr(), CS);
        } else {
          // This branch should only be taken on compound literal expressions
          // with pointer type (e.g. int *a = (int*){(int*) 1}).
          // In particular, structure initialization should not reach here,
          // as that caught by the non-pointer check at the top of this
          // method.
          assert("InitlistExpr of type other than array or pointer in "
                 "getExprConstraintVars" &&
              ILE->getType()->isPointerType());
          Ret = CVars;
        }
        // (int[]){e1, e2, e3, ... }
      } else if (CompoundLiteralExpr *CLE =
          dyn_cast<CompoundLiteralExpr>(E)) {
        CVarSet T;
        CVarSet Vars = getExprConstraintVars(CLE->getInitializer());

        PVConstraint *P =
            new PVConstraint(CLE->getType(), nullptr, CLE->getStmtClassName(),
                             Info, *Context, nullptr);
        T = {P};

        PersistentSourceLoc PL = PersistentSourceLoc::mkPSL(CLE, *Context);
        constrainConsVarGeq(T, Vars, Info.getConstraints(), &PL, Same_to_Same,
                            false, &Info);

        Ret = T;
        // "foo"
      } else if (clang::StringLiteral *Str =
          dyn_cast<clang::StringLiteral>(E)) {
        CVarSet T;
        // If this is a string literal. i.e., "foo".
        // We create a new constraint variable and constraint it to an Nt_array.

        PVConstraint *P =
            new PVConstraint(Str->getType(), nullptr, Str->getStmtClassName(),
                             Info, *Context, nullptr);
        P->constrainOuterTo(CS, CS.getNTArr()); // NB: ARR already there
        T = {P};

        Ret = T;
      } else {
        if (Verbose) {
          llvm::errs() << "WARNING! Initialization expression ignored: ";
          E->dump(llvm::errs());
          llvm::errs() << "\n";
        }
      }
      storePersistentConstraints(E, Ret);
      return Ret;
    }
  }
  return EmptyCSet;
}

bool ConstraintResolver::hasPersistentConstraints(clang::Expr *E) {
  auto PSL = PersistentSourceLoc::mkPSL(E, *Context);
  // Has constraints only if the PSL is valid.
  if (PSL.valid()) {
    CVarSet &Persist = Info.getPersistentConstraintVars(E, Context);
    return !Persist.empty();
  }
  return false;
}

// Get the set of constraint variables for an expression that will persist
// between the constraint generation and rewriting pass. If the expression
// already has a set of persistent constraints, this set is returned. Otherwise,
// the set provided in the arguments is stored persistent and returned. This is
// required for correct cast insertion.
CVarSet
    ConstraintResolver::getPersistentConstraints(clang::Expr *E) {
  assert (hasPersistentConstraints(E) &&
         "Persistent constraints not present.");
  CVarSet &Persist = Info.getPersistentConstraintVars(E, Context);
  return Persist;
}

void ConstraintResolver::storePersistentConstraints(clang::Expr *E,
                                                    CVarSet &Vars) {
  auto PSL = PersistentSourceLoc::mkPSL(E, *Context);
  // Store only if the PSL is valid.
  if (PSL.valid()) {
    CVarSet &Persist = Info.getPersistentConstraintVars(E, Context);
    Persist.insert(Vars.begin(), Vars.end());
  }
}

// Collect constraint variables for Exprs int a set
CVarSet ConstraintResolver::getAllSubExprConstraintVars(
    std::vector<Expr *> &Exprs) {

  CVarSet AggregateCons;
  for (const auto &E : Exprs) {
    CVarSet ECons;
    ECons = getExprConstraintVars(E);
    AggregateCons.insert(ECons.begin(), ECons.end());
  }

  return AggregateCons;
}

void ConstraintResolver::constrainLocalAssign(Stmt *TSt, Expr *LHS, Expr *RHS,
                                              ConsAction CAction) {
  PersistentSourceLoc PL = PersistentSourceLoc::mkPSL(TSt, *Context);
  CVarSet L = getExprConstraintVars(LHS);
  CVarSet R = getExprConstraintVars(RHS);
  constrainConsVarGeq(L, R, Info.getConstraints(), &PL, CAction, false, &Info);

  // Only if all types are enabled and these are not pointers, then track
  // the assignment.
  if (AllTypes && !containsValidCons(L) &&
      !containsValidCons(R)) {
    BoundsKey LKey, RKey;
    auto &ABI = Info.getABoundsInfo();
    if ((resolveBoundsKey(L, LKey) ||
        ABI.tryGetVariable(LHS, *Context, LKey)) &&
        (resolveBoundsKey(R, RKey) ||
        ABI.tryGetVariable(RHS, *Context, RKey))) {
      ABI.addAssignment(LKey, RKey);
    }
  }
}

void ConstraintResolver::constrainLocalAssign(Stmt *TSt, DeclaratorDecl *D,
                                              Expr *RHS, ConsAction CAction) {
  PersistentSourceLoc PL, *PLPtr = nullptr;
  if (TSt != nullptr) {
   PL = PersistentSourceLoc::mkPSL(TSt, *Context);
   PLPtr = &PL;
  }
  // Get the in-context local constraints.
  CVarSet V = Info.getVariable(D, Context);
  auto RHSCons = getExprConstraintVars(RHS);

  constrainConsVarGeq(V, RHSCons, Info.getConstraints(), PLPtr, CAction, false,
                      &Info);

  if (AllTypes && !containsValidCons(V) && !containsValidCons(RHSCons)) {
    BoundsKey LKey, RKey;
    auto &ABI = Info.getABoundsInfo();
    if ((resolveBoundsKey(V, LKey) ||
         ABI.tryGetVariable(D, LKey)) &&
        (resolveBoundsKey(RHSCons, RKey) ||
         ABI.tryGetVariable(RHS, *Context, RKey))) {
      ABI.addAssignment(LKey, RKey);
    }
  }
}

CVarSet ConstraintResolver::getWildPVConstraint() {
  CVarSet Ret;
  Ret.insert(PVConstraint::getWildPVConstraint(Info.getConstraints()));
  return Ret;
}

CVarSet ConstraintResolver::PVConstraintFromType(QualType TypE) {
  CVarSet Ret;
  if (TypE->isRecordType() || TypE->isArithmeticType())
    Ret.insert(PVConstraint::getNonPtrPVConstraint(Info.getConstraints()));
  else if (TypE->isPointerType())
    Ret.insert(PVConstraint::getWildPVConstraint(Info.getConstraints()));
  else
    llvm::errs() << "Warning: Returning non-base, non-wild type";
  return Ret;
}

CVarSet ConstraintResolver::getBaseVarPVConstraint(DeclRefExpr *Decl) {
  assert(Decl->getType()->isRecordType() || Decl->getType()->isArithmeticType());
  CVarSet Ret;
  auto DN = Decl->getDecl()->getName();
  Ret.insert(PVConstraint::getNamedNonPtrPVConstraint(DN,
                                                      Info.getConstraints()));
  return Ret;
}

bool
ConstraintResolver::containsValidCons(CVarSet &CVs) {
  bool RetVal = false;
  for (auto *ConsVar : CVs) {
    if (PVConstraint *PV = dyn_cast<PVConstraint>(ConsVar)) {
      if (!PV->getCvars().empty()) {
        RetVal = true;
        break;
      }
    }
  }
  return RetVal;
}

bool ConstraintResolver::resolveBoundsKey(CVarSet &CVs,
                                          BoundsKey &BK) {
  bool RetVal = false;
  if (CVs.size() == 1) {
    auto *OCons = getOnly(CVs);
    if (PVConstraint *PV = dyn_cast<PVConstraint>(OCons)) {
      if (PV->hasBoundsKey()) {
        BK = PV->getBoundsKey();
        RetVal = true;
      }
    }
  }
  return RetVal;
}

bool ConstraintResolver::canFunctionBeSkipped(const std::string &FN) {
  return FN == "realloc";
}<|MERGE_RESOLUTION|>--- conflicted
+++ resolved
@@ -414,30 +414,6 @@
               }
             }
           }
-<<<<<<< HEAD
-          if (!DidInsert)
-            ReturnCVs.insert(
-                PVConstraint::getWildPVConstraint(Info.getConstraints()));
-
-        /* Normal function call */
-        } else {
-          // FIXME: Maybe do something to constrain function returns to wild
-          //        if the functions has a type param on the return type that
-          //        cannot be instantiated. Not sure this is the best place to
-          //        do that since ConstraintBuilders vistCastExpr is called
-          //        after a function is seen here idk.
-          std::set<ConstraintVariable *> CVars = Info.getVariable(FD, Context);
-          ConstraintVariable *J = getOnly(CVars);
-          /* Direct function call */
-          if (FVConstraint *FVC = dyn_cast<FVConstraint>(J))
-            ReturnCVs.insert(FVC->getReturnVars().begin(),
-                             FVC->getReturnVars().end());
-          /* Call via function pointer */
-          else {
-            PVConstraint *tmp = dyn_cast<PVConstraint>(J);
-            assert(tmp != nullptr);
-            if (FVConstraint *FVC = tmp->getFV())
-=======
         } else if (DeclaratorDecl *FD = dyn_cast<DeclaratorDecl>(D)) {
           /* Allocator call */
           if (isFunctionAllocator(FD->getName())) {
@@ -474,7 +450,6 @@
             ConstraintVariable *J = getOnly(TmpCSet);
             /* Direct function call */
             if (FVConstraint *FVC = dyn_cast<FVConstraint>(J))
->>>>>>> 39384c30
               ReturnCVs.insert(FVC->getReturnVars().begin(),
                                FVC->getReturnVars().end());
               /* Call via function pointer */
