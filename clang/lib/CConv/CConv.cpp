//=--CConv.cpp----------------------------------------------------*- C++-*-===//
//
// Part of the LLVM Project, under the Apache License v2.0 with LLVM Exceptions.
// See https://llvm.org/LICENSE.txt for license information.
// SPDX-License-Identifier: Apache-2.0 WITH LLVM-exception
//
//===----------------------------------------------------------------------===//
//
// Implementation of various method in CConv.h
//
//===----------------------------------------------------------------------===//

#include "clang/CConv/CConv.h"
#include "clang/CConv/ConstraintBuilder.h"
#include "clang/CConv/Constraints.h"
#include "clang/CConv/GatherTool.h"
#include "clang/CConv/IterativeItypeHelper.h"
#include "clang/CConv/MappingVisitor.h"
#include "clang/CConv/ProgramInfo.h"
#include "clang/CConv/RewriteUtils.h"

#include "clang/Frontend/CompilerInstance.h"
#include "clang/Frontend/FrontendAction.h"
#include "clang/Rewrite/Core/Rewriter.h"
#include "clang/Tooling/CommonOptionsParser.h"
#include "clang/Tooling/Tooling.h"
#include "llvm/Support/TargetSelect.h"

#include <algorithm>


using namespace clang::driver;
using namespace clang::tooling;
using namespace clang;
using namespace llvm;


// Suffixes for constraint output files.
#define INITIAL_OUTPUT_SUFFIX "_initial_constraints"
#define FINAL_OUTPUT_SUFFIX "_final_output"
#define BEFORE_SOLVING_SUFFIX "_before_solving_"
#define AFTER_SUBTYPING_SUFFIX "_after_subtyping_"

bool DumpIntermediate;

bool Verbose;

bool SeperateMultipleFuncDecls;

std::string OutputPostfix;

std::string ConstraintOutputJson;

bool DumpStats;

bool HandleVARARGS;

bool EnablePropThruIType;

bool ConsiderAllocUnsafe;

bool AllTypes;

std::string BaseDir;

bool AddCheckedRegions;

std::set<std::string> FilePaths;

static CompilationDatabase *CurrCompDB = nullptr;

static tooling::CommandLineArguments SourceFiles;

template <typename T, typename V>
class GenericAction : public ASTFrontendAction {
public:
  GenericAction(V &I) : Info(I) {}

  virtual std::unique_ptr<ASTConsumer>
  CreateASTConsumer(CompilerInstance &Compiler, StringRef InFile) {
    return std::unique_ptr<ASTConsumer>(new T(Info, &Compiler.getASTContext()));
  }

private:
  V &Info;
};

template <typename T, typename V>
class RewriteAction : public ASTFrontendAction {
public:
  RewriteAction(V &I) : Info(I) {}

  virtual std::unique_ptr<ASTConsumer>
  CreateASTConsumer(CompilerInstance &Compiler, StringRef InFile) {
    return std::unique_ptr<ASTConsumer>
        (new T(Info, &Compiler.getASTContext(), OutputPostfix));
  }

private:
  V &Info;
};

template <typename T>
std::unique_ptr<FrontendActionFactory>
newFrontendActionFactoryA(ProgramInfo &I) {
  class ArgFrontendActionFactory : public FrontendActionFactory {
  public:
    explicit ArgFrontendActionFactory(ProgramInfo &I) : Info(I) {}

    FrontendAction *create() override { return new T(Info); }

  private:
    ProgramInfo &Info;
  };

  return std::unique_ptr<FrontendActionFactory>(
      new ArgFrontendActionFactory(I));
}

void dumpConstraintOutputJson(const std::string &PostfixStr,
                              ProgramInfo &Info) {
  if (DumpIntermediate) {
    std::string FilePath = ConstraintOutputJson + PostfixStr + ".json";
    errs() << "Writing json output to:" << FilePath << "\n";
    std::error_code Ec;
    llvm::raw_fd_ostream OutputJson(FilePath, Ec);
    if (!OutputJson.has_error()) {
      Info.dump_json(OutputJson);
      OutputJson.close();
    } else {
      Info.dump_json(llvm::errs());
    }
  }
}

std::pair<Constraints::ConstraintSet, bool>
    solveConstraintsWithFunctionSubTyping(ProgramInfo &Info,
                                      unsigned IterID) {
  // Solve the constrains by handling function sub-typing.
  Constraints &CS = Info.getConstraints();
  unsigned NumIter = 0;
  std::pair<Constraints::ConstraintSet, bool> Ret;
  bool Fixed = false;
  unsigned LocalIter = 1;
  while (!Fixed) {
    auto FileName = BEFORE_SOLVING_SUFFIX + std::to_string(IterID) +
        "_" + std::to_string(LocalIter);
    dumpConstraintOutputJson(FileName, Info);
    Ret = CS.solve(NumIter);
    if (NumIter > 1) {
      // This means we have made some changes to the environment
      // see if the function subtype handling causes any changes?
      Fixed = !Info.handleFunctionSubtyping();
      FileName = AFTER_SUBTYPING_SUFFIX + std::to_string(IterID) +
          "_" + std::to_string(LocalIter);
      dumpConstraintOutputJson(FileName, Info);
    }
    else {
      // We reached a fixed point.
      Fixed = true;
    }
    LocalIter++;
  }
  return Ret;
}

void performIterativeItypeRefinement(ProgramInfo &Info,
                                     std::set<std::string> &SourceFiles) {
  unsigned long IterNum = 1;
  unsigned long EdgesRemoved = 0;
  unsigned long NumItypeVars = 0;
<<<<<<< HEAD
  std::set<std::string> ModFunctions;
  Constraints &CS = Info.getConstraints();

=======
  std::set<ItypeModFuncsKType> ModFunctions;
>>>>>>> 72c9a508
  if (Verbose) {
    errs() << "Trying to capture Constraint Variables for all functions\n";
  }
  // First capture itype parameters and return values for all functions.
  performConstraintSetup(Info);

  // Sanity check.
  assert(CS.checkInitialEnvSanity() && "Invalid initial environment. ");

  dumpConstraintOutputJson(INITIAL_OUTPUT_SUFFIX, Info);

  do {

    clock_t StartTime = clock();
    if (Verbose) {
      errs() << "****Iteration " << IterNum << " starts.****\n";
      errs() << "Iterative Itype refinement, Round:" << IterNum << "\n";
    }

    std::pair<Constraints::ConstraintSet, bool> R =
        solveConstraintsWithFunctionSubTyping(Info, IterNum);

    if (Verbose) {
      errs() << "Iteration:" << IterNum
             << ", Constraint solve time:" <<
             getTimeSpentInSeconds(StartTime) << "\n";
    }

    if (R.second) {
      if (Verbose) {
        errs() << "Constraints solved for iteration:" << IterNum << "\n";
      }
    }

    if (DumpStats) {
      Info.print_stats(SourceFiles, llvm::errs(), true);
    }

    // Get all the functions whose constraints have been modified.
    identifyModifiedFunctions(CS, ModFunctions);

    StartTime = clock();
    // Detect and update new found itype vars.
    NumItypeVars = detectAndUpdateITypeVars(Info, ModFunctions);

    if (Verbose) {
      errs() << "Iteration:" << IterNum
             <<
             ", Number of detected itype vars:" << NumItypeVars
             <<
             ", detection time:" << getTimeSpentInSeconds(StartTime) << "\n";
    }

    StartTime = clock();
    // Update the constraint graph by removing edges from/to iype parameters
    // and returns.
    EdgesRemoved = resetWithitypeConstraints(CS);

    if (Verbose) {
      errs() << "Iteration:" << IterNum
             << ", Number of edges removed:" << EdgesRemoved << "\n";

      errs() << "Iteration:" << IterNum
             << ", Refinement Time:" <<
             getTimeSpentInSeconds(StartTime) << "\n";
    }

    if (Verbose) {
      errs() << "****Iteration " << IterNum << " ends****\n";
    }
    IterNum++;
    // If we removed any edges, that means we did not reach fix point.
    // In other words, we reach fixed point when no edges are removed from
    // the constraint graph.
  } while (EdgesRemoved > 0);

  if (Verbose) {
    errs() << "Fixed point reached after " << (IterNum - 1) <<
           " iterations.\n";
  }
}

CConvInterface::CConvInterface(const struct CConvertOptions &CCopt,
                               const std::vector<std::string> &SourceFileList,
                               CompilationDatabase *CompDB) {

  llvm::InitializeAllTargets();
  llvm::InitializeAllTargetMCs();
  llvm::InitializeAllAsmPrinters();
  llvm::InitializeAllAsmParsers();

  DumpIntermediate = CCopt.DumpIntermediate;

  Verbose = CCopt.Verbose;

  SeperateMultipleFuncDecls = CCopt.SeperateMultipleFuncDecls;

  OutputPostfix = CCopt.OutputPostfix;

  ConstraintOutputJson = CCopt.ConstraintOutputJson;

  DumpStats = CCopt.DumpStats;

  HandleVARARGS = CCopt.HandleVARARGS;

  EnablePropThruIType = CCopt.EnablePropThruIType;

  ConsiderAllocUnsafe = CCopt.ConsiderAllocUnsafe;

  BaseDir = CCopt.BaseDir;

  ConstraintsBuilt = false;

  // Get the absolute path of the base directory.
  std::string TmpPath = BaseDir;
  getAbsoluteFilePath(BaseDir, TmpPath);
  BaseDir = TmpPath;

  AllTypes = CCopt.EnableAllTypes;
  AddCheckedRegions = CCopt.AddCheckedRegions;

  if (BaseDir.empty()) {
    SmallString<256>  cp;
    if (std::error_code ec = sys::fs::current_path(cp)) {
      errs() << "could not get current working dir\n";
      assert(false && "Unable to get determine working directory.");
    }

    BaseDir = cp.str();
  }

  SourceFiles = SourceFileList;

  for (const auto &S : SourceFiles) {
    std::string AbsPath;
    if (getAbsoluteFilePath(S, AbsPath))
      FilePaths.insert(AbsPath);
  }

  CurrCompDB = CompDB;

  if (OutputPostfix == "-" && FilePaths.size() > 1) {
    errs() << "If rewriting more than one , can't output to stdout\n";
    assert(false && "Rewriting more than one files requires OutputPostfix");
  }

}

bool CConvInterface::BuildInitialConstraints() {

  std::lock_guard<std::mutex> Lock(InterfaceMutex);

  ClangTool Tool(*CurrCompDB, SourceFiles);

  // 1. Gather constraints.
  std::unique_ptr<ToolAction> ConstraintTool = newFrontendActionFactoryA<
      GenericAction<ConstraintBuilderConsumer,
  ProgramInfo>>(GlobalProgramInfo);

  if (ConstraintTool)
    Tool.run(ConstraintTool.get());
  else
    llvm_unreachable("No action");

  if (!GlobalProgramInfo.link()) {
    errs() << "Linking failed!\n";
    return false;
  }

  ConstraintsBuilt = true;

  return true;
}

bool CConvInterface::SolveConstraints() {
  std::lock_guard<std::mutex> Lock(InterfaceMutex);
  assert(ConstraintsBuilt && "Constraints not yet built. We need to call "
                             "build constraint before trying to solve them." );
  // 2. Solve constraints.
  if (Verbose)
    outs() << "Solving constraints\n";

  // perform constraint solving by iteratively refining based on itypes.
  performIterativeItypeRefinement(GlobalProgramInfo,FilePaths);

  if (Verbose)
    outs() << "Constraints solved\n";

  GlobalProgramInfo.computePointerDisjointSet();
  if (DumpIntermediate) {
    dumpConstraintOutputJson(FINAL_OUTPUT_SUFFIX, GlobalProgramInfo);
  }

  // 3. Gather pre-rewrite data.
  ClangTool Tool(*CurrCompDB, SourceFiles);
  std::unique_ptr<ToolAction> GatherTool =
      newFrontendActionFactoryA
          <RewriteAction<ArgGatherer, ProgramInfo>>(GlobalProgramInfo);
  if (GatherTool)
    Tool.run(GatherTool.get());
  else
    llvm_unreachable("No Action");

  return true;
}

bool CConvInterface::WriteConvertedFileToDisk(const std::string &FilePath) {
  std::lock_guard<std::mutex> Lock(InterfaceMutex);
  if (std::find(SourceFiles.begin(), SourceFiles.end(), FilePath) !=
      SourceFiles.end()) {
    std::vector<std::string> SourceFiles;
    SourceFiles.clear();
    SourceFiles.push_back(FilePath);
    ClangTool Tool(*CurrCompDB, SourceFiles);
    std::unique_ptr<ToolAction> RewriteTool =
        newFrontendActionFactoryA<RewriteAction<RewriteConsumer,
    ProgramInfo>>(GlobalProgramInfo);

    if (RewriteTool)
      Tool.run(RewriteTool.get());
    return true;
  }
  return false;

}

bool CConvInterface::WriteAllConvertedFilesToDisk() {
  std::lock_guard<std::mutex> Lock(InterfaceMutex);
  unsigned NumOfRewrites = GlobalProgramInfo.MultipleRewrites ? 2 : 1;
  ClangTool Tool(*CurrCompDB, SourceFiles);
  while (NumOfRewrites > 0) {
    // 4. Re-write based on constraints.
    std::unique_ptr<ToolAction> RewriteTool =
        newFrontendActionFactoryA<
            RewriteAction<RewriteConsumer, ProgramInfo>>(GlobalProgramInfo);

    if (RewriteTool)
      Tool.run(RewriteTool.get());
    else
      llvm_unreachable("No action");
    NumOfRewrites--;
  }

  if (DumpStats)
    GlobalProgramInfo.dump_stats(FilePaths);

  return true;
}

void CConvInterface::ResetAllPointerConstraints() {
  // Restore all the deleted constraints.
  Constraints::EnvironmentMap &EnvMap =
      GlobalProgramInfo.getConstraints().getVariables();
  for (auto &CV : EnvMap) {
    CV.first->resetErasedConstraints();
  }
}

DisjointSet &CConvInterface::GetWILDPtrsInfo() {
  return GlobalProgramInfo.getPointerConstraintDisjointSet();
}

bool CConvInterface::MakeSinglePtrNonWild(ConstraintKey targetPtr) {
  std::lock_guard<std::mutex> Lock(InterfaceMutex);
  CVars RemovePtrs;
  RemovePtrs.clear();

  auto &PtrDisjointSet = GlobalProgramInfo.getPointerConstraintDisjointSet();
  auto &CS = GlobalProgramInfo.getConstraints();

  // Get all the current WILD pointers.
  CVars OldWildPtrs = PtrDisjointSet.AllWildPtrs;

  // Reset all the pointer constraints.
  ResetAllPointerConstraints();

  // Delete the constraint that make the provided targetPtr WILD.
  VarAtom *VA = CS.getOrCreateVar(targetPtr);
  Eq newE(VA, CS.getWild());
  Constraint *originalConstraint = *CS.getConstraints().find(&newE);
  CS.removeConstraint(originalConstraint);
  VA->getAllConstraints().erase(originalConstraint);
  delete(originalConstraint);

  // Reset the constraint system.
  CS.resetConstraints();

  // Solve the constraints.
  //assert (CS == GlobalProgramInfo.getConstraints());
  performIterativeItypeRefinement(GlobalProgramInfo, FilePaths);

  // Compute new disjoint set.
  GlobalProgramInfo.computePointerDisjointSet();

  // Get new WILD pointers.
  CVars &NewWildPtrs = PtrDisjointSet.AllWildPtrs;

  // Get the number of pointers that have now converted to non-WILD.
  std::set_difference(OldWildPtrs.begin(), OldWildPtrs.end(),
                      NewWildPtrs.begin(), NewWildPtrs.end(),
                      std::inserter(RemovePtrs, RemovePtrs.begin()));

  return !RemovePtrs.empty();
}


void CConvInterface::InvalidateAllConstraintsWithReason(
    Constraint *ConstraintToRemove) {
  // Get the reason for the current constraint.
  std::string ConstraintRsn = ConstraintToRemove->getReason();
  Constraints::ConstraintSet ToRemoveConstraints;
  Constraints &CS = GlobalProgramInfo.getConstraints();
  // Remove all constraints that have the reason.
  CS.removeAllConstraintsOnReason(ConstraintRsn, ToRemoveConstraints);

  // Free up memory by deleting all the removed constraints.
  for (auto *toDelCons : ToRemoveConstraints) {
    assert(dyn_cast<Eq>(toDelCons) && "We can only delete Eq constraints.");
    Eq*TCons = dyn_cast<Eq>(toDelCons);
    auto *Vatom = dyn_cast<VarAtom>(TCons->getLHS());
    assert(Vatom != nullptr && "Equality constraint with out VarAtom as LHS");
    VarAtom *VS = CS.getOrCreateVar(Vatom->getLoc());
    VS->getAllConstraints().erase(TCons);
    delete (toDelCons);
  }
}

bool CConvInterface::InvalidateWildReasonGlobally(ConstraintKey PtrKey) {
  std::lock_guard<std::mutex> Lock(InterfaceMutex);

  CVars RemovePtrs;
  RemovePtrs.clear();

  auto &PtrDisjointSet = GlobalProgramInfo.getPointerConstraintDisjointSet();
  auto &CS = GlobalProgramInfo.getConstraints();

  CVars OldWildPtrs = PtrDisjointSet.AllWildPtrs;

  ResetAllPointerConstraints();

  // Delete ALL the constraints that have the same given reason.
  VarAtom *VA = CS.getOrCreateVar(PtrKey);
  Eq NewE(VA, CS.getWild());
  Constraint *OriginalConstraint = *CS.getConstraints().find(&NewE);
  InvalidateAllConstraintsWithReason(OriginalConstraint);

  // Reset constraint solver.
  CS.resetConstraints();

  // Solve the constraint.
  //assert(CS == GlobalProgramInfo.getConstraints());
  performIterativeItypeRefinement(GlobalProgramInfo, FilePaths);

  // Recompute the WILD pointer disjoint sets.
  GlobalProgramInfo.computePointerDisjointSet();

  // Computed the number of removed pointers.
  CVars &NewWildPtrs = PtrDisjointSet.AllWildPtrs;

  std::set_difference(OldWildPtrs.begin(), OldWildPtrs.end(),
                      NewWildPtrs.begin(), NewWildPtrs.end(),
                      std::inserter(RemovePtrs, RemovePtrs.begin()));

  return !RemovePtrs.empty();
}<|MERGE_RESOLUTION|>--- conflicted
+++ resolved
@@ -164,18 +164,13 @@
   return Ret;
 }
 
-void performIterativeItypeRefinement(ProgramInfo &Info,
+bool performIterativeItypeRefinement(Constraints &CS, ProgramInfo &Info,
                                      std::set<std::string> &SourceFiles) {
+  bool Fixed = false;
   unsigned long IterNum = 1;
   unsigned long EdgesRemoved = 0;
   unsigned long NumItypeVars = 0;
-<<<<<<< HEAD
-  std::set<std::string> ModFunctions;
-  Constraints &CS = Info.getConstraints();
-
-=======
   std::set<ItypeModFuncsKType> ModFunctions;
->>>>>>> 72c9a508
   if (Verbose) {
     errs() << "Trying to capture Constraint Variables for all functions\n";
   }
@@ -183,12 +178,13 @@
   performConstraintSetup(Info);
 
   // Sanity check.
-  assert(CS.checkInitialEnvSanity() && "Invalid initial environment. ");
+  assert(CS.checkInitialEnvSanity() && "Invalid initial environment. "
+                                       "We expect all pointers to be "
+                                       "initialized with Ptr to begin with.");
 
   dumpConstraintOutputJson(INITIAL_OUTPUT_SUFFIX, Info);
 
-  do {
-
+  while (!Fixed) {
     clock_t StartTime = clock();
     if (Verbose) {
       errs() << "****Iteration " << IterNum << " starts.****\n";
@@ -243,19 +239,21 @@
              getTimeSpentInSeconds(StartTime) << "\n";
     }
 
-    if (Verbose) {
-      errs() << "****Iteration " << IterNum << " ends****\n";
-    }
-    IterNum++;
     // If we removed any edges, that means we did not reach fix point.
     // In other words, we reach fixed point when no edges are removed from
     // the constraint graph.
-  } while (EdgesRemoved > 0);
-
+    Fixed = !(EdgesRemoved > 0);
+    if (Verbose) {
+      errs() << "****Iteration " << IterNum << " ends****\n";
+    }
+    IterNum++;
+  }
   if (Verbose) {
     errs() << "Fixed point reached after " << (IterNum - 1) <<
            " iterations.\n";
   }
+
+  return Fixed;
 }
 
 CConvInterface::CConvInterface(const struct CConvertOptions &CCopt,
@@ -358,9 +356,14 @@
   if (Verbose)
     outs() << "Solving constraints\n";
 
+  Constraints &CS = GlobalProgramInfo.getConstraints();
+
   // perform constraint solving by iteratively refining based on itypes.
-  performIterativeItypeRefinement(GlobalProgramInfo,FilePaths);
-
+  bool Fixed = performIterativeItypeRefinement(CS,
+                                               GlobalProgramInfo,
+                                               FilePaths);
+
+  assert(Fixed);
   if (Verbose)
     outs() << "Constraints solved\n";
 
@@ -464,8 +467,7 @@
   CS.resetConstraints();
 
   // Solve the constraints.
-  //assert (CS == GlobalProgramInfo.getConstraints());
-  performIterativeItypeRefinement(GlobalProgramInfo, FilePaths);
+  performIterativeItypeRefinement(CS, GlobalProgramInfo, FilePaths);
 
   // Compute new disjoint set.
   GlobalProgramInfo.computePointerDisjointSet();
@@ -526,8 +528,7 @@
   CS.resetConstraints();
 
   // Solve the constraint.
-  //assert(CS == GlobalProgramInfo.getConstraints());
-  performIterativeItypeRefinement(GlobalProgramInfo, FilePaths);
+  performIterativeItypeRefinement(CS, GlobalProgramInfo, FilePaths);
 
   // Recompute the WILD pointer disjoint sets.
   GlobalProgramInfo.computePointerDisjointSet();
