--- conflicted
+++ resolved
@@ -51,66 +51,19 @@
       }
     }
   }
-
-<<<<<<< HEAD
-void AVarGraph::dumpCGDot(const std::string &GraphDotFile,
-                          AVarBoundsInfo *ABInfo) {
-  std::ofstream DotFile;
-  DotFile.open(GraphDotFile);
-  write_graphviz(DotFile, CG,
-                 [this, ABInfo] (std::ostream &out, unsigned v) {
-                   auto BK = CG[v];
-                   bool IsPtr = ABInfo->PointerBoundsKey.find(BK) !=
-                                ABInfo->PointerBoundsKey.end();
-                   bool IsArrPtr = ABInfo->ArrPointerBoundsKey.find(BK) !=
-                                   ABInfo->ArrPointerBoundsKey.end();
-                   // If this is a regular pointer? Ignore.
-                   if (IsPtr && !IsArrPtr) {
-                     return;
-                   }
-                   std::string ClrStr = IsPtr ? "red" : "blue";
-                   ProgramVar *Tmp = ABInfo->getProgramVar(CG[v]);
-                   std::string LblStr = "Temp";
-                   if (Tmp != nullptr)
-                       LblStr = Tmp->verboseStr();
-                   std::string ShapeStr = "oval";
-                   if (IsArrPtr) {
-                     ClrStr = "green";
-                     ShapeStr = "note";
-                   } else {
-                     ShapeStr = "ellipse";
-                   }
-                   if (IsArrPtr) {
-                     // The pointer has bounds. Get the bounds.
-                     if (auto *B = ABInfo->getBounds(BK)) {
-                       ShapeStr = "tripleoctagon";
-                       LblStr += "(B:" + B->mkString(ABInfo) + ")";
-                       auto &ABStats = ABInfo->getBStats();
-                       if (ABStats.isDataflowMatch(BK)) {
-                         ShapeStr = "box";
-                       } else if(ABStats.isNamePrefixMatch(BK)) {
-                         ShapeStr = "pentagon";
-                       } else if(ABStats.isAllocatorMatch(BK)) {
-                         ShapeStr = "hexagon";
-                       } else if(ABStats.isVariableNameMatch(BK)) {
-                         ShapeStr = "septagon";
-                       } else if(ABStats.isNeighbourParamMatch(BK)) {
-                         ShapeStr = "octagon";
-                       }
-                     }
-                   }
-=======
   return "color=\"" + ClrStr + "\", " +
          "shape=\"" + ShapeStr + "\"";
 }
->>>>>>> 073369ce
 
 std::string llvm::DOTGraphTraits<AVarGraph>::
     getNodeLabel(const DataNode<BoundsKey> *Node,
                  const AVarGraph &G) {
   AVarBoundsInfo *ABInfo = G.ABInfo;
   BoundsKey BK = Node->getData();
-  std::string LblStr = ABInfo->getProgramVar(BK)->verboseStr();
+  ProgramVar *Tmp = ABInfo->getProgramVar(BK);
+  std::string LblStr = "Temp";
+  if (Tmp != nullptr)
+    LblStr = Tmp->verboseStr();
   bool IsArrPtr = ABInfo->ArrPointerBoundsKey.find(BK) !=
                   ABInfo->ArrPointerBoundsKey.end();
   if (IsArrPtr)
