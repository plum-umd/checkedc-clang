//===--- DeclSpec.cpp - Declaration Specifier Semantic Analysis -----------===//
//
// Part of the LLVM Project, under the Apache License v2.0 with LLVM Exceptions.
// See https://llvm.org/LICENSE.txt for license information.
// SPDX-License-Identifier: Apache-2.0 WITH LLVM-exception
//
//===----------------------------------------------------------------------===//
//
//  This file implements semantic analysis for declaration specifiers.
//
//===----------------------------------------------------------------------===//

#include "clang/Sema/DeclSpec.h"
#include "clang/AST/ASTContext.h"
#include "clang/AST/DeclCXX.h"
#include "clang/AST/Expr.h"
#include "clang/AST/LocInfoType.h"
#include "clang/AST/TypeLoc.h"
#include "clang/Basic/LangOptions.h"
#include "clang/Basic/SourceManager.h"
#include "clang/Basic/TargetInfo.h"
#include "clang/Sema/ParsedTemplate.h"
#include "clang/Sema/Sema.h"
#include "clang/Sema/SemaDiagnostic.h"
#include "llvm/ADT/STLExtras.h"
#include "llvm/ADT/SmallString.h"
#include <cstring>
using namespace clang;


void UnqualifiedId::setTemplateId(TemplateIdAnnotation *TemplateId) {
  assert(TemplateId && "NULL template-id annotation?");
  assert(!TemplateId->isInvalid() &&
         "should not convert invalid template-ids to unqualified-ids");

  Kind = UnqualifiedIdKind::IK_TemplateId;
  this->TemplateId = TemplateId;
  StartLocation = TemplateId->TemplateNameLoc;
  EndLocation = TemplateId->RAngleLoc;
}

void UnqualifiedId::setConstructorTemplateId(TemplateIdAnnotation *TemplateId) {
  assert(TemplateId && "NULL template-id annotation?");
  assert(!TemplateId->isInvalid() &&
         "should not convert invalid template-ids to unqualified-ids");

  Kind = UnqualifiedIdKind::IK_ConstructorTemplateId;
  this->TemplateId = TemplateId;
  StartLocation = TemplateId->TemplateNameLoc;
  EndLocation = TemplateId->RAngleLoc;
}

void CXXScopeSpec::Extend(ASTContext &Context, SourceLocation TemplateKWLoc,
                          TypeLoc TL, SourceLocation ColonColonLoc) {
  Builder.Extend(Context, TemplateKWLoc, TL, ColonColonLoc);
  if (Range.getBegin().isInvalid())
    Range.setBegin(TL.getBeginLoc());
  Range.setEnd(ColonColonLoc);

  assert(Range == Builder.getSourceRange() &&
         "NestedNameSpecifierLoc range computation incorrect");
}

void CXXScopeSpec::Extend(ASTContext &Context, IdentifierInfo *Identifier,
                          SourceLocation IdentifierLoc,
                          SourceLocation ColonColonLoc) {
  Builder.Extend(Context, Identifier, IdentifierLoc, ColonColonLoc);

  if (Range.getBegin().isInvalid())
    Range.setBegin(IdentifierLoc);
  Range.setEnd(ColonColonLoc);

  assert(Range == Builder.getSourceRange() &&
         "NestedNameSpecifierLoc range computation incorrect");
}

void CXXScopeSpec::Extend(ASTContext &Context, NamespaceDecl *Namespace,
                          SourceLocation NamespaceLoc,
                          SourceLocation ColonColonLoc) {
  Builder.Extend(Context, Namespace, NamespaceLoc, ColonColonLoc);

  if (Range.getBegin().isInvalid())
    Range.setBegin(NamespaceLoc);
  Range.setEnd(ColonColonLoc);

  assert(Range == Builder.getSourceRange() &&
         "NestedNameSpecifierLoc range computation incorrect");
}

void CXXScopeSpec::Extend(ASTContext &Context, NamespaceAliasDecl *Alias,
                          SourceLocation AliasLoc,
                          SourceLocation ColonColonLoc) {
  Builder.Extend(Context, Alias, AliasLoc, ColonColonLoc);

  if (Range.getBegin().isInvalid())
    Range.setBegin(AliasLoc);
  Range.setEnd(ColonColonLoc);

  assert(Range == Builder.getSourceRange() &&
         "NestedNameSpecifierLoc range computation incorrect");
}

void CXXScopeSpec::MakeGlobal(ASTContext &Context,
                              SourceLocation ColonColonLoc) {
  Builder.MakeGlobal(Context, ColonColonLoc);

  Range = SourceRange(ColonColonLoc);

  assert(Range == Builder.getSourceRange() &&
         "NestedNameSpecifierLoc range computation incorrect");
}

void CXXScopeSpec::MakeSuper(ASTContext &Context, CXXRecordDecl *RD,
                             SourceLocation SuperLoc,
                             SourceLocation ColonColonLoc) {
  Builder.MakeSuper(Context, RD, SuperLoc, ColonColonLoc);

  Range.setBegin(SuperLoc);
  Range.setEnd(ColonColonLoc);

  assert(Range == Builder.getSourceRange() &&
  "NestedNameSpecifierLoc range computation incorrect");
}

void CXXScopeSpec::MakeTrivial(ASTContext &Context,
                               NestedNameSpecifier *Qualifier, SourceRange R) {
  Builder.MakeTrivial(Context, Qualifier, R);
  Range = R;
}

void CXXScopeSpec::Adopt(NestedNameSpecifierLoc Other) {
  if (!Other) {
    Range = SourceRange();
    Builder.Clear();
    return;
  }

  Range = Other.getSourceRange();
  Builder.Adopt(Other);
  assert(Range == Builder.getSourceRange() &&
         "NestedNameSpecifierLoc range computation incorrect");
}

SourceLocation CXXScopeSpec::getLastQualifierNameLoc() const {
  if (!Builder.getRepresentation())
    return SourceLocation();
  return Builder.getTemporary().getLocalBeginLoc();
}

NestedNameSpecifierLoc
CXXScopeSpec::getWithLocInContext(ASTContext &Context) const {
  if (!Builder.getRepresentation())
    return NestedNameSpecifierLoc();

  return Builder.getWithLocInContext(Context);
}

/// DeclaratorChunk::getFunction - Return a DeclaratorChunk for a function.
/// "TheDeclarator" is the declarator that this will be added to.
DeclaratorChunk DeclaratorChunk::getFunction(bool hasProto,
                                             bool isAmbiguous,
                                             SourceLocation LParenLoc,
                                             ParamInfo *Params,
                                             unsigned NumParams,
                                             SourceLocation EllipsisLoc,
                                             SourceLocation RParenLoc,
                                             bool RefQualifierIsLvalueRef,
                                             SourceLocation RefQualifierLoc,
                                             SourceLocation MutableLoc,
                                             ExceptionSpecificationType
                                                 ESpecType,
                                             SourceRange ESpecRange,
                                             ParsedType *Exceptions,
                                             SourceRange *ExceptionRanges,
                                             unsigned NumExceptions,
                                             Expr *NoexceptExpr,
                                             CachedTokens *ExceptionSpecTokens,
                                             ArrayRef<NamedDecl*>
                                                 DeclsInPrototype,
                                             SourceLocation LocalRangeBegin,
                                             SourceLocation LocalRangeEnd,
                                             SourceLocation ReturnAnnotsColonLoc,
                                             InteropTypeExpr *ReturnInteropTypeExpr,
                                             std::unique_ptr<CachedTokens> ReturnBounds,
                                             Declarator &TheDeclarator,
                                             TypeResult TrailingReturnType,
                                             DeclSpec *MethodQualifiers) {
  assert(!(MethodQualifiers && MethodQualifiers->getTypeQualifiers() & DeclSpec::TQ_atomic) &&
         "function cannot have _Atomic qualifier");

  DeclaratorChunk I;
  I.Kind                        = Function;
  I.Loc                         = LocalRangeBegin;
  I.EndLoc                      = LocalRangeEnd;
  I.Fun.hasPrototype            = hasProto;
  I.Fun.isVariadic              = EllipsisLoc.isValid();
  I.Fun.isAmbiguous             = isAmbiguous;
  I.Fun.LParenLoc               = LParenLoc.getRawEncoding();
  I.Fun.EllipsisLoc             = EllipsisLoc.getRawEncoding();
  I.Fun.RParenLoc               = RParenLoc.getRawEncoding();
  I.Fun.DeleteParams            = false;
  I.Fun.NumParams               = NumParams;
  I.Fun.Params                  = nullptr;
  I.Fun.RefQualifierIsLValueRef = RefQualifierIsLvalueRef;
  I.Fun.RefQualifierLoc         = RefQualifierLoc.getRawEncoding();
  I.Fun.MutableLoc              = MutableLoc.getRawEncoding();
  I.Fun.ExceptionSpecType       = ESpecType;
  I.Fun.ExceptionSpecLocBeg     = ESpecRange.getBegin().getRawEncoding();
  I.Fun.ExceptionSpecLocEnd     = ESpecRange.getEnd().getRawEncoding();
  I.Fun.NumExceptionsOrDecls    = 0;
  I.Fun.Exceptions              = nullptr;
  I.Fun.NoexceptExpr            = nullptr;
  I.Fun.HasTrailingReturnType   = TrailingReturnType.isUsable() ||
                                  TrailingReturnType.isInvalid();
  I.Fun.TrailingReturnType      = TrailingReturnType.get();
  I.Fun.MethodQualifiers        = nullptr;
  I.Fun.QualAttrFactory         = nullptr;

  if (MethodQualifiers && (MethodQualifiers->getTypeQualifiers() ||
                           MethodQualifiers->getAttributes().size())) {
    auto &attrs = MethodQualifiers->getAttributes();
    I.Fun.MethodQualifiers = new DeclSpec(attrs.getPool().getFactory());
    MethodQualifiers->forEachCVRUQualifier(
        [&](DeclSpec::TQ TypeQual, StringRef PrintName, SourceLocation SL) {
          I.Fun.MethodQualifiers->SetTypeQual(TypeQual, SL);
        });
    I.Fun.MethodQualifiers->getAttributes().takeAllFrom(attrs);
    I.Fun.MethodQualifiers->getAttributePool().takeAllFrom(attrs.getPool());
  }
  I.Fun.ReturnAnnotsColonLoc    = ReturnAnnotsColonLoc.getRawEncoding();
  I.Fun.ReturnBounds            = ReturnBounds.release();
  I.Fun.ReturnInteropType       = ReturnInteropTypeExpr;

  assert(I.Fun.ExceptionSpecType == ESpecType && "bitfield overflow");

  // new[] a parameter array if needed.
  if (NumParams) {
    // If the 'InlineParams' in Declarator is unused and big enough, put our
    // parameter list there (in an effort to avoid new/delete traffic).  If it
    // is already used (consider a function returning a function pointer) or too
    // small (function with too many parameters), go to the heap.
    if (!TheDeclarator.InlineStorageUsed &&
        NumParams <= llvm::array_lengthof(TheDeclarator.InlineParams)) {
      I.Fun.Params = TheDeclarator.InlineParams;
      new (I.Fun.Params) ParamInfo[NumParams];
      I.Fun.DeleteParams = false;
      TheDeclarator.InlineStorageUsed = true;
    } else {
      I.Fun.Params = new DeclaratorChunk::ParamInfo[NumParams];
      I.Fun.DeleteParams = true;
    }
    for (unsigned i = 0; i < NumParams; i++)
      I.Fun.Params[i] = std::move(Params[i]);
  }

  // Check what exception specification information we should actually store.
  switch (ESpecType) {
  default: break; // By default, save nothing.
  case EST_Dynamic:
    // new[] an exception array if needed
    if (NumExceptions) {
      I.Fun.NumExceptionsOrDecls = NumExceptions;
      I.Fun.Exceptions = new DeclaratorChunk::TypeAndRange[NumExceptions];
      for (unsigned i = 0; i != NumExceptions; ++i) {
        I.Fun.Exceptions[i].Ty = Exceptions[i];
        I.Fun.Exceptions[i].Range = ExceptionRanges[i];
      }
    }
    break;

  case EST_DependentNoexcept:
  case EST_NoexceptFalse:
  case EST_NoexceptTrue:
    I.Fun.NoexceptExpr = NoexceptExpr;
    break;

  case EST_Unparsed:
    I.Fun.ExceptionSpecTokens = ExceptionSpecTokens;
    break;
  }

  if (!DeclsInPrototype.empty()) {
    assert(ESpecType == EST_None && NumExceptions == 0 &&
           "cannot have exception specifiers and decls in prototype");
    I.Fun.NumExceptionsOrDecls = DeclsInPrototype.size();
    // Copy the array of decls into stable heap storage.
    I.Fun.DeclsInPrototype = new NamedDecl *[DeclsInPrototype.size()];
    for (size_t J = 0; J < DeclsInPrototype.size(); ++J)
      I.Fun.DeclsInPrototype[J] = DeclsInPrototype[J];
  }

  return I;
}

void Declarator::setDecompositionBindings(
    SourceLocation LSquareLoc,
    ArrayRef<DecompositionDeclarator::Binding> Bindings,
    SourceLocation RSquareLoc) {
  assert(!hasName() && "declarator given multiple names!");

  BindingGroup.LSquareLoc = LSquareLoc;
  BindingGroup.RSquareLoc = RSquareLoc;
  BindingGroup.NumBindings = Bindings.size();
  Range.setEnd(RSquareLoc);

  // We're now past the identifier.
  SetIdentifier(nullptr, LSquareLoc);
  Name.EndLocation = RSquareLoc;

  // Allocate storage for bindings and stash them away.
  if (Bindings.size()) {
    if (!InlineStorageUsed &&
        Bindings.size() <= llvm::array_lengthof(InlineBindings)) {
      BindingGroup.Bindings = InlineBindings;
      BindingGroup.DeleteBindings = false;
      InlineStorageUsed = true;
    } else {
      BindingGroup.Bindings =
          new DecompositionDeclarator::Binding[Bindings.size()];
      BindingGroup.DeleteBindings = true;
    }
    std::uninitialized_copy(Bindings.begin(), Bindings.end(),
                            BindingGroup.Bindings);
  }
}

bool Declarator::isDeclarationOfFunction() const {
  for (unsigned i = 0, i_end = DeclTypeInfo.size(); i < i_end; ++i) {
    switch (DeclTypeInfo[i].Kind) {
    case DeclaratorChunk::Function:
      return true;
    case DeclaratorChunk::Paren:
      continue;
    case DeclaratorChunk::Pointer:
    case DeclaratorChunk::Reference:
    case DeclaratorChunk::Array:
    case DeclaratorChunk::BlockPointer:
    case DeclaratorChunk::MemberPointer:
    case DeclaratorChunk::Pipe:
      return false;
    }
    llvm_unreachable("Invalid type chunk");
  }

  switch (DS.getTypeSpecType()) {
    case TST_atomic:
    case TST_auto:
    case TST_auto_type:
    case TST_bool:
    case TST_char:
    case TST_char8:
    case TST_char16:
    case TST_char32:
    case TST_class:
    case TST_decimal128:
    case TST_decimal32:
    case TST_decimal64:
    case TST_double:
    case TST_Accum:
    case TST_Fract:
    case TST_Float16:
    case TST_float128:
    case TST_enum:
    case TST_error:
    case TST_float:
    case TST_half:
    case TST_int:
    case TST_int128:
    case TST_extint:
    case TST_struct:
    case TST_interface:
    case TST_union:
    case TST_unknown_anytype:
    case TST_unspecified:
    case TST_void:
    case TST_wchar:
<<<<<<< HEAD
    case TST_BFloat16:
=======
    case TST_arrayPtr:
    case TST_plainPtr:
    case TST_ntarrayPtr:
    case TST_exists:
>>>>>>> 5b343589
#define GENERIC_IMAGE_TYPE(ImgType, Id) case TST_##ImgType##_t:
#include "clang/Basic/OpenCLImageTypes.def"
      return false;

    case TST_decltype_auto:
      // This must have an initializer, so can't be a function declaration,
      // even if the initializer has function type.
      return false;

    case TST_decltype:
    case TST_typeofExpr:
      if (Expr *E = DS.getRepAsExpr())
        return E->getType()->isFunctionType();
      return false;

    case TST_underlyingType:
    case TST_typename:
    case TST_typeofType: {
      QualType QT = DS.getRepAsType().get();
      if (QT.isNull())
        return false;

      if (const LocInfoType *LIT = dyn_cast<LocInfoType>(QT))
        QT = LIT->getType();

      if (QT.isNull())
        return false;

      return QT->isFunctionType();
    }
  }

  llvm_unreachable("Invalid TypeSpecType!");
}

bool Declarator::isStaticMember() {
  assert(getContext() == DeclaratorContext::MemberContext);
  return getDeclSpec().getStorageClassSpec() == DeclSpec::SCS_static ||
         (getName().Kind == UnqualifiedIdKind::IK_OperatorFunctionId &&
          CXXMethodDecl::isStaticOverloadedOperator(
              getName().OperatorFunctionId.Operator));
}

bool Declarator::isCtorOrDtor() {
  return (getName().getKind() == UnqualifiedIdKind::IK_ConstructorName) ||
         (getName().getKind() == UnqualifiedIdKind::IK_DestructorName);
}

void DeclSpec::forEachCVRUQualifier(
    llvm::function_ref<void(TQ, StringRef, SourceLocation)> Handle) {
  if (TypeQualifiers & TQ_const)
    Handle(TQ_const, "const", TQ_constLoc);
  if (TypeQualifiers & TQ_volatile)
    Handle(TQ_volatile, "volatile", TQ_volatileLoc);
  if (TypeQualifiers & TQ_restrict)
    Handle(TQ_restrict, "restrict", TQ_restrictLoc);
  if (TypeQualifiers & TQ_unaligned)
    Handle(TQ_unaligned, "unaligned", TQ_unalignedLoc);
}

void DeclSpec::forEachQualifier(
    llvm::function_ref<void(TQ, StringRef, SourceLocation)> Handle) {
  forEachCVRUQualifier(Handle);
  // FIXME: Add code below to iterate through the attributes and call Handle.
}

bool DeclSpec::hasTagDefinition() const {
  if (!TypeSpecOwned)
    return false;
  return cast<TagDecl>(getRepAsDecl())->isCompleteDefinition();
}

/// getParsedSpecifiers - Return a bitmask of which flavors of specifiers this
/// declaration specifier includes.
///
unsigned DeclSpec::getParsedSpecifiers() const {
  unsigned Res = 0;
  if (StorageClassSpec != SCS_unspecified ||
      ThreadStorageClassSpec != TSCS_unspecified)
    Res |= PQ_StorageClassSpecifier;

  if (TypeQualifiers != TQ_unspecified)
    Res |= PQ_TypeQualifier;

  if (hasTypeSpecifier())
    Res |= PQ_TypeSpecifier;

  if (FS_inline_specified || FS_virtual_specified || hasExplicitSpecifier() ||
      FS_noreturn_specified || FS_forceinline_specified ||
      FS_checked_specified)
    Res |= PQ_FunctionSpecifier;
  return Res;
}

void DeclSpec::setTypeVars(ASTContext &C, ArrayRef<TypedefDecl *> NewTypeVarInfo, unsigned NewNumTypeVars) {
  assert(!TypeVarInfo && "Already has type variable info!");
  assert(NewTypeVarInfo.size() == NewNumTypeVars && "Type variable count mismatch!");
  NumTypeVars = NewNumTypeVars;

  if (NewTypeVarInfo.empty()) return;
  TypeVarInfo = new (C) TypedefDecl*[NewTypeVarInfo.size()];
  std::copy(NewTypeVarInfo.begin(), NewTypeVarInfo.end(), TypeVarInfo);
}

template <class T> static bool BadSpecifier(T TNew, T TPrev,
                                            const char *&PrevSpec,
                                            unsigned &DiagID,
                                            bool IsExtension = true) {
  PrevSpec = DeclSpec::getSpecifierName(TPrev);
  if (TNew != TPrev)
    DiagID = diag::err_invalid_decl_spec_combination;
  else
    DiagID = IsExtension ? diag::ext_warn_duplicate_declspec :
                           diag::warn_duplicate_declspec;
  return true;
}

const char *DeclSpec::getSpecifierName(DeclSpec::SCS S) {
  switch (S) {
  case DeclSpec::SCS_unspecified: return "unspecified";
  case DeclSpec::SCS_typedef:     return "typedef";
  case DeclSpec::SCS_extern:      return "extern";
  case DeclSpec::SCS_static:      return "static";
  case DeclSpec::SCS_auto:        return "auto";
  case DeclSpec::SCS_register:    return "register";
  case DeclSpec::SCS_private_extern: return "__private_extern__";
  case DeclSpec::SCS_mutable:     return "mutable";
  }
  llvm_unreachable("Unknown typespec!");
}

const char *DeclSpec::getSpecifierName(DeclSpec::TSCS S) {
  switch (S) {
  case DeclSpec::TSCS_unspecified:   return "unspecified";
  case DeclSpec::TSCS___thread:      return "__thread";
  case DeclSpec::TSCS_thread_local:  return "thread_local";
  case DeclSpec::TSCS__Thread_local: return "_Thread_local";
  }
  llvm_unreachable("Unknown typespec!");
}

const char *DeclSpec::getSpecifierName(TSW W) {
  switch (W) {
  case TSW_unspecified: return "unspecified";
  case TSW_short:       return "short";
  case TSW_long:        return "long";
  case TSW_longlong:    return "long long";
  }
  llvm_unreachable("Unknown typespec!");
}

const char *DeclSpec::getSpecifierName(TSC C) {
  switch (C) {
  case TSC_unspecified: return "unspecified";
  case TSC_imaginary:   return "imaginary";
  case TSC_complex:     return "complex";
  }
  llvm_unreachable("Unknown typespec!");
}


const char *DeclSpec::getSpecifierName(TSS S) {
  switch (S) {
  case TSS_unspecified: return "unspecified";
  case TSS_signed:      return "signed";
  case TSS_unsigned:    return "unsigned";
  }
  llvm_unreachable("Unknown typespec!");
}

const char *DeclSpec::getSpecifierName(DeclSpec::TST T,
                                       const PrintingPolicy &Policy) {
  switch (T) {
  case DeclSpec::TST_unspecified: return "unspecified";
  case DeclSpec::TST_void:        return "void";
  case DeclSpec::TST_char:        return "char";
  case DeclSpec::TST_wchar:       return Policy.MSWChar ? "__wchar_t" : "wchar_t";
  case DeclSpec::TST_char8:       return "char8_t";
  case DeclSpec::TST_char16:      return "char16_t";
  case DeclSpec::TST_char32:      return "char32_t";
  case DeclSpec::TST_int:         return "int";
  case DeclSpec::TST_int128:      return "__int128";
  case DeclSpec::TST_extint:      return "_ExtInt";
  case DeclSpec::TST_half:        return "half";
  case DeclSpec::TST_float:       return "float";
  case DeclSpec::TST_double:      return "double";
  case DeclSpec::TST_accum:       return "_Accum";
  case DeclSpec::TST_fract:       return "_Fract";
  case DeclSpec::TST_float16:     return "_Float16";
  case DeclSpec::TST_float128:    return "__float128";
  case DeclSpec::TST_bool:        return Policy.Bool ? "bool" : "_Bool";
  case DeclSpec::TST_decimal32:   return "_Decimal32";
  case DeclSpec::TST_decimal64:   return "_Decimal64";
  case DeclSpec::TST_decimal128:  return "_Decimal128";
  case DeclSpec::TST_enum:        return "enum";
  case DeclSpec::TST_class:       return "class";
  case DeclSpec::TST_union:       return "union";
  case DeclSpec::TST_struct:      return "struct";
  case DeclSpec::TST_interface:   return "__interface";
  case DeclSpec::TST_typename:    return "type-name";
  case DeclSpec::TST_typeofType:
  case DeclSpec::TST_typeofExpr:  return "typeof";
  case DeclSpec::TST_auto:        return "auto";
  case DeclSpec::TST_auto_type:   return "__auto_type";
  case DeclSpec::TST_decltype:    return "(decltype)";
  case DeclSpec::TST_decltype_auto: return "decltype(auto)";
  case DeclSpec::TST_underlyingType: return "__underlying_type";
  case DeclSpec::TST_unknown_anytype: return "__unknown_anytype";
  case DeclSpec::TST_atomic: return "_Atomic";
<<<<<<< HEAD
  case DeclSpec::TST_BFloat16: return "__bf16";
=======
  case DeclSpec::TST_arrayPtr: return "_Array_ptr";
  case DeclSpec::TST_plainPtr: return "_Ptr";
  case DeclSpec::TST_nt_arrayPtr: return "_Nt_array_ptr";
  case DeclSpec::TST_exists: return "_Exists";
>>>>>>> 5b343589
#define GENERIC_IMAGE_TYPE(ImgType, Id) \
  case DeclSpec::TST_##ImgType##_t: \
    return #ImgType "_t";
#include "clang/Basic/OpenCLImageTypes.def"
  case DeclSpec::TST_error:       return "(error)";
  }
  llvm_unreachable("Unknown typespec!");
}

const char *DeclSpec::getSpecifierName(ConstexprSpecKind C) {
  switch (C) {
  case CSK_unspecified: return "unspecified";
  case CSK_constexpr:   return "constexpr";
  case CSK_consteval:   return "consteval";
  case CSK_constinit:   return "constinit";
  }
  llvm_unreachable("Unknown ConstexprSpecKind");
}

const char *DeclSpec::getSpecifierName(TQ T) {
  switch (T) {
  case DeclSpec::TQ_unspecified: return "unspecified";
  case DeclSpec::TQ_const:       return "const";
  case DeclSpec::TQ_restrict:    return "restrict";
  case DeclSpec::TQ_volatile:    return "volatile";
  case DeclSpec::TQ_atomic:      return "_Atomic";
  case DeclSpec::TQ_unaligned:   return "__unaligned";
  }
  llvm_unreachable("Unknown typespec!");
}

bool DeclSpec::SetStorageClassSpec(Sema &S, SCS SC, SourceLocation Loc,
                                   const char *&PrevSpec,
                                   unsigned &DiagID,
                                   const PrintingPolicy &Policy) {
  // OpenCL v1.1 s6.8g: "The extern, static, auto and register storage-class
  // specifiers are not supported.
  // It seems sensible to prohibit private_extern too
  // The cl_clang_storage_class_specifiers extension enables support for
  // these storage-class specifiers.
  // OpenCL v1.2 s6.8 changes this to "The auto and register storage-class
  // specifiers are not supported."
  if (S.getLangOpts().OpenCL &&
      !S.getOpenCLOptions().isEnabled("cl_clang_storage_class_specifiers")) {
    switch (SC) {
    case SCS_extern:
    case SCS_private_extern:
    case SCS_static:
      if (S.getLangOpts().OpenCLVersion < 120 &&
          !S.getLangOpts().OpenCLCPlusPlus) {
        DiagID = diag::err_opencl_unknown_type_specifier;
        PrevSpec = getSpecifierName(SC);
        return true;
      }
      break;
    case SCS_auto:
    case SCS_register:
      DiagID   = diag::err_opencl_unknown_type_specifier;
      PrevSpec = getSpecifierName(SC);
      return true;
    default:
      break;
    }
  }

  if (StorageClassSpec != SCS_unspecified) {
    // Maybe this is an attempt to use C++11 'auto' outside of C++11 mode.
    bool isInvalid = true;
    if (TypeSpecType == TST_unspecified && S.getLangOpts().CPlusPlus) {
      if (SC == SCS_auto)
        return SetTypeSpecType(TST_auto, Loc, PrevSpec, DiagID, Policy);
      if (StorageClassSpec == SCS_auto) {
        isInvalid = SetTypeSpecType(TST_auto, StorageClassSpecLoc,
                                    PrevSpec, DiagID, Policy);
        assert(!isInvalid && "auto SCS -> TST recovery failed");
      }
    }

    // Changing storage class is allowed only if the previous one
    // was the 'extern' that is part of a linkage specification and
    // the new storage class is 'typedef'.
    if (isInvalid &&
        !(SCS_extern_in_linkage_spec &&
          StorageClassSpec == SCS_extern &&
          SC == SCS_typedef))
      return BadSpecifier(SC, (SCS)StorageClassSpec, PrevSpec, DiagID);
  }
  StorageClassSpec = SC;
  StorageClassSpecLoc = Loc;
  assert((unsigned)SC == StorageClassSpec && "SCS constants overflow bitfield");
  return false;
}

bool DeclSpec::SetStorageClassSpecThread(TSCS TSC, SourceLocation Loc,
                                         const char *&PrevSpec,
                                         unsigned &DiagID) {
  if (ThreadStorageClassSpec != TSCS_unspecified)
    return BadSpecifier(TSC, (TSCS)ThreadStorageClassSpec, PrevSpec, DiagID);

  ThreadStorageClassSpec = TSC;
  ThreadStorageClassSpecLoc = Loc;
  return false;
}

/// These methods set the specified attribute of the DeclSpec, but return true
/// and ignore the request if invalid (e.g. "extern" then "auto" is
/// specified).
bool DeclSpec::SetTypeSpecWidth(TSW W, SourceLocation Loc,
                                const char *&PrevSpec,
                                unsigned &DiagID,
                                const PrintingPolicy &Policy) {
  // Overwrite TSWRange.Begin only if TypeSpecWidth was unspecified, so that
  // for 'long long' we will keep the source location of the first 'long'.
  if (TypeSpecWidth == TSW_unspecified)
    TSWRange.setBegin(Loc);
  // Allow turning long -> long long.
  else if (W != TSW_longlong || TypeSpecWidth != TSW_long)
    return BadSpecifier(W, (TSW)TypeSpecWidth, PrevSpec, DiagID);
  TypeSpecWidth = W;
  // Remember location of the last 'long'
  TSWRange.setEnd(Loc);
  return false;
}

bool DeclSpec::SetTypeSpecComplex(TSC C, SourceLocation Loc,
                                  const char *&PrevSpec,
                                  unsigned &DiagID) {
  if (TypeSpecComplex != TSC_unspecified)
    return BadSpecifier(C, (TSC)TypeSpecComplex, PrevSpec, DiagID);
  TypeSpecComplex = C;
  TSCLoc = Loc;
  return false;
}

bool DeclSpec::SetTypeSpecSign(TSS S, SourceLocation Loc,
                               const char *&PrevSpec,
                               unsigned &DiagID) {
  if (TypeSpecSign != TSS_unspecified)
    return BadSpecifier(S, (TSS)TypeSpecSign, PrevSpec, DiagID);
  TypeSpecSign = S;
  TSSLoc = Loc;
  return false;
}

bool DeclSpec::SetTypeSpecType(TST T, SourceLocation Loc,
                               const char *&PrevSpec,
                               unsigned &DiagID,
                               ParsedType Rep,
                               const PrintingPolicy &Policy) {
  return SetTypeSpecType(T, Loc, Loc, PrevSpec, DiagID, Rep, Policy);
}

bool DeclSpec::SetTypeSpecType(TST T, SourceLocation TagKwLoc,
                               SourceLocation TagNameLoc,
                               const char *&PrevSpec,
                               unsigned &DiagID,
                               ParsedType Rep,
                               const PrintingPolicy &Policy) {
  assert(isTypeRep(T) && "T does not store a type");
  assert(Rep && "no type provided!");
  if (TypeSpecType == TST_error)
    return false;
  if (TypeSpecType != TST_unspecified) {
    PrevSpec = DeclSpec::getSpecifierName((TST) TypeSpecType, Policy);
    DiagID = diag::err_invalid_decl_spec_combination;
    return true;
  }
  TypeSpecType = T;
  TypeRep = Rep;
  TSTLoc = TagKwLoc;
  TSTNameLoc = TagNameLoc;
  TypeSpecOwned = false;
  return false;
}

bool DeclSpec::SetTypeSpecType(TST T, SourceLocation Loc,
                               const char *&PrevSpec,
                               unsigned &DiagID,
                               Expr *Rep,
                               const PrintingPolicy &Policy) {
  assert(isExprRep(T) && "T does not store an expr");
  assert(Rep && "no expression provided!");
  if (TypeSpecType == TST_error)
    return false;
  if (TypeSpecType != TST_unspecified) {
    PrevSpec = DeclSpec::getSpecifierName((TST) TypeSpecType, Policy);
    DiagID = diag::err_invalid_decl_spec_combination;
    return true;
  }
  TypeSpecType = T;
  ExprRep = Rep;
  TSTLoc = Loc;
  TSTNameLoc = Loc;
  TypeSpecOwned = false;
  return false;
}

bool DeclSpec::SetTypeSpecType(TST T, SourceLocation Loc,
                               const char *&PrevSpec,
                               unsigned &DiagID,
                               Decl *Rep, bool Owned,
                               const PrintingPolicy &Policy) {
  return SetTypeSpecType(T, Loc, Loc, PrevSpec, DiagID, Rep, Owned, Policy);
}

bool DeclSpec::SetTypeSpecType(TST T, SourceLocation TagKwLoc,
                               SourceLocation TagNameLoc,
                               const char *&PrevSpec,
                               unsigned &DiagID,
                               Decl *Rep, bool Owned,
                               const PrintingPolicy &Policy) {
  assert(isDeclRep(T) && "T does not store a decl");
  // Unlike the other cases, we don't assert that we actually get a decl.

  if (TypeSpecType == TST_error)
    return false;
  if (TypeSpecType != TST_unspecified) {
    PrevSpec = DeclSpec::getSpecifierName((TST) TypeSpecType, Policy);
    DiagID = diag::err_invalid_decl_spec_combination;
    return true;
  }
  TypeSpecType = T;
  DeclRep = Rep;
  TSTLoc = TagKwLoc;
  TSTNameLoc = TagNameLoc;
  TypeSpecOwned = Owned && Rep != nullptr;
  return false;
}

bool DeclSpec::SetTypeSpecType(TST T, SourceLocation Loc, const char *&PrevSpec,
                               unsigned &DiagID, TemplateIdAnnotation *Rep,
                               const PrintingPolicy &Policy) {
  assert(T == TST_auto || T == TST_decltype_auto);
  ConstrainedAuto = true;
  TemplateIdRep = Rep;
  return SetTypeSpecType(T, Loc, PrevSpec, DiagID, Policy);
}

bool DeclSpec::SetTypeSpecType(TST T, SourceLocation Loc,
                               const char *&PrevSpec,
                               unsigned &DiagID,
                               const PrintingPolicy &Policy) {
  assert(!isDeclRep(T) && !isTypeRep(T) && !isExprRep(T) &&
         "rep required for these type-spec kinds!");
  if (TypeSpecType == TST_error)
    return false;
  if (TypeSpecType != TST_unspecified) {
    PrevSpec = DeclSpec::getSpecifierName((TST) TypeSpecType, Policy);
    DiagID = diag::err_invalid_decl_spec_combination;
    return true;
  }
  TSTLoc = Loc;
  TSTNameLoc = Loc;
  if (TypeAltiVecVector && (T == TST_bool) && !TypeAltiVecBool) {
    TypeAltiVecBool = true;
    return false;
  }
  TypeSpecType = T;
  TypeSpecOwned = false;
  return false;
}

bool DeclSpec::SetTypeSpecSat(SourceLocation Loc, const char *&PrevSpec,
                              unsigned &DiagID) {
  // Cannot set twice
  if (TypeSpecSat) {
    DiagID = diag::warn_duplicate_declspec;
    PrevSpec = "_Sat";
    return true;
  }
  TypeSpecSat = true;
  TSSatLoc = Loc;
  return false;
}

bool DeclSpec::SetTypeAltiVecVector(bool isAltiVecVector, SourceLocation Loc,
                          const char *&PrevSpec, unsigned &DiagID,
                          const PrintingPolicy &Policy) {
  if (TypeSpecType == TST_error)
    return false;
  if (TypeSpecType != TST_unspecified) {
    PrevSpec = DeclSpec::getSpecifierName((TST) TypeSpecType, Policy);
    DiagID = diag::err_invalid_vector_decl_spec_combination;
    return true;
  }
  TypeAltiVecVector = isAltiVecVector;
  AltiVecLoc = Loc;
  return false;
}

bool DeclSpec::SetTypePipe(bool isPipe, SourceLocation Loc,
                           const char *&PrevSpec, unsigned &DiagID,
                           const PrintingPolicy &Policy) {
  if (TypeSpecType == TST_error)
    return false;
  if (TypeSpecType != TST_unspecified) {
    PrevSpec = DeclSpec::getSpecifierName((TST)TypeSpecType, Policy);
    DiagID = diag::err_invalid_decl_spec_combination;
    return true;
  }

  if (isPipe) {
    TypeSpecPipe = TSP_pipe;
  }
  return false;
}

bool DeclSpec::SetTypeAltiVecPixel(bool isAltiVecPixel, SourceLocation Loc,
                          const char *&PrevSpec, unsigned &DiagID,
                          const PrintingPolicy &Policy) {
  if (TypeSpecType == TST_error)
    return false;
  if (!TypeAltiVecVector || TypeAltiVecPixel ||
      (TypeSpecType != TST_unspecified)) {
    PrevSpec = DeclSpec::getSpecifierName((TST) TypeSpecType, Policy);
    DiagID = diag::err_invalid_pixel_decl_spec_combination;
    return true;
  }
  TypeAltiVecPixel = isAltiVecPixel;
  TSTLoc = Loc;
  TSTNameLoc = Loc;
  return false;
}

bool DeclSpec::SetTypeAltiVecBool(bool isAltiVecBool, SourceLocation Loc,
                                  const char *&PrevSpec, unsigned &DiagID,
                                  const PrintingPolicy &Policy) {
  if (TypeSpecType == TST_error)
    return false;
  if (!TypeAltiVecVector || TypeAltiVecBool ||
      (TypeSpecType != TST_unspecified)) {
    PrevSpec = DeclSpec::getSpecifierName((TST) TypeSpecType, Policy);
    DiagID = diag::err_invalid_vector_bool_decl_spec;
    return true;
  }
  TypeAltiVecBool = isAltiVecBool;
  TSTLoc = Loc;
  TSTNameLoc = Loc;
  return false;
}

bool DeclSpec::SetTypeSpecError() {
  TypeSpecType = TST_error;
  TypeSpecOwned = false;
  TSTLoc = SourceLocation();
  TSTNameLoc = SourceLocation();
  return false;
}

bool DeclSpec::SetExtIntType(SourceLocation KWLoc, Expr *BitsExpr,
                             const char *&PrevSpec, unsigned &DiagID,
                             const PrintingPolicy &Policy) {
  assert(BitsExpr && "no expression provided!");
  if (TypeSpecType == TST_error)
    return false;

  if (TypeSpecType != TST_unspecified) {
    PrevSpec = DeclSpec::getSpecifierName((TST) TypeSpecType, Policy);
    DiagID = diag::err_invalid_decl_spec_combination;
    return true;
  }

  TypeSpecType = TST_extint;
  ExprRep = BitsExpr;
  TSTLoc = KWLoc;
  TSTNameLoc = KWLoc;
  TypeSpecOwned = false;
  return false;
}

bool DeclSpec::SetTypeQual(TQ T, SourceLocation Loc, const char *&PrevSpec,
                           unsigned &DiagID, const LangOptions &Lang) {
  // Duplicates are permitted in C99 onwards, but are not permitted in C89 or
  // C++.  However, since this is likely not what the user intended, we will
  // always warn.  We do not need to set the qualifier's location since we
  // already have it.
  if (TypeQualifiers & T) {
    bool IsExtension = true;
    if (Lang.C99)
      IsExtension = false;
    return BadSpecifier(T, T, PrevSpec, DiagID, IsExtension);
  }

  return SetTypeQual(T, Loc);
}

bool DeclSpec::SetTypeQual(TQ T, SourceLocation Loc) {
  TypeQualifiers |= T;

  switch (T) {
  case TQ_unspecified: break;
  case TQ_const:    TQ_constLoc = Loc; return false;
  case TQ_restrict: TQ_restrictLoc = Loc; return false;
  case TQ_volatile: TQ_volatileLoc = Loc; return false;
  case TQ_unaligned: TQ_unalignedLoc = Loc; return false;
  case TQ_atomic:   TQ_atomicLoc = Loc; return false;
  }

  llvm_unreachable("Unknown type qualifier!");
}

bool DeclSpec::setFunctionSpecInline(SourceLocation Loc, const char *&PrevSpec,
                                     unsigned &DiagID) {
  // 'inline inline' is ok.  However, since this is likely not what the user
  // intended, we will always warn, similar to duplicates of type qualifiers.
  if (FS_inline_specified) {
    DiagID = diag::warn_duplicate_declspec;
    PrevSpec = "inline";
    return true;
  }
  FS_inline_specified = true;
  FS_inlineLoc = Loc;
  return false;
}

bool DeclSpec::setFunctionSpecForceInline(SourceLocation Loc, const char *&PrevSpec,
                                          unsigned &DiagID) {
  if (FS_forceinline_specified) {
    DiagID = diag::warn_duplicate_declspec;
    PrevSpec = "__forceinline";
    return true;
  }
  FS_forceinline_specified = true;
  FS_forceinlineLoc = Loc;
  return false;
}

bool DeclSpec::setFunctionSpecVirtual(SourceLocation Loc,
                                      const char *&PrevSpec,
                                      unsigned &DiagID) {
  // 'virtual virtual' is ok, but warn as this is likely not what the user
  // intended.
  if (FS_virtual_specified) {
    DiagID = diag::warn_duplicate_declspec;
    PrevSpec = "virtual";
    return true;
  }
  FS_virtual_specified = true;
  FS_virtualLoc = Loc;
  return false;
}

bool DeclSpec::setFunctionSpecExplicit(SourceLocation Loc,
                                       const char *&PrevSpec, unsigned &DiagID,
                                       ExplicitSpecifier ExplicitSpec,
                                       SourceLocation CloseParenLoc) {
  assert((ExplicitSpec.getKind() == ExplicitSpecKind::ResolvedTrue ||
          ExplicitSpec.getExpr()) &&
         "invalid ExplicitSpecifier");
  // 'explicit explicit' is ok, but warn as this is likely not what the user
  // intended.
  if (hasExplicitSpecifier()) {
    DiagID = (ExplicitSpec.getExpr() || FS_explicit_specifier.getExpr())
                 ? diag::err_duplicate_declspec
                 : diag::ext_warn_duplicate_declspec;
    PrevSpec = "explicit";
    return true;
  }
  FS_explicit_specifier = ExplicitSpec;
  FS_explicitLoc = Loc;
  FS_explicitCloseParenLoc = CloseParenLoc;
  return false;
}

bool DeclSpec::setFunctionSpecNoreturn(SourceLocation Loc,
                                       const char *&PrevSpec,
                                       unsigned &DiagID) {
  // '_Noreturn _Noreturn' is ok, but warn as this is likely not what the user
  // intended.
  if (FS_noreturn_specified) {
    DiagID = diag::warn_duplicate_declspec;
    PrevSpec = "_Noreturn";
    return true;
  }
  FS_noreturn_specified = true;
  FS_noreturnLoc = Loc;
  return false;
}

bool DeclSpec::setFunctionSpecChecked(SourceLocation Loc,
                                      CheckedScopeSpecifier CSS,
                                      const char *&PrevSpec,
                                      unsigned &DiagID) {
  if (FS_checked_specified != CSS_None) {
    if (FS_checked_specified == CSS)
      DiagID = diag::warn_duplicate_declspec;
    else
      DiagID = diag::err_invalid_decl_spec_combination;

    switch (FS_checked_specified) {
      case CSS_None: PrevSpec = ""; break;
      case CSS_Unchecked: PrevSpec = "_Unchecked"; break;
      case CSS_Bounds: PrevSpec = "_Checked _Bounds_only"; break;
      case CSS_Memory: PrevSpec = "_Checked"; break;
    }
    return true;
  }
  FS_checked_specified = CSS;
  FS_checkedLoc = Loc;
  return false;
}

bool DeclSpec::setSpecForany(SourceLocation Loc, const char *&PrevSpec, unsigned &DiagID) {
  if (FS_itypeforany_specified) {
    PrevSpec = "_Itype_for_any";
    DiagID = diag::err_invalid_decl_spec_combination;
    return true;
  }
  if (FS_forany_specified) {
    DiagID = diag::warn_duplicate_declspec;
    PrevSpec = "_For_any";
    return true;
  }
  FS_forany_specified = true;
  FS_foranyLoc = Loc;
  return false;
}

bool DeclSpec::setSpecItypeforany(SourceLocation Loc, const char *&PrevSpec, unsigned &DiagID) {
  if (FS_forany_specified) {
    PrevSpec = "_For_any";
    DiagID = diag::err_invalid_decl_spec_combination;
    return true;
  }
  if (FS_itypeforany_specified) {
    DiagID = diag::warn_duplicate_declspec;
    PrevSpec = "_IType_For_any";
    return true;
  }
  FS_itypeforany_specified = true;
  FS_itypeforanyloc = Loc;
  return false;
}

bool DeclSpec::setUnpackSpec(SourceLocation Loc, const char *&PrevSpec, unsigned &DiagID) {
  Unpack_specified = true;
  UnpackLoc = Loc;
  return false;
}

bool DeclSpec::SetFriendSpec(SourceLocation Loc, const char *&PrevSpec,
                             unsigned &DiagID) {
  if (Friend_specified) {
    PrevSpec = "friend";
    // Keep the later location, so that we can later diagnose ill-formed
    // declarations like 'friend class X friend;'. Per [class.friend]p3,
    // 'friend' must be the first token in a friend declaration that is
    // not a function declaration.
    FriendLoc = Loc;
    DiagID = diag::warn_duplicate_declspec;
    return true;
  }

  Friend_specified = true;
  FriendLoc = Loc;
  return false;
}

bool DeclSpec::setModulePrivateSpec(SourceLocation Loc, const char *&PrevSpec,
                                    unsigned &DiagID) {
  if (isModulePrivateSpecified()) {
    PrevSpec = "__module_private__";
    DiagID = diag::ext_warn_duplicate_declspec;
    return true;
  }

  ModulePrivateLoc = Loc;
  return false;
}

bool DeclSpec::SetConstexprSpec(ConstexprSpecKind ConstexprKind,
                                SourceLocation Loc, const char *&PrevSpec,
                                unsigned &DiagID) {
  if (getConstexprSpecifier() != CSK_unspecified)
    return BadSpecifier(ConstexprKind, getConstexprSpecifier(), PrevSpec,
                        DiagID);
  ConstexprSpecifier = ConstexprKind;
  ConstexprLoc = Loc;
  return false;
}

void DeclSpec::SaveWrittenBuiltinSpecs() {
  writtenBS.Sign = getTypeSpecSign();
  writtenBS.Width = getTypeSpecWidth();
  writtenBS.Type = getTypeSpecType();
  // Search the list of attributes for the presence of a mode attribute.
  writtenBS.ModeAttr = getAttributes().hasAttribute(ParsedAttr::AT_Mode);
}

/// Finish - This does final analysis of the declspec, rejecting things like
/// "_Imaginary" (lacking an FP type).  This returns a diagnostic to issue or
/// diag::NUM_DIAGNOSTICS if there is no error.  After calling this method,
/// DeclSpec is guaranteed self-consistent, even if an error occurred.
void DeclSpec::Finish(Sema &S, const PrintingPolicy &Policy) {
  // Before possibly changing their values, save specs as written.
  SaveWrittenBuiltinSpecs();

  // Check the type specifier components first. No checking for an invalid
  // type.
  if (TypeSpecType == TST_error)
    return;

  // If decltype(auto) is used, no other type specifiers are permitted.
  if (TypeSpecType == TST_decltype_auto &&
      (TypeSpecWidth != TSW_unspecified ||
       TypeSpecComplex != TSC_unspecified ||
       TypeSpecSign != TSS_unspecified ||
       TypeAltiVecVector || TypeAltiVecPixel || TypeAltiVecBool ||
       TypeQualifiers)) {
    const unsigned NumLocs = 9;
    SourceLocation ExtraLocs[NumLocs] = {
        TSWRange.getBegin(), TSCLoc,       TSSLoc,
        AltiVecLoc,          TQ_constLoc,  TQ_restrictLoc,
        TQ_volatileLoc,      TQ_atomicLoc, TQ_unalignedLoc};
    FixItHint Hints[NumLocs];
    SourceLocation FirstLoc;
    for (unsigned I = 0; I != NumLocs; ++I) {
      if (ExtraLocs[I].isValid()) {
        if (FirstLoc.isInvalid() ||
            S.getSourceManager().isBeforeInTranslationUnit(ExtraLocs[I],
                                                           FirstLoc))
          FirstLoc = ExtraLocs[I];
        Hints[I] = FixItHint::CreateRemoval(ExtraLocs[I]);
      }
    }
    TypeSpecWidth = TSW_unspecified;
    TypeSpecComplex = TSC_unspecified;
    TypeSpecSign = TSS_unspecified;
    TypeAltiVecVector = TypeAltiVecPixel = TypeAltiVecBool = false;
    TypeQualifiers = 0;
    S.Diag(TSTLoc, diag::err_decltype_auto_cannot_be_combined)
      << Hints[0] << Hints[1] << Hints[2] << Hints[3]
      << Hints[4] << Hints[5] << Hints[6] << Hints[7];
  }

  // Validate and finalize AltiVec vector declspec.
  if (TypeAltiVecVector) {
    if (TypeAltiVecBool) {
      // Sign specifiers are not allowed with vector bool. (PIM 2.1)
      if (TypeSpecSign != TSS_unspecified) {
        S.Diag(TSSLoc, diag::err_invalid_vector_bool_decl_spec)
          << getSpecifierName((TSS)TypeSpecSign);
      }
      // Only char/int are valid with vector bool prior to Power10.
      // Power10 adds instructions that produce vector bool data
      // for quadwords as well so allow vector bool __int128.
      if (((TypeSpecType != TST_unspecified) && (TypeSpecType != TST_char) &&
           (TypeSpecType != TST_int) && (TypeSpecType != TST_int128)) ||
          TypeAltiVecPixel) {
        S.Diag(TSTLoc, diag::err_invalid_vector_bool_decl_spec)
          << (TypeAltiVecPixel ? "__pixel" :
                                 getSpecifierName((TST)TypeSpecType, Policy));
      }
      // vector bool __int128 requires Power10.
      if ((TypeSpecType == TST_int128) &&
          (!S.Context.getTargetInfo().hasFeature("power10-vector")))
        S.Diag(TSTLoc, diag::err_invalid_vector_bool_int128_decl_spec);

      // Only 'short' and 'long long' are valid with vector bool. (PIM 2.1)
      if ((TypeSpecWidth != TSW_unspecified) && (TypeSpecWidth != TSW_short) &&
          (TypeSpecWidth != TSW_longlong))
        S.Diag(TSWRange.getBegin(), diag::err_invalid_vector_bool_decl_spec)
            << getSpecifierName((TSW)TypeSpecWidth);

      // vector bool long long requires VSX support or ZVector.
      if ((TypeSpecWidth == TSW_longlong) &&
          (!S.Context.getTargetInfo().hasFeature("vsx")) &&
          (!S.Context.getTargetInfo().hasFeature("power8-vector")) &&
          !S.getLangOpts().ZVector)
        S.Diag(TSTLoc, diag::err_invalid_vector_long_long_decl_spec);

      // Elements of vector bool are interpreted as unsigned. (PIM 2.1)
      if ((TypeSpecType == TST_char) || (TypeSpecType == TST_int) ||
          (TypeSpecType == TST_int128) || (TypeSpecWidth != TSW_unspecified))
        TypeSpecSign = TSS_unsigned;
    } else if (TypeSpecType == TST_double) {
      // vector long double and vector long long double are never allowed.
      // vector double is OK for Power7 and later, and ZVector.
      if (TypeSpecWidth == TSW_long || TypeSpecWidth == TSW_longlong)
        S.Diag(TSWRange.getBegin(),
               diag::err_invalid_vector_long_double_decl_spec);
      else if (!S.Context.getTargetInfo().hasFeature("vsx") &&
               !S.getLangOpts().ZVector)
        S.Diag(TSTLoc, diag::err_invalid_vector_double_decl_spec);
    } else if (TypeSpecType == TST_float) {
      // vector float is unsupported for ZVector unless we have the
      // vector-enhancements facility 1 (ISA revision 12).
      if (S.getLangOpts().ZVector &&
          !S.Context.getTargetInfo().hasFeature("arch12"))
        S.Diag(TSTLoc, diag::err_invalid_vector_float_decl_spec);
    } else if (TypeSpecWidth == TSW_long) {
      // vector long is unsupported for ZVector and deprecated for AltiVec.
      if (S.getLangOpts().ZVector)
        S.Diag(TSWRange.getBegin(), diag::err_invalid_vector_long_decl_spec);
      else
        S.Diag(TSWRange.getBegin(),
               diag::warn_vector_long_decl_spec_combination)
            << getSpecifierName((TST)TypeSpecType, Policy);
    }

    if (TypeAltiVecPixel) {
      //TODO: perform validation
      TypeSpecType = TST_int;
      TypeSpecSign = TSS_unsigned;
      TypeSpecWidth = TSW_short;
      TypeSpecOwned = false;
    }
  }

  bool IsFixedPointType =
      TypeSpecType == TST_accum || TypeSpecType == TST_fract;

  // signed/unsigned are only valid with int/char/wchar_t/_Accum.
  if (TypeSpecSign != TSS_unspecified) {
    if (TypeSpecType == TST_unspecified)
      TypeSpecType = TST_int; // unsigned -> unsigned int, signed -> signed int.
    else if (TypeSpecType != TST_int && TypeSpecType != TST_int128 &&
             TypeSpecType != TST_char && TypeSpecType != TST_wchar &&
             !IsFixedPointType && TypeSpecType != TST_extint) {
      S.Diag(TSSLoc, diag::err_invalid_sign_spec)
        << getSpecifierName((TST)TypeSpecType, Policy);
      // signed double -> double.
      TypeSpecSign = TSS_unspecified;
    }
  }

  // Validate the width of the type.
  switch (TypeSpecWidth) {
  case TSW_unspecified: break;
  case TSW_short:    // short int
  case TSW_longlong: // long long int
    if (TypeSpecType == TST_unspecified)
      TypeSpecType = TST_int; // short -> short int, long long -> long long int.
    else if (!(TypeSpecType == TST_int ||
               (IsFixedPointType && TypeSpecWidth != TSW_longlong))) {
      S.Diag(TSWRange.getBegin(), diag::err_invalid_width_spec)
          << (int)TypeSpecWidth << getSpecifierName((TST)TypeSpecType, Policy);
      TypeSpecType = TST_int;
      TypeSpecSat = false;
      TypeSpecOwned = false;
    }
    break;
  case TSW_long:  // long double, long int
    if (TypeSpecType == TST_unspecified)
      TypeSpecType = TST_int;  // long -> long int.
    else if (TypeSpecType != TST_int && TypeSpecType != TST_double &&
             !IsFixedPointType) {
      S.Diag(TSWRange.getBegin(), diag::err_invalid_width_spec)
          << (int)TypeSpecWidth << getSpecifierName((TST)TypeSpecType, Policy);
      TypeSpecType = TST_int;
      TypeSpecSat = false;
      TypeSpecOwned = false;
    }
    break;
  }

  // TODO: if the implementation does not implement _Complex or _Imaginary,
  // disallow their use.  Need information about the backend.
  if (TypeSpecComplex != TSC_unspecified) {
    if (TypeSpecType == TST_unspecified) {
      S.Diag(TSCLoc, diag::ext_plain_complex)
        << FixItHint::CreateInsertion(
                              S.getLocForEndOfToken(getTypeSpecComplexLoc()),
                                                 " double");
      TypeSpecType = TST_double;   // _Complex -> _Complex double.
    } else if (TypeSpecType == TST_int || TypeSpecType == TST_char ||
               TypeSpecType == TST_extint) {
      // Note that this intentionally doesn't include _Complex _Bool.
      if (!S.getLangOpts().CPlusPlus)
        S.Diag(TSTLoc, diag::ext_integer_complex);
    } else if (TypeSpecType != TST_float && TypeSpecType != TST_double &&
               TypeSpecType != TST_float128) {
      S.Diag(TSCLoc, diag::err_invalid_complex_spec)
        << getSpecifierName((TST)TypeSpecType, Policy);
      TypeSpecComplex = TSC_unspecified;
    }
  }

  // C11 6.7.1/3, C++11 [dcl.stc]p1, GNU TLS: __thread, thread_local and
  // _Thread_local can only appear with the 'static' and 'extern' storage class
  // specifiers. We also allow __private_extern__ as an extension.
  if (ThreadStorageClassSpec != TSCS_unspecified) {
    switch (StorageClassSpec) {
    case SCS_unspecified:
    case SCS_extern:
    case SCS_private_extern:
    case SCS_static:
      break;
    default:
      if (S.getSourceManager().isBeforeInTranslationUnit(
            getThreadStorageClassSpecLoc(), getStorageClassSpecLoc()))
        S.Diag(getStorageClassSpecLoc(),
             diag::err_invalid_decl_spec_combination)
          << DeclSpec::getSpecifierName(getThreadStorageClassSpec())
          << SourceRange(getThreadStorageClassSpecLoc());
      else
        S.Diag(getThreadStorageClassSpecLoc(),
             diag::err_invalid_decl_spec_combination)
          << DeclSpec::getSpecifierName(getStorageClassSpec())
          << SourceRange(getStorageClassSpecLoc());
      // Discard the thread storage class specifier to recover.
      ThreadStorageClassSpec = TSCS_unspecified;
      ThreadStorageClassSpecLoc = SourceLocation();
    }
  }

  // If no type specifier was provided and we're parsing a language where
  // the type specifier is not optional, but we got 'auto' as a storage
  // class specifier, then assume this is an attempt to use C++0x's 'auto'
  // type specifier.
  if (S.getLangOpts().CPlusPlus &&
      TypeSpecType == TST_unspecified && StorageClassSpec == SCS_auto) {
    TypeSpecType = TST_auto;
    StorageClassSpec = SCS_unspecified;
    TSTLoc = TSTNameLoc = StorageClassSpecLoc;
    StorageClassSpecLoc = SourceLocation();
  }
  // Diagnose if we've recovered from an ill-formed 'auto' storage class
  // specifier in a pre-C++11 dialect of C++.
  if (!S.getLangOpts().CPlusPlus11 && TypeSpecType == TST_auto)
    S.Diag(TSTLoc, diag::ext_auto_type_specifier);
  if (S.getLangOpts().CPlusPlus && !S.getLangOpts().CPlusPlus11 &&
      StorageClassSpec == SCS_auto)
    S.Diag(StorageClassSpecLoc, diag::warn_auto_storage_class)
      << FixItHint::CreateRemoval(StorageClassSpecLoc);
  if (TypeSpecType == TST_char8)
    S.Diag(TSTLoc, diag::warn_cxx17_compat_unicode_type);
  else if (TypeSpecType == TST_char16 || TypeSpecType == TST_char32)
    S.Diag(TSTLoc, diag::warn_cxx98_compat_unicode_type)
      << (TypeSpecType == TST_char16 ? "char16_t" : "char32_t");
  if (getConstexprSpecifier() == CSK_constexpr)
    S.Diag(ConstexprLoc, diag::warn_cxx98_compat_constexpr);
  else if (getConstexprSpecifier() == CSK_consteval)
    S.Diag(ConstexprLoc, diag::warn_cxx20_compat_consteval);
  else if (getConstexprSpecifier() == CSK_constinit)
    S.Diag(ConstexprLoc, diag::warn_cxx20_compat_constinit);
  // C++ [class.friend]p6:
  //   No storage-class-specifier shall appear in the decl-specifier-seq
  //   of a friend declaration.
  if (isFriendSpecified() &&
      (getStorageClassSpec() || getThreadStorageClassSpec())) {
    SmallString<32> SpecName;
    SourceLocation SCLoc;
    FixItHint StorageHint, ThreadHint;

    if (DeclSpec::SCS SC = getStorageClassSpec()) {
      SpecName = getSpecifierName(SC);
      SCLoc = getStorageClassSpecLoc();
      StorageHint = FixItHint::CreateRemoval(SCLoc);
    }

    if (DeclSpec::TSCS TSC = getThreadStorageClassSpec()) {
      if (!SpecName.empty()) SpecName += " ";
      SpecName += getSpecifierName(TSC);
      SCLoc = getThreadStorageClassSpecLoc();
      ThreadHint = FixItHint::CreateRemoval(SCLoc);
    }

    S.Diag(SCLoc, diag::err_friend_decl_spec)
      << SpecName << StorageHint << ThreadHint;

    ClearStorageClassSpecs();
  }

  // C++11 [dcl.fct.spec]p5:
  //   The virtual specifier shall be used only in the initial
  //   declaration of a non-static class member function;
  // C++11 [dcl.fct.spec]p6:
  //   The explicit specifier shall be used only in the declaration of
  //   a constructor or conversion function within its class
  //   definition;
  if (isFriendSpecified() && (isVirtualSpecified() || hasExplicitSpecifier())) {
    StringRef Keyword;
    FixItHint Hint;
    SourceLocation SCLoc;

    if (isVirtualSpecified()) {
      Keyword = "virtual";
      SCLoc = getVirtualSpecLoc();
      Hint = FixItHint::CreateRemoval(SCLoc);
    } else {
      Keyword = "explicit";
      SCLoc = getExplicitSpecLoc();
      Hint = FixItHint::CreateRemoval(getExplicitSpecRange());
    }

    S.Diag(SCLoc, diag::err_friend_decl_spec)
      << Keyword << Hint;

    FS_virtual_specified = false;
    FS_explicit_specifier = ExplicitSpecifier();
    FS_virtualLoc = FS_explicitLoc = SourceLocation();
  }

  assert(!TypeSpecOwned || isDeclRep((TST) TypeSpecType));

  // Okay, now we can infer the real type.

  // TODO: return "auto function" and other bad things based on the real type.

  // 'data definition has no type or storage class'?
}

bool DeclSpec::isMissingDeclaratorOk() {
  TST tst = getTypeSpecType();
  return isDeclRep(tst) && getRepAsDecl() != nullptr &&
    StorageClassSpec != DeclSpec::SCS_typedef;
}

void UnqualifiedId::setOperatorFunctionId(SourceLocation OperatorLoc,
                                          OverloadedOperatorKind Op,
                                          SourceLocation SymbolLocations[3]) {
  Kind = UnqualifiedIdKind::IK_OperatorFunctionId;
  StartLocation = OperatorLoc;
  EndLocation = OperatorLoc;
  OperatorFunctionId.Operator = Op;
  for (unsigned I = 0; I != 3; ++I) {
    OperatorFunctionId.SymbolLocations[I] = SymbolLocations[I].getRawEncoding();

    if (SymbolLocations[I].isValid())
      EndLocation = SymbolLocations[I];
  }
}

bool VirtSpecifiers::SetSpecifier(Specifier VS, SourceLocation Loc,
                                  const char *&PrevSpec) {
  if (!FirstLocation.isValid())
    FirstLocation = Loc;
  LastLocation = Loc;
  LastSpecifier = VS;

  if (Specifiers & VS) {
    PrevSpec = getSpecifierName(VS);
    return true;
  }

  Specifiers |= VS;

  switch (VS) {
  default: llvm_unreachable("Unknown specifier!");
  case VS_Override: VS_overrideLoc = Loc; break;
  case VS_GNU_Final:
  case VS_Sealed:
  case VS_Final:    VS_finalLoc = Loc; break;
  }

  return false;
}

const char *VirtSpecifiers::getSpecifierName(Specifier VS) {
  switch (VS) {
  default: llvm_unreachable("Unknown specifier");
  case VS_Override: return "override";
  case VS_Final: return "final";
  case VS_GNU_Final: return "__final";
  case VS_Sealed: return "sealed";
  }
}<|MERGE_RESOLUTION|>--- conflicted
+++ resolved
@@ -374,14 +374,11 @@
     case TST_unspecified:
     case TST_void:
     case TST_wchar:
-<<<<<<< HEAD
     case TST_BFloat16:
-=======
     case TST_arrayPtr:
     case TST_plainPtr:
     case TST_ntarrayPtr:
     case TST_exists:
->>>>>>> 5b343589
 #define GENERIC_IMAGE_TYPE(ImgType, Id) case TST_##ImgType##_t:
 #include "clang/Basic/OpenCLImageTypes.def"
       return false;
@@ -591,14 +588,11 @@
   case DeclSpec::TST_underlyingType: return "__underlying_type";
   case DeclSpec::TST_unknown_anytype: return "__unknown_anytype";
   case DeclSpec::TST_atomic: return "_Atomic";
-<<<<<<< HEAD
   case DeclSpec::TST_BFloat16: return "__bf16";
-=======
   case DeclSpec::TST_arrayPtr: return "_Array_ptr";
   case DeclSpec::TST_plainPtr: return "_Ptr";
   case DeclSpec::TST_nt_arrayPtr: return "_Nt_array_ptr";
   case DeclSpec::TST_exists: return "_Exists";
->>>>>>> 5b343589
 #define GENERIC_IMAGE_TYPE(ImgType, Id) \
   case DeclSpec::TST_##ImgType##_t: \
     return #ImgType "_t";
