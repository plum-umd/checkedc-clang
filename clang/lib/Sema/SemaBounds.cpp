--- conflicted
+++ resolved
@@ -1069,133 +1069,6 @@
       }
 
     private:
-<<<<<<< HEAD
-      // EnsureEqualBitWidths modifies A or B if necessary so that A and B
-      // have the same bit width. The bit width of A and B will be the larger
-      // of the original bit widths of A and B.
-      //
-      // TODO: this method is part of a temporary solution to enable bounds
-      // checking to validate bounds such as (p, p + (len + 1) - 1). In the
-      // future, we should handle constant folding, commutativity, and
-      // associativity in bounds expressions in a more general way.
-      void EnsureEqualBitWidths(llvm::APSInt &A, llvm::APSInt &B) {
-        if (A.getBitWidth() < B.getBitWidth())
-          A = A.extOrTrunc(B.getBitWidth());
-        else if (B.getBitWidth() < A.getBitWidth())
-          B = B.extOrTrunc(A.getBitWidth());
-      }
-
-      // If E is of the form e +/- c, where c is a constant, GetRHSConstant
-      // returns true and sets the out parameter Constant.
-      // If E is of the form e + c, Constant will be set to c.
-      // If E is of the form e - c, Constant will be set to -c.
-      //
-      // TODO: this method is part of a temporary solution to enable bounds
-      // checking to validate bounds such as (p, p + (len + 1) - 1). In the
-      // future, we should handle constant folding, commutativity, and
-      // associativity in bounds expressions in a more general way.
-      bool GetRHSConstant(BinaryOperator *E, llvm::APSInt &Constant) {
-        if (!E->isAdditiveOp())
-          return false;
-        Optional<llvm::APSInt> OptConstant =
-                               E->getRHS()->getIntegerConstantExpr(S.Context);
-        if (!OptConstant)
-          return false;
-
-        bool Overflow;
-        Constant = ExprUtil::ConvertToSignedPointerWidth(S.Context,
-                                                           *OptConstant, Overflow);
-        if (Overflow)
-          return false;
-        // Normalize the operation by negating the offset if necessary.
-        if (E->getOpcode() == BO_Sub) {
-          uint64_t PointerWidth = S.Context.getTargetInfo().getPointerWidth(0);
-          Constant = llvm::APSInt(PointerWidth, false).ssub_ov(Constant, Overflow);
-          if (Overflow)
-            return false;
-        }
-        llvm::APSInt ElemSize;
-        if (!ExprUtil::getReferentSizeInChars(S.Context, Base->getType(), ElemSize))
-          return false;
-        Constant = Constant.smul_ov(ElemSize, Overflow);
-        if (Overflow)
-          return false;
-
-        return true;
-      }
-
-      // ConstantFoldUpperOffset performs simple constant folding operations on
-      // UpperOffsetVariable. It attempts to extract a Variable part and a
-      // Constant part, based on the form of UpperOffsetVariable.
-      //
-      // If UpperOffsetVariable is of the form (e + a) + b:
-      //   Variable = e, Constant = a + b.
-      // If UpperOffsetVariable is of the form (e + a) - b:
-      //   Variable = e, Constant = a + -b.
-      // If UpperOffsetVariable is of the form (e - a) + b:
-      //   Variable = e, Constant = -a + b.
-      // If UpperOffsetVariable is of the form (e - a) - b:
-      //   Variable = e, Constant = -a + -b.
-      //
-      // Otherwise, ConstantFoldUpperOffset returns false, and:
-      //   Variable = UpperOffsetVariable, Constant = 0.
-      //
-      // TODO: this method is part of a temporary solution to enable bounds
-      // checking to validate bounds such as (p, p + (len + 1) - 1). In the
-      // future, we should handle constant folding, commutativity, and
-      // associativity in bounds expressions in a more general way.
-      bool ConstantFoldUpperOffset(Expr *&Variable, llvm::APSInt &Constant) {
-        if (!IsUpperOffsetVariable())
-          return false;
-
-        llvm::APSInt LHSConst;
-        llvm::APSInt RHSConst;
-        BinaryOperator *LHSBinOp = nullptr;
-
-        // UpperOffsetVariable must be of the form LHS +/- RHS.
-        BinaryOperator *RootBinOp =
-          dyn_cast<BinaryOperator>(UpperOffsetVariable->IgnoreParens());
-        if (!RootBinOp)
-          goto exit;
-        if (!RootBinOp->isAdditiveOp())
-          goto exit;
-
-        // UpperOffsetVariable must be of the form (e1 +/- e2) +/- RHS.
-        LHSBinOp = dyn_cast<BinaryOperator>(RootBinOp->getLHS()->IgnoreParens());
-        if (!LHSBinOp)
-          goto exit;
-        if (!LHSBinOp->isAdditiveOp())
-          goto exit;
-
-        // UpperOffsetVariable must be of the form (e1 +/- e2) +/- b,
-        // where b is a constant.
-        if (!GetRHSConstant(RootBinOp, RHSConst))
-          goto exit;
-
-        // UpperOffsetVariable must be of the form (e1 +/- a) +/- b,
-        // where a is a constant.
-        if (!GetRHSConstant(LHSBinOp, LHSConst))
-          goto exit;
-
-        Variable = LHSBinOp->getLHS();
-
-        bool Overflow;
-        EnsureEqualBitWidths(LHSConst, RHSConst);
-        Constant = LHSConst.sadd_ov(RHSConst, Overflow);
-        if (Overflow)
-          goto exit;
-        return true;
-
-        exit:
-          // Return (UpperOffsetVariable, 0).
-          Variable = UpperOffsetVariable;
-          uint64_t PointerWidth = S.Context.getTargetInfo().getPointerWidth(0);
-          Constant = llvm::APSInt(PointerWidth, false);
-          return false;
-      }
-
-=======
->>>>>>> 6d06cf8c
       // CompareConstantFoldedUpperOffsets is a fallback method that attempts
       // to prove that R.UpperOffsetVariable <= this.UpperOffsetVariable.
       // It returns true if:
