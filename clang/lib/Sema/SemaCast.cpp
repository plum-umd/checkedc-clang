--- conflicted
+++ resolved
@@ -86,13 +86,9 @@
     void CheckStaticCast();
     void CheckDynamicCast();
     void CheckCXXCStyleCast(bool FunctionalCast, bool ListInitialization);
-<<<<<<< HEAD
-    void CheckCStyleCast();
+    void CheckCStyleCast(bool IsCheckedScope);
     void CheckBuiltinBitCast();
-=======
-    void CheckCStyleCast(bool IsCheckedScope);
     void CheckBoundsCast(tok::TokenKind kind);
->>>>>>> cb9e1e3e
 
     void updatePartOfExplicitCastFlags(CastExpr *CE) {
       // Walk down from the CE to the OrigSrcExpr, and mark all immediate
