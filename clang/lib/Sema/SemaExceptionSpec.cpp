--- conflicted
+++ resolved
@@ -1410,7 +1410,6 @@
   case Expr::MSPropertySubscriptExprClass:
     llvm_unreachable("Invalid class for expression");
 
-<<<<<<< HEAD
     // Most statements can throw if any substatement can throw.
   case Stmt::AttributedStmtClass:
   case Stmt::BreakStmtClass:
@@ -1577,7 +1576,7 @@
 
   case Stmt::NoStmtClass:
     llvm_unreachable("Invalid class for statement");
-=======
+
   case Expr::PositionalParameterExprClass:
   case Expr::CountBoundsExprClass:
   case Expr::InteropTypeExprClass:
@@ -1594,10 +1593,6 @@
 #define LAST_STMT_RANGE(BASE, FIRST, LAST)
 #define EXPR(CLASS, PARENT)
 #define ABSTRACT_STMT(STMT)
-#include "clang/AST/StmtNodes.inc"
-  case Expr::NoStmtClass:
-    llvm_unreachable("Invalid class for expression");
->>>>>>> 5b343589
   }
   llvm_unreachable("Bogus StmtClass");
 }
