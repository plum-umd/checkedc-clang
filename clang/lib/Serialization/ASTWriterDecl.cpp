//===--- ASTWriterDecl.cpp - Declaration Serialization --------------------===//
//
// Part of the LLVM Project, under the Apache License v2.0 with LLVM Exceptions.
// See https://llvm.org/LICENSE.txt for license information.
// SPDX-License-Identifier: Apache-2.0 WITH LLVM-exception
//
//===----------------------------------------------------------------------===//
//
//  This file implements serialization for Declarations.
//
//===----------------------------------------------------------------------===//

#include "ASTCommon.h"
#include "clang/AST/DeclCXX.h"
#include "clang/AST/DeclContextInternals.h"
#include "clang/AST/DeclTemplate.h"
#include "clang/AST/DeclVisitor.h"
#include "clang/AST/Expr.h"
#include "clang/AST/OpenMPClause.h"
#include "clang/AST/PrettyDeclStackTrace.h"
#include "clang/Basic/SourceManager.h"
#include "clang/Serialization/ASTReader.h"
#include "clang/Serialization/ASTWriter.h"
#include "llvm/Bitstream/BitstreamWriter.h"
#include "llvm/Support/ErrorHandling.h"
using namespace clang;
using namespace serialization;

//===----------------------------------------------------------------------===//
// Declaration serialization
//===----------------------------------------------------------------------===//

namespace clang {
  class ASTDeclWriter : public DeclVisitor<ASTDeclWriter, void> {
    ASTWriter &Writer;
    ASTContext &Context;
    ASTRecordWriter Record;

    serialization::DeclCode Code;
    unsigned AbbrevToUse;

  public:
    ASTDeclWriter(ASTWriter &Writer, ASTContext &Context,
                  ASTWriter::RecordDataImpl &Record)
        : Writer(Writer), Context(Context), Record(Writer, Record),
          Code((serialization::DeclCode)0), AbbrevToUse(0) {}

    uint64_t Emit(Decl *D) {
      if (!Code)
        llvm::report_fatal_error(StringRef("unexpected declaration kind '") +
            D->getDeclKindName() + "'");
      return Record.Emit(Code, AbbrevToUse);
    }

    void Visit(Decl *D);

    void VisitDecl(Decl *D);
    void VisitPragmaCommentDecl(PragmaCommentDecl *D);
    void VisitPragmaDetectMismatchDecl(PragmaDetectMismatchDecl *D);
    void VisitTranslationUnitDecl(TranslationUnitDecl *D);
    void VisitNamedDecl(NamedDecl *D);
    void VisitLabelDecl(LabelDecl *LD);
    void VisitNamespaceDecl(NamespaceDecl *D);
    void VisitUsingDirectiveDecl(UsingDirectiveDecl *D);
    void VisitNamespaceAliasDecl(NamespaceAliasDecl *D);
    void VisitTypeDecl(TypeDecl *D);
    void VisitTypedefNameDecl(TypedefNameDecl *D);
    void VisitTypedefDecl(TypedefDecl *D);
    void VisitTypeAliasDecl(TypeAliasDecl *D);
    void VisitUnresolvedUsingTypenameDecl(UnresolvedUsingTypenameDecl *D);
    void VisitTagDecl(TagDecl *D);
    void VisitEnumDecl(EnumDecl *D);
    void VisitRecordDecl(RecordDecl *D);
    void VisitCXXRecordDecl(CXXRecordDecl *D);
    void VisitClassTemplateSpecializationDecl(
                                            ClassTemplateSpecializationDecl *D);
    void VisitClassTemplatePartialSpecializationDecl(
                                     ClassTemplatePartialSpecializationDecl *D);
    void VisitVarTemplateSpecializationDecl(VarTemplateSpecializationDecl *D);
    void VisitVarTemplatePartialSpecializationDecl(
        VarTemplatePartialSpecializationDecl *D);
    void VisitClassScopeFunctionSpecializationDecl(
                                       ClassScopeFunctionSpecializationDecl *D);
    void VisitTemplateTypeParmDecl(TemplateTypeParmDecl *D);
    void VisitValueDecl(ValueDecl *D);
    void VisitEnumConstantDecl(EnumConstantDecl *D);
    void VisitUnresolvedUsingValueDecl(UnresolvedUsingValueDecl *D);
    void VisitDeclaratorDecl(DeclaratorDecl *D);
    void VisitFunctionDecl(FunctionDecl *D);
    void VisitCXXDeductionGuideDecl(CXXDeductionGuideDecl *D);
    void VisitCXXMethodDecl(CXXMethodDecl *D);
    void VisitCXXConstructorDecl(CXXConstructorDecl *D);
    void VisitCXXDestructorDecl(CXXDestructorDecl *D);
    void VisitCXXConversionDecl(CXXConversionDecl *D);
    void VisitFieldDecl(FieldDecl *D);
    void VisitMSPropertyDecl(MSPropertyDecl *D);
    void VisitIndirectFieldDecl(IndirectFieldDecl *D);
    void VisitVarDecl(VarDecl *D);
    void VisitImplicitParamDecl(ImplicitParamDecl *D);
    void VisitParmVarDecl(ParmVarDecl *D);
    void VisitDecompositionDecl(DecompositionDecl *D);
    void VisitBindingDecl(BindingDecl *D);
    void VisitNonTypeTemplateParmDecl(NonTypeTemplateParmDecl *D);
    void VisitTemplateDecl(TemplateDecl *D);
    void VisitConceptDecl(ConceptDecl *D);
    void VisitRedeclarableTemplateDecl(RedeclarableTemplateDecl *D);
    void VisitClassTemplateDecl(ClassTemplateDecl *D);
    void VisitVarTemplateDecl(VarTemplateDecl *D);
    void VisitFunctionTemplateDecl(FunctionTemplateDecl *D);
    void VisitTemplateTemplateParmDecl(TemplateTemplateParmDecl *D);
    void VisitTypeAliasTemplateDecl(TypeAliasTemplateDecl *D);
    void VisitUsingDecl(UsingDecl *D);
    void VisitUsingPackDecl(UsingPackDecl *D);
    void VisitUsingShadowDecl(UsingShadowDecl *D);
    void VisitConstructorUsingShadowDecl(ConstructorUsingShadowDecl *D);
    void VisitLinkageSpecDecl(LinkageSpecDecl *D);
    void VisitExportDecl(ExportDecl *D);
    void VisitFileScopeAsmDecl(FileScopeAsmDecl *D);
    void VisitImportDecl(ImportDecl *D);
    void VisitAccessSpecDecl(AccessSpecDecl *D);
    void VisitFriendDecl(FriendDecl *D);
    void VisitFriendTemplateDecl(FriendTemplateDecl *D);
    void VisitStaticAssertDecl(StaticAssertDecl *D);
    void VisitBlockDecl(BlockDecl *D);
    void VisitCapturedDecl(CapturedDecl *D);
    void VisitEmptyDecl(EmptyDecl *D);

    void VisitDeclContext(DeclContext *DC);
    template <typename T> void VisitRedeclarable(Redeclarable<T> *D);


    // FIXME: Put in the same order is DeclNodes.td?
    void VisitObjCMethodDecl(ObjCMethodDecl *D);
    void VisitObjCTypeParamDecl(ObjCTypeParamDecl *D);
    void VisitObjCContainerDecl(ObjCContainerDecl *D);
    void VisitObjCInterfaceDecl(ObjCInterfaceDecl *D);
    void VisitObjCIvarDecl(ObjCIvarDecl *D);
    void VisitObjCProtocolDecl(ObjCProtocolDecl *D);
    void VisitObjCAtDefsFieldDecl(ObjCAtDefsFieldDecl *D);
    void VisitObjCCategoryDecl(ObjCCategoryDecl *D);
    void VisitObjCImplDecl(ObjCImplDecl *D);
    void VisitObjCCategoryImplDecl(ObjCCategoryImplDecl *D);
    void VisitObjCImplementationDecl(ObjCImplementationDecl *D);
    void VisitObjCCompatibleAliasDecl(ObjCCompatibleAliasDecl *D);
    void VisitObjCPropertyDecl(ObjCPropertyDecl *D);
    void VisitObjCPropertyImplDecl(ObjCPropertyImplDecl *D);
    void VisitOMPThreadPrivateDecl(OMPThreadPrivateDecl *D);
    void VisitOMPAllocateDecl(OMPAllocateDecl *D);
    void VisitOMPRequiresDecl(OMPRequiresDecl *D);
    void VisitOMPDeclareReductionDecl(OMPDeclareReductionDecl *D);
    void VisitOMPDeclareMapperDecl(OMPDeclareMapperDecl *D);
    void VisitOMPCapturedExprDecl(OMPCapturedExprDecl *D);

    /// Add an Objective-C type parameter list to the given record.
    void AddObjCTypeParamList(ObjCTypeParamList *typeParams) {
      // Empty type parameter list.
      if (!typeParams) {
        Record.push_back(0);
        return;
      }

      Record.push_back(typeParams->size());
      for (auto typeParam : *typeParams) {
        Record.AddDeclRef(typeParam);
      }
      Record.AddSourceLocation(typeParams->getLAngleLoc());
      Record.AddSourceLocation(typeParams->getRAngleLoc());
    }

    /// Add to the record the first declaration from each module file that
    /// provides a declaration of D. The intent is to provide a sufficient
    /// set such that reloading this set will load all current redeclarations.
    void AddFirstDeclFromEachModule(const Decl *D, bool IncludeLocal) {
      llvm::MapVector<ModuleFile*, const Decl*> Firsts;
      // FIXME: We can skip entries that we know are implied by others.
      for (const Decl *R = D->getMostRecentDecl(); R; R = R->getPreviousDecl()) {
        if (R->isFromASTFile())
          Firsts[Writer.Chain->getOwningModuleFile(R)] = R;
        else if (IncludeLocal)
          Firsts[nullptr] = R;
      }
      for (const auto &F : Firsts)
        Record.AddDeclRef(F.second);
    }

    /// Get the specialization decl from an entry in the specialization list.
    template <typename EntryType>
    typename RedeclarableTemplateDecl::SpecEntryTraits<EntryType>::DeclType *
    getSpecializationDecl(EntryType &T) {
      return RedeclarableTemplateDecl::SpecEntryTraits<EntryType>::getDecl(&T);
    }

    /// Get the list of partial specializations from a template's common ptr.
    template<typename T>
    decltype(T::PartialSpecializations) &getPartialSpecializations(T *Common) {
      return Common->PartialSpecializations;
    }
    ArrayRef<Decl> getPartialSpecializations(FunctionTemplateDecl::Common *) {
      return None;
    }

    template<typename DeclTy>
    void AddTemplateSpecializations(DeclTy *D) {
      auto *Common = D->getCommonPtr();

      // If we have any lazy specializations, and the external AST source is
      // our chained AST reader, we can just write out the DeclIDs. Otherwise,
      // we need to resolve them to actual declarations.
      if (Writer.Chain != Writer.Context->getExternalSource() &&
          Common->LazySpecializations) {
        D->LoadLazySpecializations();
        assert(!Common->LazySpecializations);
      }

      ArrayRef<DeclID> LazySpecializations;
      if (auto *LS = Common->LazySpecializations)
        LazySpecializations = llvm::makeArrayRef(LS + 1, LS[0]);

      // Add a slot to the record for the number of specializations.
      unsigned I = Record.size();
      Record.push_back(0);

      // AddFirstDeclFromEachModule might trigger deserialization, invalidating
      // *Specializations iterators.
      llvm::SmallVector<const Decl*, 16> Specs;
      for (auto &Entry : Common->Specializations)
        Specs.push_back(getSpecializationDecl(Entry));
      for (auto &Entry : getPartialSpecializations(Common))
        Specs.push_back(getSpecializationDecl(Entry));

      for (auto *D : Specs) {
        assert(D->isCanonicalDecl() && "non-canonical decl in set");
        AddFirstDeclFromEachModule(D, /*IncludeLocal*/true);
      }
      Record.append(LazySpecializations.begin(), LazySpecializations.end());

      // Update the size entry we added earlier.
      Record[I] = Record.size() - I - 1;
    }

    /// Ensure that this template specialization is associated with the specified
    /// template on reload.
    void RegisterTemplateSpecialization(const Decl *Template,
                                        const Decl *Specialization) {
      Template = Template->getCanonicalDecl();

      // If the canonical template is local, we'll write out this specialization
      // when we emit it.
      // FIXME: We can do the same thing if there is any local declaration of
      // the template, to avoid emitting an update record.
      if (!Template->isFromASTFile())
        return;

      // We only need to associate the first local declaration of the
      // specialization. The other declarations will get pulled in by it.
      if (Writer.getFirstLocalDecl(Specialization) != Specialization)
        return;

      Writer.DeclUpdates[Template].push_back(ASTWriter::DeclUpdate(
          UPD_CXX_ADDED_TEMPLATE_SPECIALIZATION, Specialization));
    }
  };
}

void ASTDeclWriter::Visit(Decl *D) {
  DeclVisitor<ASTDeclWriter>::Visit(D);

  // Source locations require array (variable-length) abbreviations.  The
  // abbreviation infrastructure requires that arrays are encoded last, so
  // we handle it here in the case of those classes derived from DeclaratorDecl
  if (DeclaratorDecl *DD = dyn_cast<DeclaratorDecl>(D)) {
    if (auto *TInfo = DD->getTypeSourceInfo())
      Record.AddTypeLoc(TInfo->getTypeLoc());
  }

  // Handle FunctionDecl's body here and write it after all other Stmts/Exprs
  // have been written. We want it last because we will not read it back when
  // retrieving it from the AST, we'll just lazily set the offset.
  if (FunctionDecl *FD = dyn_cast<FunctionDecl>(D)) {
    Record.push_back(FD->doesThisDeclarationHaveABody());
    if (FD->doesThisDeclarationHaveABody())
      Record.AddFunctionDefinition(FD);
  }

  // If this declaration is also a DeclContext, write blocks for the
  // declarations that lexically stored inside its context and those
  // declarations that are visible from its context.
  if (DeclContext *DC = dyn_cast<DeclContext>(D))
    VisitDeclContext(DC);
}

void ASTDeclWriter::VisitDecl(Decl *D) {
  Record.AddDeclRef(cast_or_null<Decl>(D->getDeclContext()));
  if (D->getDeclContext() != D->getLexicalDeclContext())
    Record.AddDeclRef(cast_or_null<Decl>(D->getLexicalDeclContext()));
  else
    Record.push_back(0);
  Record.push_back(D->isInvalidDecl());
  Record.push_back(D->hasAttrs());
  if (D->hasAttrs())
    Record.AddAttributes(D->getAttrs());
  Record.push_back(D->isImplicit());
  Record.push_back(D->isUsed(false));
  Record.push_back(D->isReferenced());
  Record.push_back(D->isTopLevelDeclInObjCContainer());
  Record.push_back(D->getAccess());
  Record.push_back(D->isModulePrivate());
  Record.push_back(Writer.getSubmoduleID(D->getOwningModule()));

  // If this declaration injected a name into a context different from its
  // lexical context, and that context is an imported namespace, we need to
  // update its visible declarations to include this name.
  //
  // This happens when we instantiate a class with a friend declaration or a
  // function with a local extern declaration, for instance.
  //
  // FIXME: Can we handle this in AddedVisibleDecl instead?
  if (D->isOutOfLine()) {
    auto *DC = D->getDeclContext();
    while (auto *NS = dyn_cast<NamespaceDecl>(DC->getRedeclContext())) {
      if (!NS->isFromASTFile())
        break;
      Writer.UpdatedDeclContexts.insert(NS->getPrimaryContext());
      if (!NS->isInlineNamespace())
        break;
      DC = NS->getParent();
    }
  }
}

void ASTDeclWriter::VisitPragmaCommentDecl(PragmaCommentDecl *D) {
  StringRef Arg = D->getArg();
  Record.push_back(Arg.size());
  VisitDecl(D);
  Record.AddSourceLocation(D->getBeginLoc());
  Record.push_back(D->getCommentKind());
  Record.AddString(Arg);
  Code = serialization::DECL_PRAGMA_COMMENT;
}

void ASTDeclWriter::VisitPragmaDetectMismatchDecl(
    PragmaDetectMismatchDecl *D) {
  StringRef Name = D->getName();
  StringRef Value = D->getValue();
  Record.push_back(Name.size() + 1 + Value.size());
  VisitDecl(D);
  Record.AddSourceLocation(D->getBeginLoc());
  Record.AddString(Name);
  Record.AddString(Value);
  Code = serialization::DECL_PRAGMA_DETECT_MISMATCH;
}

void ASTDeclWriter::VisitTranslationUnitDecl(TranslationUnitDecl *D) {
  llvm_unreachable("Translation units aren't directly serialized");
}

void ASTDeclWriter::VisitNamedDecl(NamedDecl *D) {
  VisitDecl(D);
  Record.AddDeclarationName(D->getDeclName());
  Record.push_back(needsAnonymousDeclarationNumber(D)
                       ? Writer.getAnonymousDeclarationNumber(D)
                       : 0);
}

void ASTDeclWriter::VisitTypeDecl(TypeDecl *D) {
  VisitNamedDecl(D);
  Record.AddSourceLocation(D->getBeginLoc());
  Record.AddTypeRef(QualType(D->getTypeForDecl(), 0));
}

void ASTDeclWriter::VisitTypedefNameDecl(TypedefNameDecl *D) {
  VisitRedeclarable(D);
  VisitTypeDecl(D);
  Record.AddTypeSourceInfo(D->getTypeSourceInfo());
  Record.push_back(D->isModed());
  if (D->isModed())
    Record.AddTypeRef(D->getUnderlyingType());
  Record.AddDeclRef(D->getAnonDeclWithTypedefName(false));
}

void ASTDeclWriter::VisitTypedefDecl(TypedefDecl *D) {
  VisitTypedefNameDecl(D);
  if (D->getDeclContext() == D->getLexicalDeclContext() &&
      !D->hasAttrs() &&
      !D->isImplicit() &&
      D->getFirstDecl() == D->getMostRecentDecl() &&
      !D->isInvalidDecl() &&
      !D->isTopLevelDeclInObjCContainer() &&
      !D->isModulePrivate() &&
      !needsAnonymousDeclarationNumber(D) &&
      D->getDeclName().getNameKind() == DeclarationName::Identifier)
    AbbrevToUse = Writer.getDeclTypedefAbbrev();

  Code = serialization::DECL_TYPEDEF;
}

void ASTDeclWriter::VisitTypeAliasDecl(TypeAliasDecl *D) {
  VisitTypedefNameDecl(D);
  Record.AddDeclRef(D->getDescribedAliasTemplate());
  Code = serialization::DECL_TYPEALIAS;
}

void ASTDeclWriter::VisitTagDecl(TagDecl *D) {
  VisitRedeclarable(D);
  VisitTypeDecl(D);
  Record.push_back(D->getIdentifierNamespace());
  Record.push_back((unsigned)D->getTagKind()); // FIXME: stable encoding
  if (!isa<CXXRecordDecl>(D))
    Record.push_back(D->isCompleteDefinition());
  Record.push_back(D->isEmbeddedInDeclarator());
  Record.push_back(D->isFreeStanding());
  Record.push_back(D->isCompleteDefinitionRequired());
  Record.AddSourceRange(D->getBraceRange());

  if (D->hasExtInfo()) {
    Record.push_back(1);
    Record.AddQualifierInfo(*D->getExtInfo());
  } else if (auto *TD = D->getTypedefNameForAnonDecl()) {
    Record.push_back(2);
    Record.AddDeclRef(TD);
    Record.AddIdentifierRef(TD->getDeclName().getAsIdentifierInfo());
  } else {
    Record.push_back(0);
  }
}

void ASTDeclWriter::VisitEnumDecl(EnumDecl *D) {
  VisitTagDecl(D);
  Record.AddTypeSourceInfo(D->getIntegerTypeSourceInfo());
  if (!D->getIntegerTypeSourceInfo())
    Record.AddTypeRef(D->getIntegerType());
  Record.AddTypeRef(D->getPromotionType());
  Record.push_back(D->getNumPositiveBits());
  Record.push_back(D->getNumNegativeBits());
  Record.push_back(D->isScoped());
  Record.push_back(D->isScopedUsingClassTag());
  Record.push_back(D->isFixed());
  Record.push_back(D->getODRHash());

  if (MemberSpecializationInfo *MemberInfo = D->getMemberSpecializationInfo()) {
    Record.AddDeclRef(MemberInfo->getInstantiatedFrom());
    Record.push_back(MemberInfo->getTemplateSpecializationKind());
    Record.AddSourceLocation(MemberInfo->getPointOfInstantiation());
  } else {
    Record.AddDeclRef(nullptr);
  }

  if (D->getDeclContext() == D->getLexicalDeclContext() &&
      !D->hasAttrs() &&
      !D->isImplicit() &&
      !D->isUsed(false) &&
      !D->hasExtInfo() &&
      !D->getTypedefNameForAnonDecl() &&
      D->getFirstDecl() == D->getMostRecentDecl() &&
      !D->isInvalidDecl() &&
      !D->isReferenced() &&
      !D->isTopLevelDeclInObjCContainer() &&
      D->getAccess() == AS_none &&
      !D->isModulePrivate() &&
      !CXXRecordDecl::classofKind(D->getKind()) &&
      !D->getIntegerTypeSourceInfo() &&
      !D->getMemberSpecializationInfo() &&
      !needsAnonymousDeclarationNumber(D) &&
      D->getDeclName().getNameKind() == DeclarationName::Identifier)
    AbbrevToUse = Writer.getDeclEnumAbbrev();

  Code = serialization::DECL_ENUM;
}

void ASTDeclWriter::VisitRecordDecl(RecordDecl *D) {
  VisitTagDecl(D);
  Record.push_back(D->hasFlexibleArrayMember());
  Record.push_back(D->isAnonymousStructOrUnion());
  Record.push_back(D->hasObjectMember());
  Record.push_back(D->hasVolatileMember());
  Record.push_back(D->isNonTrivialToPrimitiveDefaultInitialize());
  Record.push_back(D->isNonTrivialToPrimitiveCopy());
  Record.push_back(D->isNonTrivialToPrimitiveDestroy());
  Record.push_back(D->hasNonTrivialToPrimitiveDefaultInitializeCUnion());
  Record.push_back(D->hasNonTrivialToPrimitiveDestructCUnion());
  Record.push_back(D->hasNonTrivialToPrimitiveCopyCUnion());
  Record.push_back(D->isParamDestroyedInCallee());
  Record.push_back(D->getArgPassingRestrictions());

  if (D->getDeclContext() == D->getLexicalDeclContext() &&
      !D->hasAttrs() &&
      !D->isImplicit() &&
      !D->isUsed(false) &&
      !D->hasExtInfo() &&
      !D->getTypedefNameForAnonDecl() &&
      D->getFirstDecl() == D->getMostRecentDecl() &&
      !D->isInvalidDecl() &&
      !D->isReferenced() &&
      !D->isTopLevelDeclInObjCContainer() &&
      D->getAccess() == AS_none &&
      !D->isModulePrivate() &&
      !CXXRecordDecl::classofKind(D->getKind()) &&
      !needsAnonymousDeclarationNumber(D) &&
      D->getDeclName().getNameKind() == DeclarationName::Identifier)
    AbbrevToUse = Writer.getDeclRecordAbbrev();

  Code = serialization::DECL_RECORD;
}

void ASTDeclWriter::VisitValueDecl(ValueDecl *D) {
  VisitNamedDecl(D);
  Record.AddTypeRef(D->getType());
}

void ASTDeclWriter::VisitEnumConstantDecl(EnumConstantDecl *D) {
  VisitValueDecl(D);
  Record.push_back(D->getInitExpr()? 1 : 0);
  if (D->getInitExpr())
    Record.AddStmt(D->getInitExpr());
  Record.AddAPSInt(D->getInitVal());

  Code = serialization::DECL_ENUM_CONSTANT;
}

void ASTDeclWriter::VisitDeclaratorDecl(DeclaratorDecl *D) {
  VisitValueDecl(D);
  Record.AddSourceLocation(D->getInnerLocStart());

  bool hasBoundsAnnotations = D->hasBoundsAnnotations();
  Record.push_back(hasBoundsAnnotations);
  if (hasBoundsAnnotations)
    Record.AddBoundsAnnotations(D->getBoundsAnnotations());

  Record.push_back(D->hasExtInfo());
  if (D->hasExtInfo())
    Record.AddQualifierInfo(*D->getExtInfo());
  // The location information is deferred until the end of the record.
  Record.AddTypeRef(D->getTypeSourceInfo() ? D->getTypeSourceInfo()->getType()
                                           : QualType());
}

void ASTDeclWriter::VisitFunctionDecl(FunctionDecl *D) {
  VisitRedeclarable(D);
  VisitDeclaratorDecl(D);
  Record.AddDeclarationNameLoc(D->DNLoc, D->getDeclName());
  Record.push_back(D->getIdentifierNamespace());

  // FunctionDecl's body is handled last at ASTWriterDecl::Visit,
  // after everything else is written.
  Record.push_back(static_cast<int>(D->getStorageClass())); // FIXME: stable encoding
  Record.push_back(D->getCheckedSpecifier());
  Record.push_back(D->getWrittenCheckedSpecifier());
  Record.push_back(D->isInlineSpecified());
  Record.push_back(D->isInlined());
  Record.push_back(D->isVirtualAsWritten());
  Record.push_back(D->isPure());
  Record.push_back(D->hasInheritedPrototype());
  Record.push_back(D->hasWrittenPrototype());
  Record.push_back(D->isDeletedBit());
  Record.push_back(D->isTrivial());
  Record.push_back(D->isTrivialForCall());
  Record.push_back(D->isDefaulted());
  Record.push_back(D->isExplicitlyDefaulted());
  Record.push_back(D->hasImplicitReturnZero());
  Record.push_back(D->getConstexprKind());
  Record.push_back(D->usesSEHTry());
  Record.push_back(D->hasSkippedBody());
  Record.push_back(D->isMultiVersion());
  Record.push_back(D->isLateTemplateParsed());
  Record.push_back(D->getLinkageInternal());
  Record.AddSourceLocation(D->getEndLoc());

  Record.push_back(D->getODRHash());

  Record.push_back(D->getTemplatedKind());
  switch (D->getTemplatedKind()) {
  case FunctionDecl::TK_NonTemplate:
    break;
  case FunctionDecl::TK_FunctionTemplate:
    Record.AddDeclRef(D->getDescribedFunctionTemplate());
    break;
  case FunctionDecl::TK_MemberSpecialization: {
    MemberSpecializationInfo *MemberInfo = D->getMemberSpecializationInfo();
    Record.AddDeclRef(MemberInfo->getInstantiatedFrom());
    Record.push_back(MemberInfo->getTemplateSpecializationKind());
    Record.AddSourceLocation(MemberInfo->getPointOfInstantiation());
    break;
  }
  case FunctionDecl::TK_FunctionTemplateSpecialization: {
    FunctionTemplateSpecializationInfo *
      FTSInfo = D->getTemplateSpecializationInfo();

    RegisterTemplateSpecialization(FTSInfo->getTemplate(), D);

    Record.AddDeclRef(FTSInfo->getTemplate());
    Record.push_back(FTSInfo->getTemplateSpecializationKind());

    // Template arguments.
    Record.AddTemplateArgumentList(FTSInfo->TemplateArguments);

    // Template args as written.
    Record.push_back(FTSInfo->TemplateArgumentsAsWritten != nullptr);
    if (FTSInfo->TemplateArgumentsAsWritten) {
      Record.push_back(FTSInfo->TemplateArgumentsAsWritten->NumTemplateArgs);
      for (int i=0, e = FTSInfo->TemplateArgumentsAsWritten->NumTemplateArgs;
             i!=e; ++i)
        Record.AddTemplateArgumentLoc(
            (*FTSInfo->TemplateArgumentsAsWritten)[i]);
      Record.AddSourceLocation(FTSInfo->TemplateArgumentsAsWritten->LAngleLoc);
      Record.AddSourceLocation(FTSInfo->TemplateArgumentsAsWritten->RAngleLoc);
    }

    Record.AddSourceLocation(FTSInfo->getPointOfInstantiation());

    if (MemberSpecializationInfo *MemberInfo =
        FTSInfo->getMemberSpecializationInfo()) {
      Record.push_back(1);
      Record.AddDeclRef(MemberInfo->getInstantiatedFrom());
      Record.push_back(MemberInfo->getTemplateSpecializationKind());
      Record.AddSourceLocation(MemberInfo->getPointOfInstantiation());
    } else {
      Record.push_back(0);
    }

    if (D->isCanonicalDecl()) {
      // Write the template that contains the specializations set. We will
      // add a FunctionTemplateSpecializationInfo to it when reading.
      Record.AddDeclRef(FTSInfo->getTemplate()->getCanonicalDecl());
    }
    break;
  }
  case FunctionDecl::TK_DependentFunctionTemplateSpecialization: {
    DependentFunctionTemplateSpecializationInfo *
      DFTSInfo = D->getDependentSpecializationInfo();

    // Templates.
    Record.push_back(DFTSInfo->getNumTemplates());
    for (int i=0, e = DFTSInfo->getNumTemplates(); i != e; ++i)
      Record.AddDeclRef(DFTSInfo->getTemplate(i));

    // Templates args.
    Record.push_back(DFTSInfo->getNumTemplateArgs());
    for (int i=0, e = DFTSInfo->getNumTemplateArgs(); i != e; ++i)
      Record.AddTemplateArgumentLoc(DFTSInfo->getTemplateArg(i));
    Record.AddSourceLocation(DFTSInfo->getLAngleLoc());
    Record.AddSourceLocation(DFTSInfo->getRAngleLoc());
    break;
  }
  }

  Record.push_back(D->param_size());
  for (auto P : D->parameters())
    Record.AddDeclRef(P);
  Code = serialization::DECL_FUNCTION;
}

static void addExplicitSpecifier(ExplicitSpecifier ES,
                                 ASTRecordWriter &Record) {
  uint64_t Kind = static_cast<uint64_t>(ES.getKind());
  Kind = Kind << 1 | static_cast<bool>(ES.getExpr());
  Record.push_back(Kind);
  if (ES.getExpr()) {
    Record.AddStmt(ES.getExpr());
  }
}

void ASTDeclWriter::VisitCXXDeductionGuideDecl(CXXDeductionGuideDecl *D) {
  addExplicitSpecifier(D->getExplicitSpecifier(), Record);
  VisitFunctionDecl(D);
  Record.push_back(D->isCopyDeductionCandidate());
  Code = serialization::DECL_CXX_DEDUCTION_GUIDE;
}

void ASTDeclWriter::VisitObjCMethodDecl(ObjCMethodDecl *D) {
  VisitNamedDecl(D);
  // FIXME: convert to LazyStmtPtr?
  // Unlike C/C++, method bodies will never be in header files.
  bool HasBodyStuff = D->getBody() != nullptr     ||
                      D->getSelfDecl() != nullptr || D->getCmdDecl() != nullptr;
  Record.push_back(HasBodyStuff);
  if (HasBodyStuff) {
    Record.AddStmt(D->getBody());
    Record.AddDeclRef(D->getSelfDecl());
    Record.AddDeclRef(D->getCmdDecl());
  }
  Record.push_back(D->isInstanceMethod());
  Record.push_back(D->isVariadic());
  Record.push_back(D->isPropertyAccessor());
  Record.push_back(D->isDefined());
  Record.push_back(D->isOverriding());
  Record.push_back(D->hasSkippedBody());

  Record.push_back(D->isRedeclaration());
  Record.push_back(D->hasRedeclaration());
  if (D->hasRedeclaration()) {
    assert(Context.getObjCMethodRedeclaration(D));
    Record.AddDeclRef(Context.getObjCMethodRedeclaration(D));
  }

  // FIXME: stable encoding for @required/@optional
  Record.push_back(D->getImplementationControl());
  // FIXME: stable encoding for in/out/inout/bycopy/byref/oneway/nullability
  Record.push_back(D->getObjCDeclQualifier());
  Record.push_back(D->hasRelatedResultType());
  Record.AddTypeRef(D->getReturnType());
  Record.AddTypeSourceInfo(D->getReturnTypeSourceInfo());
  Record.AddSourceLocation(D->getEndLoc());
  Record.push_back(D->param_size());
  for (const auto *P : D->parameters())
    Record.AddDeclRef(P);

  Record.push_back(D->getSelLocsKind());
  unsigned NumStoredSelLocs = D->getNumStoredSelLocs();
  SourceLocation *SelLocs = D->getStoredSelLocs();
  Record.push_back(NumStoredSelLocs);
  for (unsigned i = 0; i != NumStoredSelLocs; ++i)
    Record.AddSourceLocation(SelLocs[i]);

  Code = serialization::DECL_OBJC_METHOD;
}

void ASTDeclWriter::VisitObjCTypeParamDecl(ObjCTypeParamDecl *D) {
  VisitTypedefNameDecl(D);
  Record.push_back(D->Variance);
  Record.push_back(D->Index);
  Record.AddSourceLocation(D->VarianceLoc);
  Record.AddSourceLocation(D->ColonLoc);

  Code = serialization::DECL_OBJC_TYPE_PARAM;
}

void ASTDeclWriter::VisitObjCContainerDecl(ObjCContainerDecl *D) {
  VisitNamedDecl(D);
  Record.AddSourceLocation(D->getAtStartLoc());
  Record.AddSourceRange(D->getAtEndRange());
  // Abstract class (no need to define a stable serialization::DECL code).
}

void ASTDeclWriter::VisitObjCInterfaceDecl(ObjCInterfaceDecl *D) {
  VisitRedeclarable(D);
  VisitObjCContainerDecl(D);
  Record.AddTypeRef(QualType(D->getTypeForDecl(), 0));
  AddObjCTypeParamList(D->TypeParamList);

  Record.push_back(D->isThisDeclarationADefinition());
  if (D->isThisDeclarationADefinition()) {
    // Write the DefinitionData
    ObjCInterfaceDecl::DefinitionData &Data = D->data();

    Record.AddTypeSourceInfo(D->getSuperClassTInfo());
    Record.AddSourceLocation(D->getEndOfDefinitionLoc());
    Record.push_back(Data.HasDesignatedInitializers);

    // Write out the protocols that are directly referenced by the @interface.
    Record.push_back(Data.ReferencedProtocols.size());
    for (const auto *P : D->protocols())
      Record.AddDeclRef(P);
    for (const auto &PL : D->protocol_locs())
      Record.AddSourceLocation(PL);

    // Write out the protocols that are transitively referenced.
    Record.push_back(Data.AllReferencedProtocols.size());
    for (ObjCList<ObjCProtocolDecl>::iterator
              P = Data.AllReferencedProtocols.begin(),
           PEnd = Data.AllReferencedProtocols.end();
         P != PEnd; ++P)
      Record.AddDeclRef(*P);


    if (ObjCCategoryDecl *Cat = D->getCategoryListRaw()) {
      // Ensure that we write out the set of categories for this class.
      Writer.ObjCClassesWithCategories.insert(D);

      // Make sure that the categories get serialized.
      for (; Cat; Cat = Cat->getNextClassCategoryRaw())
        (void)Writer.GetDeclRef(Cat);
    }
  }

  Code = serialization::DECL_OBJC_INTERFACE;
}

void ASTDeclWriter::VisitObjCIvarDecl(ObjCIvarDecl *D) {
  VisitFieldDecl(D);
  // FIXME: stable encoding for @public/@private/@protected/@package
  Record.push_back(D->getAccessControl());
  Record.push_back(D->getSynthesize());

  if (D->getDeclContext() == D->getLexicalDeclContext() &&
      !D->hasAttrs() &&
      !D->isImplicit() &&
      !D->isUsed(false) &&
      !D->isInvalidDecl() &&
      !D->isReferenced() &&
      !D->isModulePrivate() &&
      !D->getBitWidth() &&
      !D->hasBoundsAnnotations() &&
      !D->hasExtInfo() &&
      D->getDeclName())
    AbbrevToUse = Writer.getDeclObjCIvarAbbrev();

  Code = serialization::DECL_OBJC_IVAR;
}

void ASTDeclWriter::VisitObjCProtocolDecl(ObjCProtocolDecl *D) {
  VisitRedeclarable(D);
  VisitObjCContainerDecl(D);

  Record.push_back(D->isThisDeclarationADefinition());
  if (D->isThisDeclarationADefinition()) {
    Record.push_back(D->protocol_size());
    for (const auto *I : D->protocols())
      Record.AddDeclRef(I);
    for (const auto &PL : D->protocol_locs())
      Record.AddSourceLocation(PL);
  }

  Code = serialization::DECL_OBJC_PROTOCOL;
}

void ASTDeclWriter::VisitObjCAtDefsFieldDecl(ObjCAtDefsFieldDecl *D) {
  VisitFieldDecl(D);
  Code = serialization::DECL_OBJC_AT_DEFS_FIELD;
}

void ASTDeclWriter::VisitObjCCategoryDecl(ObjCCategoryDecl *D) {
  VisitObjCContainerDecl(D);
  Record.AddSourceLocation(D->getCategoryNameLoc());
  Record.AddSourceLocation(D->getIvarLBraceLoc());
  Record.AddSourceLocation(D->getIvarRBraceLoc());
  Record.AddDeclRef(D->getClassInterface());
  AddObjCTypeParamList(D->TypeParamList);
  Record.push_back(D->protocol_size());
  for (const auto *I : D->protocols())
    Record.AddDeclRef(I);
  for (const auto &PL : D->protocol_locs())
    Record.AddSourceLocation(PL);
  Code = serialization::DECL_OBJC_CATEGORY;
}

void ASTDeclWriter::VisitObjCCompatibleAliasDecl(ObjCCompatibleAliasDecl *D) {
  VisitNamedDecl(D);
  Record.AddDeclRef(D->getClassInterface());
  Code = serialization::DECL_OBJC_COMPATIBLE_ALIAS;
}

void ASTDeclWriter::VisitObjCPropertyDecl(ObjCPropertyDecl *D) {
  VisitNamedDecl(D);
  Record.AddSourceLocation(D->getAtLoc());
  Record.AddSourceLocation(D->getLParenLoc());
  Record.AddTypeRef(D->getType());
  Record.AddTypeSourceInfo(D->getTypeSourceInfo());
  // FIXME: stable encoding
  Record.push_back((unsigned)D->getPropertyAttributes());
  Record.push_back((unsigned)D->getPropertyAttributesAsWritten());
  // FIXME: stable encoding
  Record.push_back((unsigned)D->getPropertyImplementation());
  Record.AddDeclarationName(D->getGetterName());
  Record.AddSourceLocation(D->getGetterNameLoc());
  Record.AddDeclarationName(D->getSetterName());
  Record.AddSourceLocation(D->getSetterNameLoc());
  Record.AddDeclRef(D->getGetterMethodDecl());
  Record.AddDeclRef(D->getSetterMethodDecl());
  Record.AddDeclRef(D->getPropertyIvarDecl());
  Code = serialization::DECL_OBJC_PROPERTY;
}

void ASTDeclWriter::VisitObjCImplDecl(ObjCImplDecl *D) {
  VisitObjCContainerDecl(D);
  Record.AddDeclRef(D->getClassInterface());
  // Abstract class (no need to define a stable serialization::DECL code).
}

void ASTDeclWriter::VisitObjCCategoryImplDecl(ObjCCategoryImplDecl *D) {
  VisitObjCImplDecl(D);
  Record.AddSourceLocation(D->getCategoryNameLoc());
  Code = serialization::DECL_OBJC_CATEGORY_IMPL;
}

void ASTDeclWriter::VisitObjCImplementationDecl(ObjCImplementationDecl *D) {
  VisitObjCImplDecl(D);
  Record.AddDeclRef(D->getSuperClass());
  Record.AddSourceLocation(D->getSuperClassLoc());
  Record.AddSourceLocation(D->getIvarLBraceLoc());
  Record.AddSourceLocation(D->getIvarRBraceLoc());
  Record.push_back(D->hasNonZeroConstructors());
  Record.push_back(D->hasDestructors());
  Record.push_back(D->NumIvarInitializers);
  if (D->NumIvarInitializers)
    Record.AddCXXCtorInitializers(
        llvm::makeArrayRef(D->init_begin(), D->init_end()));
  Code = serialization::DECL_OBJC_IMPLEMENTATION;
}

void ASTDeclWriter::VisitObjCPropertyImplDecl(ObjCPropertyImplDecl *D) {
  VisitDecl(D);
  Record.AddSourceLocation(D->getBeginLoc());
  Record.AddDeclRef(D->getPropertyDecl());
  Record.AddDeclRef(D->getPropertyIvarDecl());
  Record.AddSourceLocation(D->getPropertyIvarDeclLoc());
  Record.AddStmt(D->getGetterCXXConstructor());
  Record.AddStmt(D->getSetterCXXAssignment());
  Code = serialization::DECL_OBJC_PROPERTY_IMPL;
}

void ASTDeclWriter::VisitFieldDecl(FieldDecl *D) {
  VisitDeclaratorDecl(D);
  Record.push_back(D->isMutable());

  FieldDecl::InitStorageKind ISK = D->InitStorage.getInt();
  Record.push_back(ISK);
  if (ISK == FieldDecl::ISK_CapturedVLAType)
    Record.AddTypeRef(QualType(D->getCapturedVLAType(), 0));
  else if (ISK)
    Record.AddStmt(D->getInClassInitializer());

  Record.AddStmt(D->getBitWidth());

  if (!D->getDeclName())
    Record.AddDeclRef(Context.getInstantiatedFromUnnamedFieldDecl(D));

  if (D->getDeclContext() == D->getLexicalDeclContext() &&
      !D->hasAttrs() &&
      !D->isImplicit() &&
      !D->isUsed(false) &&
      !D->isInvalidDecl() &&
      !D->isReferenced() &&
      !D->isTopLevelDeclInObjCContainer() &&
      !D->isModulePrivate() &&
      !D->getBitWidth() &&
      !D->hasInClassInitializer() &&
      !D->hasBoundsAnnotations() &&
      !D->hasCapturedVLAType() &&
      !D->hasExtInfo() &&
      !ObjCIvarDecl::classofKind(D->getKind()) &&
      !ObjCAtDefsFieldDecl::classofKind(D->getKind()) &&
      D->getDeclName())
    AbbrevToUse = Writer.getDeclFieldAbbrev();

  Code = serialization::DECL_FIELD;
}

void ASTDeclWriter::VisitMSPropertyDecl(MSPropertyDecl *D) {
  VisitDeclaratorDecl(D);
  Record.AddIdentifierRef(D->getGetterId());
  Record.AddIdentifierRef(D->getSetterId());
  Code = serialization::DECL_MS_PROPERTY;
}

void ASTDeclWriter::VisitIndirectFieldDecl(IndirectFieldDecl *D) {
  VisitValueDecl(D);
  Record.push_back(D->getChainingSize());

  for (const auto *P : D->chain())
    Record.AddDeclRef(P);
  Code = serialization::DECL_INDIRECTFIELD;
}

void ASTDeclWriter::VisitVarDecl(VarDecl *D) {
  VisitRedeclarable(D);
  VisitDeclaratorDecl(D);
  Record.push_back(D->getStorageClass());
  Record.push_back(D->getTSCSpec());
  Record.push_back(D->getInitStyle());
  Record.push_back(D->isARCPseudoStrong());
  if (!isa<ParmVarDecl>(D)) {
    Record.push_back(D->isThisDeclarationADemotedDefinition());
    Record.push_back(D->isExceptionVariable());
    Record.push_back(D->isNRVOVariable());
    Record.push_back(D->isCXXForRangeDecl());
    Record.push_back(D->isObjCForDecl());
    Record.push_back(D->isInline());
    Record.push_back(D->isInlineSpecified());
    Record.push_back(D->isConstexpr());
    Record.push_back(D->isInitCapture());
    Record.push_back(D->isPreviousDeclInSameBlockScope());
    if (const auto *IPD = dyn_cast<ImplicitParamDecl>(D))
      Record.push_back(static_cast<unsigned>(IPD->getParameterKind()));
    else
      Record.push_back(0);
    Record.push_back(D->isEscapingByref());
  }
  Record.push_back(D->getLinkageInternal());

  if (D->getInit()) {
    Record.push_back(!D->isInitKnownICE() ? 1 : (D->isInitICE() ? 3 : 2));
    Record.AddStmt(D->getInit());
  } else {
    Record.push_back(0);
  }

  if (D->hasAttr<BlocksAttr>() && D->getType()->getAsCXXRecordDecl()) {
    ASTContext::BlockVarCopyInit Init = Writer.Context->getBlockVarCopyInit(D);
    Record.AddStmt(Init.getCopyExpr());
    if (Init.getCopyExpr())
      Record.push_back(Init.canThrow());
  }

  if (D->getStorageDuration() == SD_Static) {
    bool ModulesCodegen = false;
    if (Writer.WritingModule &&
        !D->getDescribedVarTemplate() && !D->getMemberSpecializationInfo() &&
        !isa<VarTemplateSpecializationDecl>(D)) {
      // When building a C++ Modules TS module interface unit, a strong
      // definition in the module interface is provided by the compilation of
      // that module interface unit, not by its users. (Inline variables are
      // still emitted in module users.)
      ModulesCodegen =
          (Writer.WritingModule->Kind == Module::ModuleInterfaceUnit &&
           Writer.Context->GetGVALinkageForVariable(D) == GVA_StrongExternal);
    }
    Record.push_back(ModulesCodegen);
    if (ModulesCodegen)
      Writer.ModularCodegenDecls.push_back(Writer.GetDeclRef(D));
  }

  enum {
    VarNotTemplate = 0, VarTemplate, StaticDataMemberSpecialization
  };
  if (VarTemplateDecl *TemplD = D->getDescribedVarTemplate()) {
    Record.push_back(VarTemplate);
    Record.AddDeclRef(TemplD);
  } else if (MemberSpecializationInfo *SpecInfo
               = D->getMemberSpecializationInfo()) {
    Record.push_back(StaticDataMemberSpecialization);
    Record.AddDeclRef(SpecInfo->getInstantiatedFrom());
    Record.push_back(SpecInfo->getTemplateSpecializationKind());
    Record.AddSourceLocation(SpecInfo->getPointOfInstantiation());
  } else {
    Record.push_back(VarNotTemplate);
  }

  if (D->getDeclContext() == D->getLexicalDeclContext() &&
      !D->hasAttrs() &&
      !D->isImplicit() &&
      !D->isUsed(false) &&
      !D->isInvalidDecl() &&
      !D->isReferenced() &&
      !D->isTopLevelDeclInObjCContainer() &&
      D->getAccess() == AS_none &&
      !D->isModulePrivate() &&
      !needsAnonymousDeclarationNumber(D) &&
      D->getDeclName().getNameKind() == DeclarationName::Identifier &&
      !D->hasBoundsAnnotations() &&
      !D->hasExtInfo() &&
      D->getFirstDecl() == D->getMostRecentDecl() &&
      D->getKind() == Decl::Var &&
      !D->isInline() &&
      !D->isConstexpr() &&
      !D->isInitCapture() &&
      !D->isPreviousDeclInSameBlockScope() &&
      !(D->hasAttr<BlocksAttr>() && D->getType()->getAsCXXRecordDecl()) &&
      !D->isEscapingByref() &&
      D->getStorageDuration() != SD_Static &&
      !D->getMemberSpecializationInfo())
    AbbrevToUse = Writer.getDeclVarAbbrev();

  Code = serialization::DECL_VAR;
}

void ASTDeclWriter::VisitImplicitParamDecl(ImplicitParamDecl *D) {
  VisitVarDecl(D);
  Code = serialization::DECL_IMPLICIT_PARAM;
}

void ASTDeclWriter::VisitParmVarDecl(ParmVarDecl *D) {
  VisitVarDecl(D);
  Record.push_back(D->isObjCMethodParameter());
  Record.push_back(D->getFunctionScopeDepth());
  Record.push_back(D->getFunctionScopeIndex());
  Record.push_back(D->getObjCDeclQualifier()); // FIXME: stable encoding
  Record.push_back(D->isKNRPromoted());
  Record.push_back(D->hasInheritedDefaultArg());
  Record.push_back(D->hasUninstantiatedDefaultArg());
  if (D->hasUninstantiatedDefaultArg())
    Record.AddStmt(D->getUninstantiatedDefaultArg());
  Code = serialization::DECL_PARM_VAR;

  assert(!D->isARCPseudoStrong()); // can be true of ImplicitParamDecl

  // If the assumptions about the DECL_PARM_VAR abbrev are true, use it.  Here
  // we dynamically check for the properties that we optimize for, but don't
  // know are true of all PARM_VAR_DECLs.
  if (D->getDeclContext() == D->getLexicalDeclContext() &&
      !D->hasAttrs() &&
      !D->hasBoundsAnnotations() &&
      !D->hasExtInfo() &&
      !D->isImplicit() &&
      !D->isUsed(false) &&
      !D->isInvalidDecl() &&
      !D->isReferenced() &&
      D->getAccess() == AS_none &&
      !D->isModulePrivate() &&
      D->getStorageClass() == 0 &&
      D->getInitStyle() == VarDecl::CInit && // Can params have anything else?
      D->getFunctionScopeDepth() == 0 &&
      D->getObjCDeclQualifier() == 0 &&
      !D->isKNRPromoted() &&
      !D->hasInheritedDefaultArg() &&
      D->getInit() == nullptr &&
      !D->hasUninstantiatedDefaultArg())  // No default expr.
    AbbrevToUse = Writer.getDeclParmVarAbbrev();

  // Check things we know are true of *every* PARM_VAR_DECL, which is more than
  // just us assuming it.
  assert(!D->getTSCSpec() && "PARM_VAR_DECL can't use TLS");
  assert(!D->isThisDeclarationADemotedDefinition()
         && "PARM_VAR_DECL can't be demoted definition.");
  assert(D->getAccess() == AS_none && "PARM_VAR_DECL can't be public/private");
  assert(!D->isExceptionVariable() && "PARM_VAR_DECL can't be exception var");
  assert(D->getPreviousDecl() == nullptr && "PARM_VAR_DECL can't be redecl");
  assert(!D->isStaticDataMember() &&
         "PARM_VAR_DECL can't be static data member");
}

void ASTDeclWriter::VisitDecompositionDecl(DecompositionDecl *D) {
  // Record the number of bindings first to simplify deserialization.
  Record.push_back(D->bindings().size());

  VisitVarDecl(D);
  for (auto *B : D->bindings())
    Record.AddDeclRef(B);
  Code = serialization::DECL_DECOMPOSITION;
}

void ASTDeclWriter::VisitBindingDecl(BindingDecl *D) {
  VisitValueDecl(D);
  Record.AddStmt(D->getBinding());
  Code = serialization::DECL_BINDING;
}

void ASTDeclWriter::VisitFileScopeAsmDecl(FileScopeAsmDecl *D) {
  VisitDecl(D);
  Record.AddStmt(D->getAsmString());
  Record.AddSourceLocation(D->getRParenLoc());
  Code = serialization::DECL_FILE_SCOPE_ASM;
}

void ASTDeclWriter::VisitEmptyDecl(EmptyDecl *D) {
  VisitDecl(D);
  Code = serialization::DECL_EMPTY;
}

void ASTDeclWriter::VisitBlockDecl(BlockDecl *D) {
  VisitDecl(D);
  Record.AddStmt(D->getBody());
  Record.AddTypeSourceInfo(D->getSignatureAsWritten());
  Record.push_back(D->param_size());
  for (ParmVarDecl *P : D->parameters())
    Record.AddDeclRef(P);
  Record.push_back(D->isVariadic());
  Record.push_back(D->blockMissingReturnType());
  Record.push_back(D->isConversionFromLambda());
  Record.push_back(D->doesNotEscape());
  Record.push_back(D->canAvoidCopyToHeap());
  Record.push_back(D->capturesCXXThis());
  Record.push_back(D->getNumCaptures());
  for (const auto &capture : D->captures()) {
    Record.AddDeclRef(capture.getVariable());

    unsigned flags = 0;
    if (capture.isByRef()) flags |= 1;
    if (capture.isNested()) flags |= 2;
    if (capture.hasCopyExpr()) flags |= 4;
    Record.push_back(flags);

    if (capture.hasCopyExpr()) Record.AddStmt(capture.getCopyExpr());
  }

  Code = serialization::DECL_BLOCK;
}

void ASTDeclWriter::VisitCapturedDecl(CapturedDecl *CD) {
  Record.push_back(CD->getNumParams());
  VisitDecl(CD);
  Record.push_back(CD->getContextParamPosition());
  Record.push_back(CD->isNothrow() ? 1 : 0);
  // Body is stored by VisitCapturedStmt.
  for (unsigned I = 0; I < CD->getNumParams(); ++I)
    Record.AddDeclRef(CD->getParam(I));
  Code = serialization::DECL_CAPTURED;
}

void ASTDeclWriter::VisitLinkageSpecDecl(LinkageSpecDecl *D) {
  VisitDecl(D);
  Record.push_back(D->getLanguage());
  Record.AddSourceLocation(D->getExternLoc());
  Record.AddSourceLocation(D->getRBraceLoc());
  Code = serialization::DECL_LINKAGE_SPEC;
}

void ASTDeclWriter::VisitExportDecl(ExportDecl *D) {
  VisitDecl(D);
  Record.AddSourceLocation(D->getRBraceLoc());
  Code = serialization::DECL_EXPORT;
}

void ASTDeclWriter::VisitLabelDecl(LabelDecl *D) {
  VisitNamedDecl(D);
  Record.AddSourceLocation(D->getBeginLoc());
  Code = serialization::DECL_LABEL;
}


void ASTDeclWriter::VisitNamespaceDecl(NamespaceDecl *D) {
  VisitRedeclarable(D);
  VisitNamedDecl(D);
  Record.push_back(D->isInline());
  Record.AddSourceLocation(D->getBeginLoc());
  Record.AddSourceLocation(D->getRBraceLoc());

  if (D->isOriginalNamespace())
    Record.AddDeclRef(D->getAnonymousNamespace());
  Code = serialization::DECL_NAMESPACE;

  if (Writer.hasChain() && D->isAnonymousNamespace() &&
      D == D->getMostRecentDecl()) {
    // This is a most recent reopening of the anonymous namespace. If its parent
    // is in a previous PCH (or is the TU), mark that parent for update, because
    // the original namespace always points to the latest re-opening of its
    // anonymous namespace.
    Decl *Parent = cast<Decl>(
        D->getParent()->getRedeclContext()->getPrimaryContext());
    if (Parent->isFromASTFile() || isa<TranslationUnitDecl>(Parent)) {
      Writer.DeclUpdates[Parent].push_back(
          ASTWriter::DeclUpdate(UPD_CXX_ADDED_ANONYMOUS_NAMESPACE, D));
    }
  }
}

void ASTDeclWriter::VisitNamespaceAliasDecl(NamespaceAliasDecl *D) {
  VisitRedeclarable(D);
  VisitNamedDecl(D);
  Record.AddSourceLocation(D->getNamespaceLoc());
  Record.AddSourceLocation(D->getTargetNameLoc());
  Record.AddNestedNameSpecifierLoc(D->getQualifierLoc());
  Record.AddDeclRef(D->getNamespace());
  Code = serialization::DECL_NAMESPACE_ALIAS;
}

void ASTDeclWriter::VisitUsingDecl(UsingDecl *D) {
  VisitNamedDecl(D);
  Record.AddSourceLocation(D->getUsingLoc());
  Record.AddNestedNameSpecifierLoc(D->getQualifierLoc());
  Record.AddDeclarationNameLoc(D->DNLoc, D->getDeclName());
  Record.AddDeclRef(D->FirstUsingShadow.getPointer());
  Record.push_back(D->hasTypename());
  Record.AddDeclRef(Context.getInstantiatedFromUsingDecl(D));
  Code = serialization::DECL_USING;
}

void ASTDeclWriter::VisitUsingPackDecl(UsingPackDecl *D) {
  Record.push_back(D->NumExpansions);
  VisitNamedDecl(D);
  Record.AddDeclRef(D->getInstantiatedFromUsingDecl());
  for (auto *E : D->expansions())
    Record.AddDeclRef(E);
  Code = serialization::DECL_USING_PACK;
}

void ASTDeclWriter::VisitUsingShadowDecl(UsingShadowDecl *D) {
  VisitRedeclarable(D);
  VisitNamedDecl(D);
  Record.AddDeclRef(D->getTargetDecl());
  Record.push_back(D->getIdentifierNamespace());
  Record.AddDeclRef(D->UsingOrNextShadow);
  Record.AddDeclRef(Context.getInstantiatedFromUsingShadowDecl(D));
  Code = serialization::DECL_USING_SHADOW;
}

void ASTDeclWriter::VisitConstructorUsingShadowDecl(
    ConstructorUsingShadowDecl *D) {
  VisitUsingShadowDecl(D);
  Record.AddDeclRef(D->NominatedBaseClassShadowDecl);
  Record.AddDeclRef(D->ConstructedBaseClassShadowDecl);
  Record.push_back(D->IsVirtual);
  Code = serialization::DECL_CONSTRUCTOR_USING_SHADOW;
}

void ASTDeclWriter::VisitUsingDirectiveDecl(UsingDirectiveDecl *D) {
  VisitNamedDecl(D);
  Record.AddSourceLocation(D->getUsingLoc());
  Record.AddSourceLocation(D->getNamespaceKeyLocation());
  Record.AddNestedNameSpecifierLoc(D->getQualifierLoc());
  Record.AddDeclRef(D->getNominatedNamespace());
  Record.AddDeclRef(dyn_cast<Decl>(D->getCommonAncestor()));
  Code = serialization::DECL_USING_DIRECTIVE;
}

void ASTDeclWriter::VisitUnresolvedUsingValueDecl(UnresolvedUsingValueDecl *D) {
  VisitValueDecl(D);
  Record.AddSourceLocation(D->getUsingLoc());
  Record.AddNestedNameSpecifierLoc(D->getQualifierLoc());
  Record.AddDeclarationNameLoc(D->DNLoc, D->getDeclName());
  Record.AddSourceLocation(D->getEllipsisLoc());
  Code = serialization::DECL_UNRESOLVED_USING_VALUE;
}

void ASTDeclWriter::VisitUnresolvedUsingTypenameDecl(
                                               UnresolvedUsingTypenameDecl *D) {
  VisitTypeDecl(D);
  Record.AddSourceLocation(D->getTypenameLoc());
  Record.AddNestedNameSpecifierLoc(D->getQualifierLoc());
  Record.AddSourceLocation(D->getEllipsisLoc());
  Code = serialization::DECL_UNRESOLVED_USING_TYPENAME;
}

void ASTDeclWriter::VisitCXXRecordDecl(CXXRecordDecl *D) {
  VisitRecordDecl(D);

  enum {
    CXXRecNotTemplate = 0, CXXRecTemplate, CXXRecMemberSpecialization
  };
  if (ClassTemplateDecl *TemplD = D->getDescribedClassTemplate()) {
    Record.push_back(CXXRecTemplate);
    Record.AddDeclRef(TemplD);
  } else if (MemberSpecializationInfo *MSInfo
               = D->getMemberSpecializationInfo()) {
    Record.push_back(CXXRecMemberSpecialization);
    Record.AddDeclRef(MSInfo->getInstantiatedFrom());
    Record.push_back(MSInfo->getTemplateSpecializationKind());
    Record.AddSourceLocation(MSInfo->getPointOfInstantiation());
  } else {
    Record.push_back(CXXRecNotTemplate);
  }

  Record.push_back(D->isThisDeclarationADefinition());
  if (D->isThisDeclarationADefinition())
    Record.AddCXXDefinitionData(D);

  // Store (what we currently believe to be) the key function to avoid
  // deserializing every method so we can compute it.
  if (D->isCompleteDefinition())
    Record.AddDeclRef(Context.getCurrentKeyFunction(D));

  Code = serialization::DECL_CXX_RECORD;
}

void ASTDeclWriter::VisitCXXMethodDecl(CXXMethodDecl *D) {
  VisitFunctionDecl(D);
  if (D->isCanonicalDecl()) {
    Record.push_back(D->size_overridden_methods());
    for (const CXXMethodDecl *MD : D->overridden_methods())
      Record.AddDeclRef(MD);
  } else {
    // We only need to record overridden methods once for the canonical decl.
    Record.push_back(0);
  }

  if (D->getDeclContext() == D->getLexicalDeclContext() &&
      D->getFirstDecl() == D->getMostRecentDecl() &&
      !D->isInvalidDecl() &&
      !D->hasAttrs() &&
      !D->isTopLevelDeclInObjCContainer() &&
      D->getDeclName().getNameKind() == DeclarationName::Identifier &&
      !D->hasBoundsAnnotations() &&
      !D->hasExtInfo() &&
      !D->hasInheritedPrototype() &&
      D->hasWrittenPrototype())
    AbbrevToUse = Writer.getDeclCXXMethodAbbrev();

  Code = serialization::DECL_CXX_METHOD;
}

void ASTDeclWriter::VisitCXXConstructorDecl(CXXConstructorDecl *D) {
  Record.push_back(D->getTraillingAllocKind());
  addExplicitSpecifier(D->getExplicitSpecifier(), Record);
  if (auto Inherited = D->getInheritedConstructor()) {
    Record.AddDeclRef(Inherited.getShadowDecl());
    Record.AddDeclRef(Inherited.getConstructor());
  }

  VisitCXXMethodDecl(D);
  Code = serialization::DECL_CXX_CONSTRUCTOR;
}

void ASTDeclWriter::VisitCXXDestructorDecl(CXXDestructorDecl *D) {
  VisitCXXMethodDecl(D);

  Record.AddDeclRef(D->getOperatorDelete());
  if (D->getOperatorDelete())
    Record.AddStmt(D->getOperatorDeleteThisArg());

  Code = serialization::DECL_CXX_DESTRUCTOR;
}

void ASTDeclWriter::VisitCXXConversionDecl(CXXConversionDecl *D) {
  addExplicitSpecifier(D->getExplicitSpecifier(), Record);
  VisitCXXMethodDecl(D);
  Code = serialization::DECL_CXX_CONVERSION;
}

void ASTDeclWriter::VisitImportDecl(ImportDecl *D) {
  VisitDecl(D);
  Record.push_back(Writer.getSubmoduleID(D->getImportedModule()));
  ArrayRef<SourceLocation> IdentifierLocs = D->getIdentifierLocs();
  Record.push_back(!IdentifierLocs.empty());
  if (IdentifierLocs.empty()) {
    Record.AddSourceLocation(D->getEndLoc());
    Record.push_back(1);
  } else {
    for (unsigned I = 0, N = IdentifierLocs.size(); I != N; ++I)
      Record.AddSourceLocation(IdentifierLocs[I]);
    Record.push_back(IdentifierLocs.size());
  }
  // Note: the number of source locations must always be the last element in
  // the record.
  Code = serialization::DECL_IMPORT;
}

void ASTDeclWriter::VisitAccessSpecDecl(AccessSpecDecl *D) {
  VisitDecl(D);
  Record.AddSourceLocation(D->getColonLoc());
  Code = serialization::DECL_ACCESS_SPEC;
}

void ASTDeclWriter::VisitFriendDecl(FriendDecl *D) {
  // Record the number of friend type template parameter lists here
  // so as to simplify memory allocation during deserialization.
  Record.push_back(D->NumTPLists);
  VisitDecl(D);
  bool hasFriendDecl = D->Friend.is<NamedDecl*>();
  Record.push_back(hasFriendDecl);
  if (hasFriendDecl)
    Record.AddDeclRef(D->getFriendDecl());
  else
    Record.AddTypeSourceInfo(D->getFriendType());
  for (unsigned i = 0; i < D->NumTPLists; ++i)
    Record.AddTemplateParameterList(D->getFriendTypeTemplateParameterList(i));
  Record.AddDeclRef(D->getNextFriend());
  Record.push_back(D->UnsupportedFriend);
  Record.AddSourceLocation(D->FriendLoc);
  Code = serialization::DECL_FRIEND;
}

void ASTDeclWriter::VisitFriendTemplateDecl(FriendTemplateDecl *D) {
  VisitDecl(D);
  Record.push_back(D->getNumTemplateParameters());
  for (unsigned i = 0, e = D->getNumTemplateParameters(); i != e; ++i)
    Record.AddTemplateParameterList(D->getTemplateParameterList(i));
  Record.push_back(D->getFriendDecl() != nullptr);
  if (D->getFriendDecl())
    Record.AddDeclRef(D->getFriendDecl());
  else
    Record.AddTypeSourceInfo(D->getFriendType());
  Record.AddSourceLocation(D->getFriendLoc());
  Code = serialization::DECL_FRIEND_TEMPLATE;
}

void ASTDeclWriter::VisitTemplateDecl(TemplateDecl *D) {
  VisitNamedDecl(D);

  Record.AddDeclRef(D->getTemplatedDecl());
  Record.AddTemplateParameterList(D->getTemplateParameters());
}

void ASTDeclWriter::VisitConceptDecl(ConceptDecl *D) {
  VisitTemplateDecl(D);
  Record.AddStmt(D->getConstraintExpr());
  Code = serialization::DECL_CONCEPT;
}

void ASTDeclWriter::VisitRedeclarableTemplateDecl(RedeclarableTemplateDecl *D) {
  VisitRedeclarable(D);

  // Emit data to initialize CommonOrPrev before VisitTemplateDecl so that
  // getCommonPtr() can be used while this is still initializing.
  if (D->isFirstDecl()) {
    // This declaration owns the 'common' pointer, so serialize that data now.
    Record.AddDeclRef(D->getInstantiatedFromMemberTemplate());
    if (D->getInstantiatedFromMemberTemplate())
      Record.push_back(D->isMemberSpecialization());
  }

  VisitTemplateDecl(D);
  Record.push_back(D->getIdentifierNamespace());
}

void ASTDeclWriter::VisitClassTemplateDecl(ClassTemplateDecl *D) {
  VisitRedeclarableTemplateDecl(D);

  if (D->isFirstDecl())
    AddTemplateSpecializations(D);
  Code = serialization::DECL_CLASS_TEMPLATE;
}

void ASTDeclWriter::VisitClassTemplateSpecializationDecl(
                                           ClassTemplateSpecializationDecl *D) {
  RegisterTemplateSpecialization(D->getSpecializedTemplate(), D);

  VisitCXXRecordDecl(D);

  llvm::PointerUnion<ClassTemplateDecl *,
                     ClassTemplatePartialSpecializationDecl *> InstFrom
    = D->getSpecializedTemplateOrPartial();
  if (Decl *InstFromD = InstFrom.dyn_cast<ClassTemplateDecl *>()) {
    Record.AddDeclRef(InstFromD);
  } else {
    Record.AddDeclRef(InstFrom.get<ClassTemplatePartialSpecializationDecl *>());
    Record.AddTemplateArgumentList(&D->getTemplateInstantiationArgs());
  }

  Record.AddTemplateArgumentList(&D->getTemplateArgs());
  Record.AddSourceLocation(D->getPointOfInstantiation());
  Record.push_back(D->getSpecializationKind());
  Record.push_back(D->isCanonicalDecl());

  if (D->isCanonicalDecl()) {
    // When reading, we'll add it to the folding set of the following template.
    Record.AddDeclRef(D->getSpecializedTemplate()->getCanonicalDecl());
  }

  // Explicit info.
  Record.AddTypeSourceInfo(D->getTypeAsWritten());
  if (D->getTypeAsWritten()) {
    Record.AddSourceLocation(D->getExternLoc());
    Record.AddSourceLocation(D->getTemplateKeywordLoc());
  }

  Code = serialization::DECL_CLASS_TEMPLATE_SPECIALIZATION;
}

void ASTDeclWriter::VisitClassTemplatePartialSpecializationDecl(
                                    ClassTemplatePartialSpecializationDecl *D) {
  VisitClassTemplateSpecializationDecl(D);

  Record.AddTemplateParameterList(D->getTemplateParameters());
  Record.AddASTTemplateArgumentListInfo(D->getTemplateArgsAsWritten());

  // These are read/set from/to the first declaration.
  if (D->getPreviousDecl() == nullptr) {
    Record.AddDeclRef(D->getInstantiatedFromMember());
    Record.push_back(D->isMemberSpecialization());
  }

  Code = serialization::DECL_CLASS_TEMPLATE_PARTIAL_SPECIALIZATION;
}

void ASTDeclWriter::VisitVarTemplateDecl(VarTemplateDecl *D) {
  VisitRedeclarableTemplateDecl(D);

  if (D->isFirstDecl())
    AddTemplateSpecializations(D);
  Code = serialization::DECL_VAR_TEMPLATE;
}

void ASTDeclWriter::VisitVarTemplateSpecializationDecl(
    VarTemplateSpecializationDecl *D) {
  RegisterTemplateSpecialization(D->getSpecializedTemplate(), D);

  VisitVarDecl(D);

  llvm::PointerUnion<VarTemplateDecl *, VarTemplatePartialSpecializationDecl *>
  InstFrom = D->getSpecializedTemplateOrPartial();
  if (Decl *InstFromD = InstFrom.dyn_cast<VarTemplateDecl *>()) {
    Record.AddDeclRef(InstFromD);
  } else {
    Record.AddDeclRef(InstFrom.get<VarTemplatePartialSpecializationDecl *>());
    Record.AddTemplateArgumentList(&D->getTemplateInstantiationArgs());
  }

  // Explicit info.
  Record.AddTypeSourceInfo(D->getTypeAsWritten());
  if (D->getTypeAsWritten()) {
    Record.AddSourceLocation(D->getExternLoc());
    Record.AddSourceLocation(D->getTemplateKeywordLoc());
  }

  Record.AddTemplateArgumentList(&D->getTemplateArgs());
  Record.AddSourceLocation(D->getPointOfInstantiation());
  Record.push_back(D->getSpecializationKind());
  Record.push_back(D->IsCompleteDefinition);
  Record.push_back(D->isCanonicalDecl());

  if (D->isCanonicalDecl()) {
    // When reading, we'll add it to the folding set of the following template.
    Record.AddDeclRef(D->getSpecializedTemplate()->getCanonicalDecl());
  }

  Code = serialization::DECL_VAR_TEMPLATE_SPECIALIZATION;
}

void ASTDeclWriter::VisitVarTemplatePartialSpecializationDecl(
    VarTemplatePartialSpecializationDecl *D) {
  VisitVarTemplateSpecializationDecl(D);

  Record.AddTemplateParameterList(D->getTemplateParameters());
  Record.AddASTTemplateArgumentListInfo(D->getTemplateArgsAsWritten());

  // These are read/set from/to the first declaration.
  if (D->getPreviousDecl() == nullptr) {
    Record.AddDeclRef(D->getInstantiatedFromMember());
    Record.push_back(D->isMemberSpecialization());
  }

  Code = serialization::DECL_VAR_TEMPLATE_PARTIAL_SPECIALIZATION;
}

void ASTDeclWriter::VisitClassScopeFunctionSpecializationDecl(
                                    ClassScopeFunctionSpecializationDecl *D) {
  VisitDecl(D);
  Record.AddDeclRef(D->getSpecialization());
  Record.push_back(D->hasExplicitTemplateArgs());
  if (D->hasExplicitTemplateArgs())
    Record.AddASTTemplateArgumentListInfo(D->getTemplateArgsAsWritten());
  Code = serialization::DECL_CLASS_SCOPE_FUNCTION_SPECIALIZATION;
}


void ASTDeclWriter::VisitFunctionTemplateDecl(FunctionTemplateDecl *D) {
  VisitRedeclarableTemplateDecl(D);

  if (D->isFirstDecl())
    AddTemplateSpecializations(D);
  Code = serialization::DECL_FUNCTION_TEMPLATE;
}

void ASTDeclWriter::VisitTemplateTypeParmDecl(TemplateTypeParmDecl *D) {
  VisitTypeDecl(D);

  Record.push_back(D->wasDeclaredWithTypename());

  bool OwnsDefaultArg = D->hasDefaultArgument() &&
                        !D->defaultArgumentWasInherited();
  Record.push_back(OwnsDefaultArg);
  if (OwnsDefaultArg)
    Record.AddTypeSourceInfo(D->getDefaultArgumentInfo());

  Code = serialization::DECL_TEMPLATE_TYPE_PARM;
}

void ASTDeclWriter::VisitNonTypeTemplateParmDecl(NonTypeTemplateParmDecl *D) {
  // For an expanded parameter pack, record the number of expansion types here
  // so that it's easier for deserialization to allocate the right amount of
  // memory.
  if (D->isExpandedParameterPack())
    Record.push_back(D->getNumExpansionTypes());

  VisitDeclaratorDecl(D);
  // TemplateParmPosition.
  Record.push_back(D->getDepth());
  Record.push_back(D->getPosition());

  if (D->isExpandedParameterPack()) {
    for (unsigned I = 0, N = D->getNumExpansionTypes(); I != N; ++I) {
      Record.AddTypeRef(D->getExpansionType(I));
      Record.AddTypeSourceInfo(D->getExpansionTypeSourceInfo(I));
    }

    Code = serialization::DECL_EXPANDED_NON_TYPE_TEMPLATE_PARM_PACK;
  } else {
    // Rest of NonTypeTemplateParmDecl.
    Record.push_back(D->isParameterPack());
    bool OwnsDefaultArg = D->hasDefaultArgument() &&
                          !D->defaultArgumentWasInherited();
    Record.push_back(OwnsDefaultArg);
    if (OwnsDefaultArg)
      Record.AddStmt(D->getDefaultArgument());
    Code = serialization::DECL_NON_TYPE_TEMPLATE_PARM;
  }
}

void ASTDeclWriter::VisitTemplateTemplateParmDecl(TemplateTemplateParmDecl *D) {
  // For an expanded parameter pack, record the number of expansion types here
  // so that it's easier for deserialization to allocate the right amount of
  // memory.
  if (D->isExpandedParameterPack())
    Record.push_back(D->getNumExpansionTemplateParameters());

  VisitTemplateDecl(D);
  // TemplateParmPosition.
  Record.push_back(D->getDepth());
  Record.push_back(D->getPosition());

  if (D->isExpandedParameterPack()) {
    for (unsigned I = 0, N = D->getNumExpansionTemplateParameters();
         I != N; ++I)
      Record.AddTemplateParameterList(D->getExpansionTemplateParameters(I));
    Code = serialization::DECL_EXPANDED_TEMPLATE_TEMPLATE_PARM_PACK;
  } else {
    // Rest of TemplateTemplateParmDecl.
    Record.push_back(D->isParameterPack());
    bool OwnsDefaultArg = D->hasDefaultArgument() &&
                          !D->defaultArgumentWasInherited();
    Record.push_back(OwnsDefaultArg);
    if (OwnsDefaultArg)
      Record.AddTemplateArgumentLoc(D->getDefaultArgument());
    Code = serialization::DECL_TEMPLATE_TEMPLATE_PARM;
  }
}

void ASTDeclWriter::VisitTypeAliasTemplateDecl(TypeAliasTemplateDecl *D) {
  VisitRedeclarableTemplateDecl(D);
  Code = serialization::DECL_TYPE_ALIAS_TEMPLATE;
}

void ASTDeclWriter::VisitStaticAssertDecl(StaticAssertDecl *D) {
  VisitDecl(D);
  Record.AddStmt(D->getAssertExpr());
  Record.push_back(D->isFailed());
  Record.AddStmt(D->getMessage());
  Record.AddSourceLocation(D->getRParenLoc());
  Code = serialization::DECL_STATIC_ASSERT;
}

/// Emit the DeclContext part of a declaration context decl.
void ASTDeclWriter::VisitDeclContext(DeclContext *DC) {
  Record.AddOffset(Writer.WriteDeclContextLexicalBlock(Context, DC));
  Record.AddOffset(Writer.WriteDeclContextVisibleBlock(Context, DC));
}

const Decl *ASTWriter::getFirstLocalDecl(const Decl *D) {
  assert(IsLocalDecl(D) && "expected a local declaration");

  const Decl *Canon = D->getCanonicalDecl();
  if (IsLocalDecl(Canon))
    return Canon;

  const Decl *&CacheEntry = FirstLocalDeclCache[Canon];
  if (CacheEntry)
    return CacheEntry;

  for (const Decl *Redecl = D; Redecl; Redecl = Redecl->getPreviousDecl())
    if (IsLocalDecl(Redecl))
      D = Redecl;
  return CacheEntry = D;
}

template <typename T>
void ASTDeclWriter::VisitRedeclarable(Redeclarable<T> *D) {
  T *First = D->getFirstDecl();
  T *MostRecent = First->getMostRecentDecl();
  T *DAsT = static_cast<T *>(D);
  if (MostRecent != First) {
    assert(isRedeclarableDeclKind(DAsT->getKind()) &&
           "Not considered redeclarable?");

    Record.AddDeclRef(First);

    // Write out a list of local redeclarations of this declaration if it's the
    // first local declaration in the chain.
    const Decl *FirstLocal = Writer.getFirstLocalDecl(DAsT);
    if (DAsT == FirstLocal) {
      // Emit a list of all imported first declarations so that we can be sure
      // that all redeclarations visible to this module are before D in the
      // redecl chain.
      unsigned I = Record.size();
      Record.push_back(0);
      if (Writer.Chain)
        AddFirstDeclFromEachModule(DAsT, /*IncludeLocal*/false);
      // This is the number of imported first declarations + 1.
      Record[I] = Record.size() - I;

      // Collect the set of local redeclarations of this declaration, from
      // newest to oldest.
      ASTWriter::RecordData LocalRedecls;
      ASTRecordWriter LocalRedeclWriter(Record, LocalRedecls);
      for (const Decl *Prev = FirstLocal->getMostRecentDecl();
           Prev != FirstLocal; Prev = Prev->getPreviousDecl())
        if (!Prev->isFromASTFile())
          LocalRedeclWriter.AddDeclRef(Prev);

      // If we have any redecls, write them now as a separate record preceding
      // the declaration itself.
      if (LocalRedecls.empty())
        Record.push_back(0);
      else
        Record.AddOffset(LocalRedeclWriter.Emit(LOCAL_REDECLARATIONS));
    } else {
      Record.push_back(0);
      Record.AddDeclRef(FirstLocal);
    }

    // Make sure that we serialize both the previous and the most-recent
    // declarations, which (transitively) ensures that all declarations in the
    // chain get serialized.
    //
    // FIXME: This is not correct; when we reach an imported declaration we
    // won't emit its previous declaration.
    (void)Writer.GetDeclRef(D->getPreviousDecl());
    (void)Writer.GetDeclRef(MostRecent);
  } else {
    // We use the sentinel value 0 to indicate an only declaration.
    Record.push_back(0);
  }
}

void ASTDeclWriter::VisitOMPThreadPrivateDecl(OMPThreadPrivateDecl *D) {
  Record.push_back(D->varlist_size());
  VisitDecl(D);
  for (auto *I : D->varlists())
    Record.AddStmt(I);
  Code = serialization::DECL_OMP_THREADPRIVATE;
}

void ASTDeclWriter::VisitOMPAllocateDecl(OMPAllocateDecl *D) {
  Record.push_back(D->varlist_size());
  Record.push_back(D->clauselist_size());
  VisitDecl(D);
  for (auto *I : D->varlists())
    Record.AddStmt(I);
  OMPClauseWriter ClauseWriter(Record);
  for (OMPClause *C : D->clauselists())
    ClauseWriter.writeClause(C);
  Code = serialization::DECL_OMP_ALLOCATE;
}

void ASTDeclWriter::VisitOMPRequiresDecl(OMPRequiresDecl *D) {
  Record.push_back(D->clauselist_size());
  VisitDecl(D);
  OMPClauseWriter ClauseWriter(Record);
  for (OMPClause *C : D->clauselists())
    ClauseWriter.writeClause(C);
  Code = serialization::DECL_OMP_REQUIRES;
}

void ASTDeclWriter::VisitOMPDeclareReductionDecl(OMPDeclareReductionDecl *D) {
  VisitValueDecl(D);
  Record.AddSourceLocation(D->getBeginLoc());
  Record.AddStmt(D->getCombinerIn());
  Record.AddStmt(D->getCombinerOut());
  Record.AddStmt(D->getCombiner());
  Record.AddStmt(D->getInitOrig());
  Record.AddStmt(D->getInitPriv());
  Record.AddStmt(D->getInitializer());
  Record.push_back(D->getInitializerKind());
  Record.AddDeclRef(D->getPrevDeclInScope());
  Code = serialization::DECL_OMP_DECLARE_REDUCTION;
}

void ASTDeclWriter::VisitOMPDeclareMapperDecl(OMPDeclareMapperDecl *D) {
  Record.push_back(D->clauselist_size());
  VisitValueDecl(D);
  Record.AddSourceLocation(D->getBeginLoc());
  Record.AddStmt(D->getMapperVarRef());
  Record.AddDeclarationName(D->getVarName());
  Record.AddDeclRef(D->getPrevDeclInScope());
  OMPClauseWriter ClauseWriter(Record);
  for (OMPClause *C : D->clauselists())
    ClauseWriter.writeClause(C);
  Code = serialization::DECL_OMP_DECLARE_MAPPER;
}

void ASTDeclWriter::VisitOMPCapturedExprDecl(OMPCapturedExprDecl *D) {
  VisitVarDecl(D);
  Code = serialization::DECL_OMP_CAPTUREDEXPR;
}

//===----------------------------------------------------------------------===//
// ASTWriter Implementation
//===----------------------------------------------------------------------===//

void ASTWriter::WriteDeclAbbrevs() {
  using namespace llvm;

  std::shared_ptr<BitCodeAbbrev> Abv;

  // Abbreviation for DECL_FIELD
  Abv = std::make_shared<BitCodeAbbrev>();
  Abv->Add(BitCodeAbbrevOp(serialization::DECL_FIELD));
  // Decl
  Abv->Add(BitCodeAbbrevOp(BitCodeAbbrevOp::VBR, 6)); // DeclContext
  Abv->Add(BitCodeAbbrevOp(0));                       // LexicalDeclContext
  Abv->Add(BitCodeAbbrevOp(0));                       // isInvalidDecl
  Abv->Add(BitCodeAbbrevOp(0));                       // HasAttrs
  Abv->Add(BitCodeAbbrevOp(0));                       // isImplicit
  Abv->Add(BitCodeAbbrevOp(0));                       // isUsed
  Abv->Add(BitCodeAbbrevOp(0));                       // isReferenced
  Abv->Add(BitCodeAbbrevOp(0));                   // TopLevelDeclInObjCContainer
  Abv->Add(BitCodeAbbrevOp(BitCodeAbbrevOp::Fixed, 2));  // AccessSpecifier
  Abv->Add(BitCodeAbbrevOp(0));                       // ModulePrivate
  Abv->Add(BitCodeAbbrevOp(BitCodeAbbrevOp::VBR, 6)); // SubmoduleID
  // NamedDecl
  Abv->Add(BitCodeAbbrevOp(0));                       // NameKind = Identifier
  Abv->Add(BitCodeAbbrevOp(BitCodeAbbrevOp::VBR, 6)); // Name
  Abv->Add(BitCodeAbbrevOp(0));                       // AnonDeclNumber
  // ValueDecl
  Abv->Add(BitCodeAbbrevOp(BitCodeAbbrevOp::VBR, 6)); // Type
  // DeclaratorDecl
  Abv->Add(BitCodeAbbrevOp(BitCodeAbbrevOp::VBR, 6)); // InnerStartLoc
  Abv->Add(BitCodeAbbrevOp(0));                       // hasBoundsAnnotations
  Abv->Add(BitCodeAbbrevOp(0));                       // hasExtInfo
  Abv->Add(BitCodeAbbrevOp(BitCodeAbbrevOp::VBR, 6)); // TSIType
  // FieldDecl
  Abv->Add(BitCodeAbbrevOp(BitCodeAbbrevOp::Fixed, 1)); // isMutable
  Abv->Add(BitCodeAbbrevOp(0));                       // InitStyle
  // Type Source Info
  Abv->Add(BitCodeAbbrevOp(BitCodeAbbrevOp::Array));
  Abv->Add(BitCodeAbbrevOp(BitCodeAbbrevOp::VBR, 6)); // TypeLoc
  DeclFieldAbbrev = Stream.EmitAbbrev(std::move(Abv));

  // Abbreviation for DECL_OBJC_IVAR
  Abv = std::make_shared<BitCodeAbbrev>();
  Abv->Add(BitCodeAbbrevOp(serialization::DECL_OBJC_IVAR));
  // Decl
  Abv->Add(BitCodeAbbrevOp(BitCodeAbbrevOp::VBR, 6)); // DeclContext
  Abv->Add(BitCodeAbbrevOp(0));                       // LexicalDeclContext
  Abv->Add(BitCodeAbbrevOp(0));                       // isInvalidDecl
  Abv->Add(BitCodeAbbrevOp(0));                       // HasAttrs
  Abv->Add(BitCodeAbbrevOp(0));                       // isImplicit
  Abv->Add(BitCodeAbbrevOp(0));                       // isUsed
  Abv->Add(BitCodeAbbrevOp(0));                       // isReferenced
  Abv->Add(BitCodeAbbrevOp(0));                   // TopLevelDeclInObjCContainer
  Abv->Add(BitCodeAbbrevOp(BitCodeAbbrevOp::Fixed, 2));  // AccessSpecifier
  Abv->Add(BitCodeAbbrevOp(0));                       // ModulePrivate
  Abv->Add(BitCodeAbbrevOp(BitCodeAbbrevOp::VBR, 6)); // SubmoduleID
  // NamedDecl
  Abv->Add(BitCodeAbbrevOp(0));                       // NameKind = Identifier
  Abv->Add(BitCodeAbbrevOp(BitCodeAbbrevOp::VBR, 6)); // Name
  Abv->Add(BitCodeAbbrevOp(0));                       // AnonDeclNumber
  // ValueDecl
  Abv->Add(BitCodeAbbrevOp(BitCodeAbbrevOp::VBR, 6)); // Type
  // DeclaratorDecl
  Abv->Add(BitCodeAbbrevOp(BitCodeAbbrevOp::VBR, 6)); // InnerStartLoc
  Abv->Add(BitCodeAbbrevOp(0));                       // hasBoundsAnnotations
  Abv->Add(BitCodeAbbrevOp(0));                       // hasExtInfo
  Abv->Add(BitCodeAbbrevOp(BitCodeAbbrevOp::VBR, 6)); // TSIType
  // FieldDecl
  Abv->Add(BitCodeAbbrevOp(BitCodeAbbrevOp::Fixed, 1)); // isMutable
  Abv->Add(BitCodeAbbrevOp(0));                       // InitStyle
  // ObjC Ivar
  Abv->Add(BitCodeAbbrevOp(BitCodeAbbrevOp::VBR, 6)); // getAccessControl
  Abv->Add(BitCodeAbbrevOp(BitCodeAbbrevOp::VBR, 6)); // getSynthesize
  // Type Source Info
  Abv->Add(BitCodeAbbrevOp(BitCodeAbbrevOp::Array));
  Abv->Add(BitCodeAbbrevOp(BitCodeAbbrevOp::VBR, 6)); // TypeLoc
  DeclObjCIvarAbbrev = Stream.EmitAbbrev(std::move(Abv));

  // Abbreviation for DECL_ENUM
  Abv = std::make_shared<BitCodeAbbrev>();
  Abv->Add(BitCodeAbbrevOp(serialization::DECL_ENUM));
  // Redeclarable
  Abv->Add(BitCodeAbbrevOp(0));                       // No redeclaration
  // Decl
  Abv->Add(BitCodeAbbrevOp(BitCodeAbbrevOp::VBR, 6)); // DeclContext
  Abv->Add(BitCodeAbbrevOp(0));                       // LexicalDeclContext
  Abv->Add(BitCodeAbbrevOp(0));                       // isInvalidDecl
  Abv->Add(BitCodeAbbrevOp(0));                       // HasAttrs
  Abv->Add(BitCodeAbbrevOp(0));                       // isImplicit
  Abv->Add(BitCodeAbbrevOp(0));                       // isUsed
  Abv->Add(BitCodeAbbrevOp(0));                       // isReferenced
  Abv->Add(BitCodeAbbrevOp(0));                   // TopLevelDeclInObjCContainer
  Abv->Add(BitCodeAbbrevOp(AS_none));                 // C++ AccessSpecifier
  Abv->Add(BitCodeAbbrevOp(0));                       // ModulePrivate
  Abv->Add(BitCodeAbbrevOp(BitCodeAbbrevOp::VBR, 6)); // SubmoduleID
  // NamedDecl
  Abv->Add(BitCodeAbbrevOp(0));                       // NameKind = Identifier
  Abv->Add(BitCodeAbbrevOp(BitCodeAbbrevOp::VBR, 6)); // Name
  Abv->Add(BitCodeAbbrevOp(0));                       // AnonDeclNumber
  // TypeDecl
  Abv->Add(BitCodeAbbrevOp(BitCodeAbbrevOp::VBR, 6)); // Source Location
  Abv->Add(BitCodeAbbrevOp(BitCodeAbbrevOp::VBR, 6)); // Type Ref
  // TagDecl
  Abv->Add(BitCodeAbbrevOp(BitCodeAbbrevOp::VBR, 6));   // IdentifierNamespace
  Abv->Add(BitCodeAbbrevOp(BitCodeAbbrevOp::VBR, 6));   // getTagKind
  Abv->Add(BitCodeAbbrevOp(BitCodeAbbrevOp::Fixed, 1)); // isCompleteDefinition
  Abv->Add(BitCodeAbbrevOp(BitCodeAbbrevOp::Fixed, 1)); // EmbeddedInDeclarator
  Abv->Add(BitCodeAbbrevOp(BitCodeAbbrevOp::Fixed, 1)); // IsFreeStanding
  Abv->Add(BitCodeAbbrevOp(BitCodeAbbrevOp::Fixed, 1)); // IsCompleteDefinitionRequired
  Abv->Add(BitCodeAbbrevOp(BitCodeAbbrevOp::VBR, 6));   // SourceLocation
  Abv->Add(BitCodeAbbrevOp(BitCodeAbbrevOp::VBR, 6));   // SourceLocation
  Abv->Add(BitCodeAbbrevOp(0));                         // ExtInfoKind
  // EnumDecl
  Abv->Add(BitCodeAbbrevOp(BitCodeAbbrevOp::VBR, 6));   // AddTypeRef
  Abv->Add(BitCodeAbbrevOp(BitCodeAbbrevOp::VBR, 6));   // IntegerType
  Abv->Add(BitCodeAbbrevOp(BitCodeAbbrevOp::VBR, 6));   // getPromotionType
  Abv->Add(BitCodeAbbrevOp(BitCodeAbbrevOp::VBR, 6));   // getNumPositiveBits
  Abv->Add(BitCodeAbbrevOp(BitCodeAbbrevOp::VBR, 6));   // getNumNegativeBits
  Abv->Add(BitCodeAbbrevOp(BitCodeAbbrevOp::Fixed, 1)); // isScoped
  Abv->Add(BitCodeAbbrevOp(BitCodeAbbrevOp::Fixed, 1)); // isScopedUsingClassTag
  Abv->Add(BitCodeAbbrevOp(BitCodeAbbrevOp::Fixed, 1)); // isFixed
  Abv->Add(BitCodeAbbrevOp(BitCodeAbbrevOp::Fixed, 32));// ODRHash
  Abv->Add(BitCodeAbbrevOp(BitCodeAbbrevOp::VBR, 6));   // InstantiatedMembEnum
  // DC
  Abv->Add(BitCodeAbbrevOp(BitCodeAbbrevOp::VBR, 6));   // LexicalOffset
  Abv->Add(BitCodeAbbrevOp(BitCodeAbbrevOp::VBR, 6));   // VisibleOffset
  DeclEnumAbbrev = Stream.EmitAbbrev(std::move(Abv));

  // Abbreviation for DECL_RECORD
  Abv = std::make_shared<BitCodeAbbrev>();
  Abv->Add(BitCodeAbbrevOp(serialization::DECL_RECORD));
  // Redeclarable
  Abv->Add(BitCodeAbbrevOp(0));                       // No redeclaration
  // Decl
  Abv->Add(BitCodeAbbrevOp(BitCodeAbbrevOp::VBR, 6)); // DeclContext
  Abv->Add(BitCodeAbbrevOp(0));                       // LexicalDeclContext
  Abv->Add(BitCodeAbbrevOp(0));                       // isInvalidDecl
  Abv->Add(BitCodeAbbrevOp(0));                       // HasAttrs
  Abv->Add(BitCodeAbbrevOp(0));                       // isImplicit
  Abv->Add(BitCodeAbbrevOp(0));                       // isUsed
  Abv->Add(BitCodeAbbrevOp(0));                       // isReferenced
  Abv->Add(BitCodeAbbrevOp(0));                   // TopLevelDeclInObjCContainer
  Abv->Add(BitCodeAbbrevOp(AS_none));                 // C++ AccessSpecifier
  Abv->Add(BitCodeAbbrevOp(0));                       // ModulePrivate
  Abv->Add(BitCodeAbbrevOp(BitCodeAbbrevOp::VBR, 6)); // SubmoduleID
  // NamedDecl
  Abv->Add(BitCodeAbbrevOp(0));                       // NameKind = Identifier
  Abv->Add(BitCodeAbbrevOp(BitCodeAbbrevOp::VBR, 6)); // Name
  Abv->Add(BitCodeAbbrevOp(0));                       // AnonDeclNumber
  // TypeDecl
  Abv->Add(BitCodeAbbrevOp(BitCodeAbbrevOp::VBR, 6)); // Source Location
  Abv->Add(BitCodeAbbrevOp(BitCodeAbbrevOp::VBR, 6)); // Type Ref
  // TagDecl
  Abv->Add(BitCodeAbbrevOp(BitCodeAbbrevOp::VBR, 6));   // IdentifierNamespace
  Abv->Add(BitCodeAbbrevOp(BitCodeAbbrevOp::VBR, 6));   // getTagKind
  Abv->Add(BitCodeAbbrevOp(BitCodeAbbrevOp::Fixed, 1)); // isCompleteDefinition
  Abv->Add(BitCodeAbbrevOp(BitCodeAbbrevOp::Fixed, 1)); // EmbeddedInDeclarator
  Abv->Add(BitCodeAbbrevOp(BitCodeAbbrevOp::Fixed, 1)); // IsFreeStanding
  Abv->Add(BitCodeAbbrevOp(BitCodeAbbrevOp::Fixed, 1)); // IsCompleteDefinitionRequired
  Abv->Add(BitCodeAbbrevOp(BitCodeAbbrevOp::VBR, 6));   // SourceLocation
  Abv->Add(BitCodeAbbrevOp(BitCodeAbbrevOp::VBR, 6));   // SourceLocation
  Abv->Add(BitCodeAbbrevOp(0));                         // ExtInfoKind
  // RecordDecl
  Abv->Add(BitCodeAbbrevOp(BitCodeAbbrevOp::Fixed, 1)); // FlexibleArrayMember
  Abv->Add(BitCodeAbbrevOp(BitCodeAbbrevOp::Fixed, 1)); // AnonymousStructUnion
  Abv->Add(BitCodeAbbrevOp(BitCodeAbbrevOp::Fixed, 1)); // hasObjectMember
  Abv->Add(BitCodeAbbrevOp(BitCodeAbbrevOp::Fixed, 1)); // hasVolatileMember

  // isNonTrivialToPrimitiveDefaultInitialize
  Abv->Add(BitCodeAbbrevOp(BitCodeAbbrevOp::Fixed, 1));
  // isNonTrivialToPrimitiveCopy
  Abv->Add(BitCodeAbbrevOp(BitCodeAbbrevOp::Fixed, 1));
  // isNonTrivialToPrimitiveDestroy
  Abv->Add(BitCodeAbbrevOp(BitCodeAbbrevOp::Fixed, 1));
  // hasNonTrivialToPrimitiveDefaultInitializeCUnion
  Abv->Add(BitCodeAbbrevOp(BitCodeAbbrevOp::Fixed, 1));
  // hasNonTrivialToPrimitiveDestructCUnion
  Abv->Add(BitCodeAbbrevOp(BitCodeAbbrevOp::Fixed, 1));
  // hasNonTrivialToPrimitiveCopyCUnion
  Abv->Add(BitCodeAbbrevOp(BitCodeAbbrevOp::Fixed, 1));
  // isParamDestroyedInCallee
  Abv->Add(BitCodeAbbrevOp(BitCodeAbbrevOp::Fixed, 1));
  // getArgPassingRestrictions
  Abv->Add(BitCodeAbbrevOp(BitCodeAbbrevOp::Fixed, 2));

  // DC
  Abv->Add(BitCodeAbbrevOp(BitCodeAbbrevOp::VBR, 6));   // LexicalOffset
  Abv->Add(BitCodeAbbrevOp(BitCodeAbbrevOp::VBR, 6));   // VisibleOffset
  DeclRecordAbbrev = Stream.EmitAbbrev(std::move(Abv));

  // Abbreviation for DECL_PARM_VAR
  Abv = std::make_shared<BitCodeAbbrev>();
  Abv->Add(BitCodeAbbrevOp(serialization::DECL_PARM_VAR));
  // Redeclarable
  Abv->Add(BitCodeAbbrevOp(0));                       // No redeclaration
  // Decl
  Abv->Add(BitCodeAbbrevOp(BitCodeAbbrevOp::VBR, 6)); // DeclContext
  Abv->Add(BitCodeAbbrevOp(0));                       // LexicalDeclContext
  Abv->Add(BitCodeAbbrevOp(0));                       // isInvalidDecl
  Abv->Add(BitCodeAbbrevOp(0));                       // HasAttrs
  Abv->Add(BitCodeAbbrevOp(0));                       // isImplicit
  Abv->Add(BitCodeAbbrevOp(0));                       // isUsed
  Abv->Add(BitCodeAbbrevOp(0));                       // isReferenced
  Abv->Add(BitCodeAbbrevOp(0));                   // TopLevelDeclInObjCContainer
  Abv->Add(BitCodeAbbrevOp(AS_none));                 // C++ AccessSpecifier
  Abv->Add(BitCodeAbbrevOp(0));                       // ModulePrivate
  Abv->Add(BitCodeAbbrevOp(BitCodeAbbrevOp::VBR, 6)); // SubmoduleID
  // NamedDecl
  Abv->Add(BitCodeAbbrevOp(0));                       // NameKind = Identifier
  Abv->Add(BitCodeAbbrevOp(BitCodeAbbrevOp::VBR, 6)); // Name
  Abv->Add(BitCodeAbbrevOp(0));                       // AnonDeclNumber
  // ValueDecl
  Abv->Add(BitCodeAbbrevOp(BitCodeAbbrevOp::VBR, 6)); // Type
  // DeclaratorDecl
  Abv->Add(BitCodeAbbrevOp(BitCodeAbbrevOp::VBR, 6)); // InnerStartLoc
  Abv->Add(BitCodeAbbrevOp(0));                       // hasBoundsAnnotations
  Abv->Add(BitCodeAbbrevOp(0));                       // hasExtInfo
  Abv->Add(BitCodeAbbrevOp(BitCodeAbbrevOp::VBR, 6)); // TSIType
  // VarDecl
  Abv->Add(BitCodeAbbrevOp(0));                       // SClass
  Abv->Add(BitCodeAbbrevOp(0));                       // TSCSpec
  Abv->Add(BitCodeAbbrevOp(0));                       // InitStyle
  Abv->Add(BitCodeAbbrevOp(0));                       // ARCPseudoStrong
  Abv->Add(BitCodeAbbrevOp(0));                       // Linkage
  Abv->Add(BitCodeAbbrevOp(0));                       // HasInit
  Abv->Add(BitCodeAbbrevOp(0));                   // HasMemberSpecializationInfo
  // ParmVarDecl
  Abv->Add(BitCodeAbbrevOp(BitCodeAbbrevOp::Fixed, 1)); // IsObjCMethodParameter
  Abv->Add(BitCodeAbbrevOp(0));                       // ScopeDepth
  Abv->Add(BitCodeAbbrevOp(BitCodeAbbrevOp::VBR, 6)); // ScopeIndex
  Abv->Add(BitCodeAbbrevOp(0));                       // ObjCDeclQualifier
  Abv->Add(BitCodeAbbrevOp(0));                       // KNRPromoted
  Abv->Add(BitCodeAbbrevOp(0));                       // HasInheritedDefaultArg
  Abv->Add(BitCodeAbbrevOp(0));                   // HasUninstantiatedDefaultArg
  // Type Source Info
  Abv->Add(BitCodeAbbrevOp(BitCodeAbbrevOp::Array));
  Abv->Add(BitCodeAbbrevOp(BitCodeAbbrevOp::VBR, 6)); // TypeLoc
  DeclParmVarAbbrev = Stream.EmitAbbrev(std::move(Abv));

  // Abbreviation for DECL_TYPEDEF
  Abv = std::make_shared<BitCodeAbbrev>();
  Abv->Add(BitCodeAbbrevOp(serialization::DECL_TYPEDEF));
  // Redeclarable
  Abv->Add(BitCodeAbbrevOp(0));                       // No redeclaration
  // Decl
  Abv->Add(BitCodeAbbrevOp(BitCodeAbbrevOp::VBR, 6)); // DeclContext
  Abv->Add(BitCodeAbbrevOp(0));                       // LexicalDeclContext
  Abv->Add(BitCodeAbbrevOp(0));                       // isInvalidDecl
  Abv->Add(BitCodeAbbrevOp(0));                       // HasAttrs
  Abv->Add(BitCodeAbbrevOp(0));                       // isImplicit
  Abv->Add(BitCodeAbbrevOp(BitCodeAbbrevOp::Fixed, 1)); // isUsed
  Abv->Add(BitCodeAbbrevOp(BitCodeAbbrevOp::Fixed, 1)); // isReferenced
  Abv->Add(BitCodeAbbrevOp(0));                   // TopLevelDeclInObjCContainer
  Abv->Add(BitCodeAbbrevOp(BitCodeAbbrevOp::Fixed, 2)); // C++ AccessSpecifier
  Abv->Add(BitCodeAbbrevOp(0));                       // ModulePrivate
  Abv->Add(BitCodeAbbrevOp(BitCodeAbbrevOp::VBR, 6)); // SubmoduleID
  // NamedDecl
  Abv->Add(BitCodeAbbrevOp(0));                       // NameKind = Identifier
  Abv->Add(BitCodeAbbrevOp(BitCodeAbbrevOp::VBR, 6)); // Name
  Abv->Add(BitCodeAbbrevOp(0));                       // AnonDeclNumber
  // TypeDecl
  Abv->Add(BitCodeAbbrevOp(BitCodeAbbrevOp::VBR, 6)); // Source Location
  Abv->Add(BitCodeAbbrevOp(BitCodeAbbrevOp::VBR, 6)); // Type Ref
  // TypedefDecl
  Abv->Add(BitCodeAbbrevOp(BitCodeAbbrevOp::Array));
  Abv->Add(BitCodeAbbrevOp(BitCodeAbbrevOp::VBR, 6)); // TypeLoc
  DeclTypedefAbbrev = Stream.EmitAbbrev(std::move(Abv));

  // Abbreviation for DECL_VAR
  Abv = std::make_shared<BitCodeAbbrev>();
  Abv->Add(BitCodeAbbrevOp(serialization::DECL_VAR));
  // Redeclarable
  Abv->Add(BitCodeAbbrevOp(0));                       // No redeclaration
  // Decl
  Abv->Add(BitCodeAbbrevOp(BitCodeAbbrevOp::VBR, 6)); // DeclContext
  Abv->Add(BitCodeAbbrevOp(0));                       // LexicalDeclContext
  Abv->Add(BitCodeAbbrevOp(0));                       // isInvalidDecl
  Abv->Add(BitCodeAbbrevOp(0));                       // HasAttrs
  Abv->Add(BitCodeAbbrevOp(0));                       // isImplicit
  Abv->Add(BitCodeAbbrevOp(0));                       // isUsed
  Abv->Add(BitCodeAbbrevOp(0));                       // isReferenced
  Abv->Add(BitCodeAbbrevOp(0));                   // TopLevelDeclInObjCContainer
  Abv->Add(BitCodeAbbrevOp(AS_none));                 // C++ AccessSpecifier
  Abv->Add(BitCodeAbbrevOp(0));                       // ModulePrivate
  Abv->Add(BitCodeAbbrevOp(BitCodeAbbrevOp::VBR, 6)); // SubmoduleID
  // NamedDecl
  Abv->Add(BitCodeAbbrevOp(0));                       // NameKind = Identifier
  Abv->Add(BitCodeAbbrevOp(BitCodeAbbrevOp::VBR, 6)); // Name
  Abv->Add(BitCodeAbbrevOp(0));                       // AnonDeclNumber
  // ValueDecl
  Abv->Add(BitCodeAbbrevOp(BitCodeAbbrevOp::VBR, 6)); // Type
  // DeclaratorDecl
  Abv->Add(BitCodeAbbrevOp(BitCodeAbbrevOp::VBR, 6)); // InnerStartLoc
  Abv->Add(BitCodeAbbrevOp(0));                       // hasBoundsAnnotations
  Abv->Add(BitCodeAbbrevOp(0));                       // hasExtInfo
  Abv->Add(BitCodeAbbrevOp(BitCodeAbbrevOp::VBR, 6)); // TSIType
  // VarDecl
  Abv->Add(BitCodeAbbrevOp(BitCodeAbbrevOp::Fixed, 3)); // SClass
  Abv->Add(BitCodeAbbrevOp(BitCodeAbbrevOp::Fixed, 2)); // TSCSpec
  Abv->Add(BitCodeAbbrevOp(BitCodeAbbrevOp::Fixed, 2)); // InitStyle
  Abv->Add(BitCodeAbbrevOp(BitCodeAbbrevOp::Fixed, 1)); // isARCPseudoStrong
  Abv->Add(BitCodeAbbrevOp(BitCodeAbbrevOp::Fixed, 1)); // IsThisDeclarationADemotedDefinition
  Abv->Add(BitCodeAbbrevOp(BitCodeAbbrevOp::Fixed, 1)); // isExceptionVariable
  Abv->Add(BitCodeAbbrevOp(BitCodeAbbrevOp::Fixed, 1)); // isNRVOVariable
  Abv->Add(BitCodeAbbrevOp(BitCodeAbbrevOp::Fixed, 1)); // isCXXForRangeDecl
  Abv->Add(BitCodeAbbrevOp(BitCodeAbbrevOp::Fixed, 1)); // isObjCForDecl
  Abv->Add(BitCodeAbbrevOp(0));                         // isInline
  Abv->Add(BitCodeAbbrevOp(0));                         // isInlineSpecified
  Abv->Add(BitCodeAbbrevOp(0));                         // isConstexpr
  Abv->Add(BitCodeAbbrevOp(0));                         // isInitCapture
  Abv->Add(BitCodeAbbrevOp(0));                         // isPrevDeclInSameScope
  Abv->Add(BitCodeAbbrevOp(0));                         // ImplicitParamKind
  Abv->Add(BitCodeAbbrevOp(0));                         // EscapingByref
  Abv->Add(BitCodeAbbrevOp(BitCodeAbbrevOp::Fixed, 3)); // Linkage
  Abv->Add(BitCodeAbbrevOp(BitCodeAbbrevOp::Fixed, 2)); // IsInitICE (local)
  Abv->Add(BitCodeAbbrevOp(BitCodeAbbrevOp::Fixed, 2)); // VarKind (local enum)
  // Type Source Info
  Abv->Add(BitCodeAbbrevOp(BitCodeAbbrevOp::Array));
  Abv->Add(BitCodeAbbrevOp(BitCodeAbbrevOp::VBR, 6)); // TypeLoc
  DeclVarAbbrev = Stream.EmitAbbrev(std::move(Abv));

  // Abbreviation for DECL_CXX_METHOD
  Abv = std::make_shared<BitCodeAbbrev>();
  Abv->Add(BitCodeAbbrevOp(serialization::DECL_CXX_METHOD));
  // RedeclarableDecl
  Abv->Add(BitCodeAbbrevOp(0));                         // CanonicalDecl
  // Decl
  Abv->Add(BitCodeAbbrevOp(BitCodeAbbrevOp::VBR, 6));   // DeclContext
  Abv->Add(BitCodeAbbrevOp(0));                         // LexicalDeclContext
  Abv->Add(BitCodeAbbrevOp(0));                         // Invalid
  Abv->Add(BitCodeAbbrevOp(0));                         // HasAttrs
  Abv->Add(BitCodeAbbrevOp(BitCodeAbbrevOp::Fixed, 1)); // Implicit
  Abv->Add(BitCodeAbbrevOp(BitCodeAbbrevOp::Fixed, 1)); // Used
  Abv->Add(BitCodeAbbrevOp(BitCodeAbbrevOp::Fixed, 1)); // Referenced
  Abv->Add(BitCodeAbbrevOp(0));                         // InObjCContainer
  Abv->Add(BitCodeAbbrevOp(BitCodeAbbrevOp::Fixed, 2)); // Access
  Abv->Add(BitCodeAbbrevOp(BitCodeAbbrevOp::Fixed, 1)); // ModulePrivate
  Abv->Add(BitCodeAbbrevOp(BitCodeAbbrevOp::VBR, 6));   // SubmoduleID
  // NamedDecl
  Abv->Add(BitCodeAbbrevOp(DeclarationName::Identifier)); // NameKind
  Abv->Add(BitCodeAbbrevOp(BitCodeAbbrevOp::VBR, 6));   // Identifier
  Abv->Add(BitCodeAbbrevOp(0));                         // AnonDeclNumber
  // ValueDecl
  Abv->Add(BitCodeAbbrevOp(BitCodeAbbrevOp::VBR, 6));   // Type
  // DeclaratorDecl
  Abv->Add(BitCodeAbbrevOp(BitCodeAbbrevOp::VBR, 6));   // InnerLocStart
  Abv->Add(BitCodeAbbrevOp(0));                         // hasBoundsAnnotations
  Abv->Add(BitCodeAbbrevOp(0));                         // HasExtInfo
  Abv->Add(BitCodeAbbrevOp(BitCodeAbbrevOp::VBR, 6));   // TSIType
  // FunctionDecl
  Abv->Add(BitCodeAbbrevOp(BitCodeAbbrevOp::Fixed, 11)); // IDNS
  Abv->Add(BitCodeAbbrevOp(BitCodeAbbrevOp::Fixed, 3)); // StorageClass
  Abv->Add(BitCodeAbbrevOp(BitCodeAbbrevOp::Fixed, 2)); // CheckedScopeSpecifier
  Abv->Add(BitCodeAbbrevOp(BitCodeAbbrevOp::Fixed, 2)); // WrittenCheckedScopeSpecifier
  Abv->Add(BitCodeAbbrevOp(BitCodeAbbrevOp::Fixed, 1)); // Inline
  Abv->Add(BitCodeAbbrevOp(BitCodeAbbrevOp::Fixed, 1)); // InlineSpecified
  Abv->Add(BitCodeAbbrevOp(BitCodeAbbrevOp::Fixed, 1)); // VirtualAsWritten
  Abv->Add(BitCodeAbbrevOp(BitCodeAbbrevOp::Fixed, 1)); // Pure
  Abv->Add(BitCodeAbbrevOp(0));                         // HasInheritedProto
  Abv->Add(BitCodeAbbrevOp(1));                         // HasWrittenProto
  Abv->Add(BitCodeAbbrevOp(BitCodeAbbrevOp::Fixed, 1)); // Deleted
  Abv->Add(BitCodeAbbrevOp(BitCodeAbbrevOp::Fixed, 1)); // Trivial
  Abv->Add(BitCodeAbbrevOp(BitCodeAbbrevOp::Fixed, 1)); // TrivialForCall
  Abv->Add(BitCodeAbbrevOp(BitCodeAbbrevOp::Fixed, 1)); // Defaulted
  Abv->Add(BitCodeAbbrevOp(BitCodeAbbrevOp::Fixed, 1)); // ExplicitlyDefaulted
  Abv->Add(BitCodeAbbrevOp(BitCodeAbbrevOp::Fixed, 1)); // ImplicitReturnZero
  Abv->Add(BitCodeAbbrevOp(BitCodeAbbrevOp::Fixed, 1)); // Constexpr
  Abv->Add(BitCodeAbbrevOp(BitCodeAbbrevOp::Fixed, 1)); // UsesSEHTry
  Abv->Add(BitCodeAbbrevOp(BitCodeAbbrevOp::Fixed, 1)); // SkippedBody
  Abv->Add(BitCodeAbbrevOp(BitCodeAbbrevOp::Fixed, 1)); // MultiVersion
  Abv->Add(BitCodeAbbrevOp(BitCodeAbbrevOp::Fixed, 1)); // LateParsed
  Abv->Add(BitCodeAbbrevOp(BitCodeAbbrevOp::Fixed, 3)); // Linkage
  Abv->Add(BitCodeAbbrevOp(BitCodeAbbrevOp::VBR, 6));   // LocEnd
  Abv->Add(BitCodeAbbrevOp(BitCodeAbbrevOp::Fixed, 32)); // ODRHash
  Abv->Add(BitCodeAbbrevOp(BitCodeAbbrevOp::Fixed, 3)); // TemplateKind
  // This Array slurps the rest of the record. Fortunately we want to encode
  // (nearly) all the remaining (variable number of) fields in the same way.
  //
  // This is the function template information if any, then
  //         NumParams and Params[] from FunctionDecl, and
  //         NumOverriddenMethods, OverriddenMethods[] from CXXMethodDecl.
  //
  //  Add an AbbrevOp for 'size then elements' and use it here.
  Abv->Add(BitCodeAbbrevOp(BitCodeAbbrevOp::Array));
  Abv->Add(BitCodeAbbrevOp(BitCodeAbbrevOp::VBR, 6));
  DeclCXXMethodAbbrev = Stream.EmitAbbrev(std::move(Abv));

  // Abbreviation for EXPR_DECL_REF
  Abv = std::make_shared<BitCodeAbbrev>();
  Abv->Add(BitCodeAbbrevOp(serialization::EXPR_DECL_REF));
  //Stmt
  Abv->Add(BitCodeAbbrevOp(BitCodeAbbrevOp::Fixed, 1)); // IsOMPStructuredBlock
  // Expr
  Abv->Add(BitCodeAbbrevOp(BitCodeAbbrevOp::VBR, 6)); // Type
  Abv->Add(BitCodeAbbrevOp(BitCodeAbbrevOp::Fixed, 1)); //TypeDependent
  Abv->Add(BitCodeAbbrevOp(BitCodeAbbrevOp::Fixed, 1)); //ValueDependent
  Abv->Add(BitCodeAbbrevOp(BitCodeAbbrevOp::Fixed, 1)); //InstantiationDependent
  Abv->Add(BitCodeAbbrevOp(BitCodeAbbrevOp::Fixed, 1)); //UnexpandedParamPack
  Abv->Add(BitCodeAbbrevOp(BitCodeAbbrevOp::Fixed, 3)); //GetValueKind
  Abv->Add(BitCodeAbbrevOp(BitCodeAbbrevOp::Fixed, 3)); //GetObjectKind
  //DeclRefExpr
  Abv->Add(BitCodeAbbrevOp(BitCodeAbbrevOp::Fixed, 1)); //HasQualifier
  Abv->Add(BitCodeAbbrevOp(BitCodeAbbrevOp::Fixed, 1)); //GetDeclFound
  Abv->Add(BitCodeAbbrevOp(BitCodeAbbrevOp::Fixed, 1)); //ExplicitTemplateArgs
  Abv->Add(BitCodeAbbrevOp(BitCodeAbbrevOp::Fixed, 1)); //HadMultipleCandidates
<<<<<<< HEAD
  Abv->Add(BitCodeAbbrevOp(0)); // RefersToEnclosingVariableOrCapture
  Abv->Add(BitCodeAbbrevOp(0)); // NonOdrUseReason
=======
  Abv->Add(BitCodeAbbrevOp(BitCodeAbbrevOp::Fixed,
                           1)); // RefersToEnclosingVariableOrCapture
  Abv->Add(BitCodeAbbrevOp(0));                       // isGenericFunction
  Abv->Add(BitCodeAbbrevOp(0));                       // isItypeGenericFunction
>>>>>>> cb9e1e3e
  Abv->Add(BitCodeAbbrevOp(BitCodeAbbrevOp::VBR, 6)); // DeclRef
  Abv->Add(BitCodeAbbrevOp(BitCodeAbbrevOp::VBR, 6)); // Location
  DeclRefExprAbbrev = Stream.EmitAbbrev(std::move(Abv));

  // Abbreviation for EXPR_INTEGER_LITERAL
  Abv = std::make_shared<BitCodeAbbrev>();
  Abv->Add(BitCodeAbbrevOp(serialization::EXPR_INTEGER_LITERAL));
  //Stmt
  Abv->Add(BitCodeAbbrevOp(BitCodeAbbrevOp::Fixed, 1)); // IsOMPStructuredBlock
  // Expr
  Abv->Add(BitCodeAbbrevOp(BitCodeAbbrevOp::VBR, 6)); // Type
  Abv->Add(BitCodeAbbrevOp(BitCodeAbbrevOp::Fixed, 1)); //TypeDependent
  Abv->Add(BitCodeAbbrevOp(BitCodeAbbrevOp::Fixed, 1)); //ValueDependent
  Abv->Add(BitCodeAbbrevOp(BitCodeAbbrevOp::Fixed, 1)); //InstantiationDependent
  Abv->Add(BitCodeAbbrevOp(BitCodeAbbrevOp::Fixed, 1)); //UnexpandedParamPack
  Abv->Add(BitCodeAbbrevOp(BitCodeAbbrevOp::Fixed, 3)); //GetValueKind
  Abv->Add(BitCodeAbbrevOp(BitCodeAbbrevOp::Fixed, 3)); //GetObjectKind
  //Integer Literal
  Abv->Add(BitCodeAbbrevOp(BitCodeAbbrevOp::VBR, 6)); // Location
  Abv->Add(BitCodeAbbrevOp(32));                      // Bit Width
  Abv->Add(BitCodeAbbrevOp(BitCodeAbbrevOp::VBR, 6)); // Value
  IntegerLiteralAbbrev = Stream.EmitAbbrev(std::move(Abv));

  // Abbreviation for EXPR_CHARACTER_LITERAL
  Abv = std::make_shared<BitCodeAbbrev>();
  Abv->Add(BitCodeAbbrevOp(serialization::EXPR_CHARACTER_LITERAL));
  //Stmt
  Abv->Add(BitCodeAbbrevOp(BitCodeAbbrevOp::Fixed, 1)); // IsOMPStructuredBlock
  // Expr
  Abv->Add(BitCodeAbbrevOp(BitCodeAbbrevOp::VBR, 6)); // Type
  Abv->Add(BitCodeAbbrevOp(BitCodeAbbrevOp::Fixed, 1)); //TypeDependent
  Abv->Add(BitCodeAbbrevOp(BitCodeAbbrevOp::Fixed, 1)); //ValueDependent
  Abv->Add(BitCodeAbbrevOp(BitCodeAbbrevOp::Fixed, 1)); //InstantiationDependent
  Abv->Add(BitCodeAbbrevOp(BitCodeAbbrevOp::Fixed, 1)); //UnexpandedParamPack
  Abv->Add(BitCodeAbbrevOp(BitCodeAbbrevOp::Fixed, 3)); //GetValueKind
  Abv->Add(BitCodeAbbrevOp(BitCodeAbbrevOp::Fixed, 3)); //GetObjectKind
  //Character Literal
  Abv->Add(BitCodeAbbrevOp(BitCodeAbbrevOp::VBR, 6)); // getValue
  Abv->Add(BitCodeAbbrevOp(BitCodeAbbrevOp::VBR, 6)); // Location
  Abv->Add(BitCodeAbbrevOp(BitCodeAbbrevOp::Fixed, 3)); // getKind
  CharacterLiteralAbbrev = Stream.EmitAbbrev(std::move(Abv));

  // Abbreviation for EXPR_IMPLICIT_CAST
  Abv = std::make_shared<BitCodeAbbrev>();
  Abv->Add(BitCodeAbbrevOp(serialization::EXPR_IMPLICIT_CAST));
  // Stmt
  Abv->Add(BitCodeAbbrevOp(BitCodeAbbrevOp::Fixed, 1)); // IsOMPStructuredBlock
  // Expr
  Abv->Add(BitCodeAbbrevOp(BitCodeAbbrevOp::VBR, 6)); // Type
  Abv->Add(BitCodeAbbrevOp(BitCodeAbbrevOp::Fixed, 1)); //TypeDependent
  Abv->Add(BitCodeAbbrevOp(BitCodeAbbrevOp::Fixed, 1)); //ValueDependent
  Abv->Add(BitCodeAbbrevOp(BitCodeAbbrevOp::Fixed, 1)); //InstantiationDependent
  Abv->Add(BitCodeAbbrevOp(BitCodeAbbrevOp::Fixed, 1)); //UnexpandedParamPack
  Abv->Add(BitCodeAbbrevOp(BitCodeAbbrevOp::Fixed, 3)); //GetValueKind
  Abv->Add(BitCodeAbbrevOp(BitCodeAbbrevOp::Fixed, 3)); //GetObjectKind
  // CastExpr
  Abv->Add(BitCodeAbbrevOp(0)); // PathSize
  Abv->Add(BitCodeAbbrevOp(BitCodeAbbrevOp::Fixed, 6)); // CastKind
  Abv->Add(BitCodeAbbrevOp(BitCodeAbbrevOp::Fixed, 1)); // PartOfExplicitCast
  Abv->Add(BitCodeAbbrevOp(0)); // isBoundsSafeInterface
  Abv->Add(BitCodeAbbrevOp(0)); // hasBoundsAnnotations
  Abv->Add(BitCodeAbbrevOp(0)); // hasCastBoundsExpr
  Abv->Add(BitCodeAbbrevOp(0)); // hasSubExprBoundsExpr
  // ImplicitCastExpr
  ExprImplicitCastAbbrev = Stream.EmitAbbrev(std::move(Abv));

  Abv = std::make_shared<BitCodeAbbrev>();
  Abv->Add(BitCodeAbbrevOp(serialization::DECL_CONTEXT_LEXICAL));
  Abv->Add(BitCodeAbbrevOp(BitCodeAbbrevOp::Blob));
  DeclContextLexicalAbbrev = Stream.EmitAbbrev(std::move(Abv));

  Abv = std::make_shared<BitCodeAbbrev>();
  Abv->Add(BitCodeAbbrevOp(serialization::DECL_CONTEXT_VISIBLE));
  Abv->Add(BitCodeAbbrevOp(BitCodeAbbrevOp::Blob));
  DeclContextVisibleLookupAbbrev = Stream.EmitAbbrev(std::move(Abv));
}

/// isRequiredDecl - Check if this is a "required" Decl, which must be seen by
/// consumers of the AST.
///
/// Such decls will always be deserialized from the AST file, so we would like
/// this to be as restrictive as possible. Currently the predicate is driven by
/// code generation requirements, if other clients have a different notion of
/// what is "required" then we may have to consider an alternate scheme where
/// clients can iterate over the top-level decls and get information on them,
/// without necessary deserializing them. We could explicitly require such
/// clients to use a separate API call to "realize" the decl. This should be
/// relatively painless since they would presumably only do it for top-level
/// decls.
static bool isRequiredDecl(const Decl *D, ASTContext &Context,
                           bool WritingModule) {
  // An ObjCMethodDecl is never considered as "required" because its
  // implementation container always is.

  // File scoped assembly or obj-c or OMP declare target implementation must be
  // seen.
  if (isa<FileScopeAsmDecl>(D) || isa<ObjCImplDecl>(D))
    return true;

  if (WritingModule && isPartOfPerModuleInitializer(D)) {
    // These declarations are part of the module initializer, and are emitted
    // if and when the module is imported, rather than being emitted eagerly.
    return false;
  }

  return Context.DeclMustBeEmitted(D);
}

void ASTWriter::WriteDecl(ASTContext &Context, Decl *D) {
  PrettyDeclStackTraceEntry CrashInfo(Context, D, SourceLocation(),
                                      "serializing");

  // Determine the ID for this declaration.
  serialization::DeclID ID;
  assert(!D->isFromASTFile() && "should not be emitting imported decl");
  serialization::DeclID &IDR = DeclIDs[D];
  if (IDR == 0)
    IDR = NextDeclID++;

  ID = IDR;

  assert(ID >= FirstDeclID && "invalid decl ID");

  RecordData Record;
  ASTDeclWriter W(*this, Context, Record);

  // Build a record for this declaration
  W.Visit(D);

  // Emit this declaration to the bitstream.
  uint64_t Offset = W.Emit(D);

  // Record the offset for this declaration
  SourceLocation Loc = D->getLocation();
  unsigned Index = ID - FirstDeclID;
  if (DeclOffsets.size() == Index)
    DeclOffsets.push_back(DeclOffset(Loc, Offset));
  else if (DeclOffsets.size() < Index) {
    // FIXME: Can/should this happen?
    DeclOffsets.resize(Index+1);
    DeclOffsets[Index].setLocation(Loc);
    DeclOffsets[Index].BitOffset = Offset;
  } else {
    llvm_unreachable("declarations should be emitted in ID order");
  }

  SourceManager &SM = Context.getSourceManager();
  if (Loc.isValid() && SM.isLocalSourceLocation(Loc))
    associateDeclWithFile(D, ID);

  // Note declarations that should be deserialized eagerly so that we can add
  // them to a record in the AST file later.
  if (isRequiredDecl(D, Context, WritingModule))
    EagerlyDeserializedDecls.push_back(ID);
}

void ASTRecordWriter::AddBoundsAnnotations(BoundsAnnotations BA) {
  AddStmt(BA.getBoundsExpr());
  AddStmt(BA.getInteropTypeExpr());
}

void ASTRecordWriter::AddFunctionDefinition(const FunctionDecl *FD) {
  // Switch case IDs are per function body.
  Writer->ClearSwitchCaseIDs();

  assert(FD->doesThisDeclarationHaveABody());
  bool ModulesCodegen = false;
  if (Writer->WritingModule && !FD->isDependentContext()) {
    Optional<GVALinkage> Linkage;
    if (Writer->WritingModule->Kind == Module::ModuleInterfaceUnit) {
      // When building a C++ Modules TS module interface unit, a strong
      // definition in the module interface is provided by the compilation of
      // that module interface unit, not by its users. (Inline functions are
      // still emitted in module users.)
      Linkage = Writer->Context->GetGVALinkageForFunction(FD);
      ModulesCodegen = *Linkage == GVA_StrongExternal;
    }
    if (Writer->Context->getLangOpts().ModulesCodegen) {
      // Under -fmodules-codegen, codegen is performed for all non-internal,
      // non-always_inline functions.
      if (!FD->hasAttr<AlwaysInlineAttr>()) {
        if (!Linkage)
          Linkage = Writer->Context->GetGVALinkageForFunction(FD);
        ModulesCodegen = *Linkage != GVA_Internal;
      }
    }
  }
  Record->push_back(ModulesCodegen);
  if (ModulesCodegen)
    Writer->ModularCodegenDecls.push_back(Writer->GetDeclRef(FD));
  if (auto *CD = dyn_cast<CXXConstructorDecl>(FD)) {
    Record->push_back(CD->getNumCtorInitializers());
    if (CD->getNumCtorInitializers())
      AddCXXCtorInitializers(
          llvm::makeArrayRef(CD->init_begin(), CD->init_end()));
  }
  AddStmt(FD->getBody());
}<|MERGE_RESOLUTION|>--- conflicted
+++ resolved
@@ -2248,15 +2248,10 @@
   Abv->Add(BitCodeAbbrevOp(BitCodeAbbrevOp::Fixed, 1)); //GetDeclFound
   Abv->Add(BitCodeAbbrevOp(BitCodeAbbrevOp::Fixed, 1)); //ExplicitTemplateArgs
   Abv->Add(BitCodeAbbrevOp(BitCodeAbbrevOp::Fixed, 1)); //HadMultipleCandidates
-<<<<<<< HEAD
   Abv->Add(BitCodeAbbrevOp(0)); // RefersToEnclosingVariableOrCapture
   Abv->Add(BitCodeAbbrevOp(0)); // NonOdrUseReason
-=======
-  Abv->Add(BitCodeAbbrevOp(BitCodeAbbrevOp::Fixed,
-                           1)); // RefersToEnclosingVariableOrCapture
   Abv->Add(BitCodeAbbrevOp(0));                       // isGenericFunction
   Abv->Add(BitCodeAbbrevOp(0));                       // isItypeGenericFunction
->>>>>>> cb9e1e3e
   Abv->Add(BitCodeAbbrevOp(BitCodeAbbrevOp::VBR, 6)); // DeclRef
   Abv->Add(BitCodeAbbrevOp(BitCodeAbbrevOp::VBR, 6)); // Location
   DeclRefExprAbbrev = Stream.EmitAbbrev(std::move(Abv));
