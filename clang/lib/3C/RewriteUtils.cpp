--- conflicted
+++ resolved
@@ -459,21 +459,15 @@
         for (auto Entry : Info.getTypeParamBindings(CE, Context))
           if (Entry.second.first != nullptr) {
             AllInconsistent = false;
-<<<<<<< HEAD
             std::string TyStr;
             PVConstraint *CheckVoid = dyn_cast<PVConstraint>(Entry.second.first);
             if (Entry.second.second != nullptr && CheckVoid->isVoidPtr()) {
               TyStr = Entry.second.second->mkString(
-                  Info.getConstraints(), false, false, true);
+                  Info.getConstraints(), MKSTRING_OPTS(EmitName = false, EmitPointee = true));
             } else {
               TyStr = Entry.second.first->mkString(
-                  Info.getConstraints(), false, false, true);
+                  Info.getConstraints(), MKSTRING_OPTS(EmitName = false, EmitPointee = true));
             }
-=======
-            std::string TyStr = Entry.second->mkString(
-                Info.getConstraints(),
-                MKSTRING_OPTS(EmitName = false, EmitPointee = true));
->>>>>>> 9218f46b
             if (TyStr.back() == ' ')
               TyStr.pop_back();
             TypeParamString += TyStr + ",";
