//=--Utils.cpp----------------------------------------------------*- C++-*-===//
//
// Part of the LLVM Project, under the Apache License v2.0 with LLVM Exceptions.
// See https://llvm.org/LICENSE.txt for license information.
// SPDX-License-Identifier: Apache-2.0 WITH LLVM-exception
//
//===----------------------------------------------------------------------===//
// Implementation of Utils methods.
//===----------------------------------------------------------------------===//

#include "clang/3C/Utils.h"
#include "clang/3C/3CGlobalOptions.h"
#include "clang/3C/ConstraintVariables.h"
#include "clang/AST/FormatString.h"
#include "clang/Sema/Sema.h"
#include "llvm/Support/Path.h"
#include <errno.h>
#include <clang/3C/ConstraintResolver.h>

using namespace llvm;
using namespace clang;

const clang::Type *getNextTy(const clang::Type *Ty) {
  if (Ty->isPointerType()) {
    // TODO: how to keep the qualifiers around, and what qualifiers do
    //       we want to keep?
    QualType Qtmp = Ty->getLocallyUnqualifiedSingleStepDesugaredType();
    return Qtmp.getTypePtr()->getPointeeType().getTypePtr();
  }
  return Ty;
}

// Walk the list of declarations and find a declaration that is NOT
// a definition and does NOT have a body.
FunctionDecl *getDeclaration(FunctionDecl *FD) {
  // optimization
  if (!FD->isThisDeclarationADefinition()) {
    return FD;
  }
  for (const auto &D : FD->redecls())
    if (FunctionDecl *TFD = dyn_cast<FunctionDecl>(D))
      if (!TFD->isThisDeclarationADefinition())
        return TFD;

  return nullptr;
}

// Walk the list of declarations and find a declaration accompanied by
// a definition and a function body.
FunctionDecl *getDefinition(FunctionDecl *FD) {
  // optimization
  if (FD->isThisDeclarationADefinition() && FD->hasBody()) {
    return FD;
  }
  for (const auto &D : FD->redecls())
    if (FunctionDecl *TFD = dyn_cast<FunctionDecl>(D))
      if (TFD->isThisDeclarationADefinition() && TFD->hasBody())
        return TFD;

  return nullptr;
}

//This should only be used as a fall back for when the clang library function
// FunctionTypeLoc::getRParenLoc cannot be called due to a null FunctionTypeLoc
// or for when the function returns an invalid source location.
SourceLocation getFunctionDeclRParen(FunctionDecl *FD, SourceManager &S) {
  const FunctionDecl *OFd = nullptr;
  if (FD->hasBody(OFd) && OFd == FD) {
    // Replace everything up to the beginning of the body.
    const Stmt *Body = FD->getBody(OFd);
    return locationPrecedingChar(Body->getBeginLoc(), S, ')');
  }
  return FD->getSourceRange().getEnd();
}

// Find the source location of the first character C preceding the given source
// location.  Because this uses the character buffer directly, it sees character
// data prior to preprocessing. This means characters that are in comments,
// macros or otherwise not part of the final preprocessed source code are seen
// and can cause this function to give an incorrect result. This should only be
// used as a fall back for when clang library function for obtaining source
// locations are not available or return invalid results.
SourceLocation locationPrecedingChar(SourceLocation SL, SourceManager &S,
                                     char C) {
  int Offset = 0;
  const char *Buf = S.getCharacterData(SL);
  while (*Buf != C) {
    Buf--;
    Offset--;
  }
  return SL.getLocWithOffset(Offset);
}

clang::CheckedPointerKind getCheckedPointerKind(InteropTypeExpr *ItypeExpr) {
  TypeSourceInfo *InteropTypeInfo = ItypeExpr->getTypeInfoAsWritten();
  const clang::Type *InnerType = InteropTypeInfo->getType().getTypePtr();
  if (InnerType->isCheckedPointerNtArrayType()) {
    return CheckedPointerKind::NtArray;
  }
  if (InnerType->isCheckedPointerArrayType()) {
    return CheckedPointerKind::Array;
  }
  if (InnerType->isCheckedPointerType()) {
    return CheckedPointerKind::Ptr;
  }
  return CheckedPointerKind::Unchecked;
}

static std::string storageClassToString(StorageClass SC) {
  switch (SC) {
  case StorageClass::SC_Static:
    return "static ";
  case StorageClass::SC_Extern:
    return "extern ";
  case StorageClass::SC_Register:
    return "register ";
  // For all other cases, we do not care.
  default:
    return "";
  }
}

// This method gets the storage qualifier for the
// provided declaration including any trailing space, i.e., "static ",
// "extern ", etc., or "" if none.
std::string getStorageQualifierString(Decl *D) {
  if (FunctionDecl *FD = dyn_cast<FunctionDecl>(D)) {
    return storageClassToString(FD->getStorageClass());
  }
  if (VarDecl *VD = dyn_cast<VarDecl>(D)) {
    return storageClassToString(VD->getStorageClass());
  }
  if (isa<TypedefDecl>(D)) {
    // `typedef` goes in the same syntactic position as a storage qualifier and
    // needs to be inserted when breaking up a multi-decl, just like a real
    // storage qualifier.
    return "typedef ";
  }
  return "";
}

bool isNULLExpression(clang::Expr *E, ASTContext &C) {
  QualType Typ = E->getType();
  E = removeAuxillaryCasts(E);
  return Typ->isPointerType() && E->isIntegerConstantExpr(C) &&
         E->isNullPointerConstant(C, Expr::NPC_ValueDependentIsNotNull);
}

std::error_code tryGetCanonicalFilePath(const std::string &FileName,
                                        std::string &AbsoluteFp) {
  SmallString<255> AbsPath;
  std::error_code EC;
  if (FileName.empty()) {
    // Strangely, llvm::sys::fs::real_path successfully returns the empty string
    // in this case. Return ENOENT, as realpath(3) would.
    EC = std::error_code(ENOENT, std::generic_category());
  } else {
    EC = llvm::sys::fs::real_path(FileName, AbsPath);
  }
  if (EC) {
    return EC;
  }
  AbsoluteFp = std::string(AbsPath.str());
  return EC;
}

bool filePathStartsWith(const std::string &Path, const std::string &Prefix) {
  // If the path exactly equals the prefix, don't ruin it by appending a
  // separator to the prefix. (This may never happen in 3C, but let's get it
  // right.)
  if (Prefix.empty() || Path == Prefix) {
    return true;
  }
  StringRef Separator = llvm::sys::path::get_separator();
  std::string PrefixWithTrailingSeparator = Prefix;
  if (!StringRef(Prefix).endswith(Separator)) {
    PrefixWithTrailingSeparator += Separator;
  }
  return Path.substr(0, PrefixWithTrailingSeparator.size()) ==
         PrefixWithTrailingSeparator;
}

bool functionHasVarArgs(clang::FunctionDecl *FD) {
  if (FD && FD->getFunctionType()->isFunctionProtoType()) {
    const FunctionProtoType *SrcType =
        FD->getFunctionType()->getAs<FunctionProtoType>();
    return SrcType->isVariadic();
  }
  return false;
}

bool isFunctionAllocator(std::string FuncName) {
  return std::find(_3COpts.AllocatorFunctions.begin(),
                   _3COpts.AllocatorFunctions.end(),
                   FuncName) != _3COpts.AllocatorFunctions.end() ||
         llvm::StringSwitch<bool>(FuncName)
             .Cases("malloc", "calloc", "realloc", true)
             .Default(false);
}

float getTimeSpentInSeconds(clock_t StartTime) {
  return float(clock() - StartTime) / CLOCKS_PER_SEC;
}

bool isPointerType(clang::ValueDecl *VD) {
  return VD->getType().getTypePtr()->isPointerType();
}

bool isPtrOrArrayType(const clang::QualType &QT) {
  return QT->isPointerType() || QT->isArrayType();
}

bool isArrayType(const QualType &QT) {
  // This is an array type. Just return true.
  if (QT->isArrayType())
    return true;

  // It might instead be an array which has decayed to a pointer. We still want
  // to treat this as an array.
  const DecayedType *T = QT->getAs<DecayedType>();
  if (T && T->getOriginalType()->isArrayType())
    return true;

  return false;
}

bool isNullableType(const clang::QualType &QT) {
  if (QT.getTypePtrOrNull())
    return QT->isPointerType() || QT->isArrayType() || QT->isIntegerType();
  return false;
}

bool canBeNtArray(const clang::QualType &QT) {
  // First get the canonical type so that the following checks will not have to
  // account for ParenType, DecayedType, or other variants used by clang.
  QualType Canon = QT.getCanonicalType();
  if (const auto &Ptr = dyn_cast<clang::PointerType>(Canon))
    return isNullableType(Ptr->getPointeeType());
  if (const auto &Arr = dyn_cast<clang::ArrayType>(Canon))
    return isNullableType(Arr->getElementType());
  return false;
}

bool isStructOrUnionType(clang::DeclaratorDecl *DD) {
  return DD->getType().getTypePtr()->isStructureType() ||
         DD->getType().getTypePtr()->isUnionType();
}

std::string qtyToStr(clang::QualType QT, const std::string &Name) {
  std::string S = Name;
  QT.getAsStringInternal(S, LangOptions());
  return S;
}

std::string tyToStr(const clang::Type *T, const std::string &Name) {
  return qtyToStr(QualType(T, 0), Name);
}

Expr *removeAuxillaryCasts(Expr *E) {
  bool NeedStrip = true;
  while (NeedStrip) {
    NeedStrip = false;
    E = E->IgnoreParenImpCasts();
    if (CStyleCastExpr *C = dyn_cast<CStyleCastExpr>(E)) {
      E = C->getSubExpr();
      NeedStrip = true;
    }
  }
  return E;
}

//Expr *getNormalizedExpr(Expr *CE) {
//  while (true) {
//    if (CHKCBindTemporaryExpr *E = dyn_cast<CHKCBindTemporaryExpr>(CE)) {
//      CE = E->getSubExpr();
//      continue;
//    }
//    if (ParenExpr *E = dyn_cast <ParenExpr>(CE)) {
//      CE = E->getSubExpr();
//      continue;
//    }
//    break;
//  }
//  return CE;
//}

bool isTypeHasVoid(clang::QualType QT) {
  const clang::Type *CurrType = QT.getTypePtrOrNull();
  if (CurrType != nullptr) {
    if (CurrType->isVoidType())
      return true;
    const clang::Type *InnerType = getNextTy(CurrType);
    while (InnerType != CurrType) {
      CurrType = InnerType;
      InnerType = getNextTy(InnerType);
    }

    return InnerType->isVoidType();
  }
  return false;
}

bool isVarArgType(const std::string &TypeName) {
  return TypeName == "struct __va_list_tag *" || TypeName == "va_list" ||
         TypeName == "struct __va_list_tag";
}

bool hasVoidType(clang::ValueDecl *D) { return isTypeHasVoid(D->getType()); }

//// Check the equality of VTy and UTy. There are some specific rules that
//// fire, and a general check is yet to be implemented.
//bool checkStructuralEquality(std::set<ConstraintVariable *> V,
//                                          std::set<ConstraintVariable *> U,
//                                          QualType VTy,
//                                          QualType UTy)
//{
//  // First specific rule: Are these types directly equal?
//  if (VTy == UTy) {
//    return true;
//  } else {
//    // Further structural checking is TODO.
//    return false;
//  }
//}
//
//bool checkStructuralEquality(QualType D, QualType S) {
//  if (D == S)
//    return true;
//
//  return D->isPointerType() == S->isPointerType();
//}

static bool castCheck(clang::QualType DstType, clang::QualType SrcType) {

  // Check if both types are same.
  if (SrcType == DstType)
    return true;

  const clang::Type *SrcTypePtr = SrcType.getCanonicalType().getTypePtr();
  const clang::Type *DstTypePtr = DstType.getCanonicalType().getTypePtr();

  const clang::PointerType *SrcPtrTypePtr =
      dyn_cast<clang::PointerType>(SrcTypePtr);
  const clang::PointerType *DstPtrTypePtr =
      dyn_cast<clang::PointerType>(DstTypePtr);

  // Both are pointers? check their pointee
  if (SrcPtrTypePtr && DstPtrTypePtr) {
    return castCheck(DstPtrTypePtr->getPointeeType(),
                SrcPtrTypePtr->getPointeeType());
  }

  if (SrcPtrTypePtr || DstPtrTypePtr)
    return false;

  // Check function cast by comparing parameter and return types individually.
  const auto *SrcFnType = dyn_cast<clang::FunctionProtoType>(SrcTypePtr);
  const auto *DstFnType = dyn_cast<clang::FunctionProtoType>(DstTypePtr);
  if (SrcFnType && DstFnType) {
    if (SrcFnType->getNumParams() != DstFnType->getNumParams())
      return false;

    for (unsigned I = 0; I < SrcFnType->getNumParams(); I++)
      if (!castCheck(SrcFnType->getParamType(I),
                     DstFnType->getParamType(I)))
        return false;

    return castCheck(SrcFnType->getReturnType(), DstFnType->getReturnType());
  }

  // If both are not scalar types? Then the types must be exactly same.
  if (!(SrcTypePtr->isScalarType() && DstTypePtr->isScalarType()))
    return SrcTypePtr == DstTypePtr;

  // Check if both types are compatible.
  bool BothNotChar = SrcTypePtr->isCharType() ^ DstTypePtr->isCharType();
  bool BothNotInt =
      (SrcTypePtr->isIntegerType() && SrcTypePtr->isUnsignedIntegerType()) ^
      (DstTypePtr->isIntegerType() && DstTypePtr->isUnsignedIntegerType());
  bool BothNotFloat =
      SrcTypePtr->isFloatingType() ^ DstTypePtr->isFloatingType();

  return !(BothNotChar || BothNotInt || BothNotFloat);
}

bool isCastSafe(clang::QualType DstType, clang::QualType SrcType) {
  const clang::Type *DstTypePtr = DstType.getTypePtr();
  const clang::PointerType *DstPtrTypePtr =
      dyn_cast<clang::PointerType>(DstTypePtr);
  if (!DstPtrTypePtr) // Safe to cast to a non-pointer.
    return true;
  return castCheck(DstType, SrcType);
}

bool canWrite(const std::string &FilePath) {
  // Was this file explicitly provided on the command line?
  if (FilePaths.count(FilePath) > 0)
    return true;
  // Get the absolute path of the file and check that
  // the file path starts with the base directory.
  return filePathStartsWith(FilePath, _3COpts.BaseDir);
}

bool isInSysHeader(clang::Decl *D) {
  if (D != nullptr) {
    auto &C = D->getASTContext();
    FullSourceLoc FL = C.getFullLoc(D->getBeginLoc());
    return FL.isInSystemHeader();
  }
  return false;
}

std::string getSourceText(const clang::SourceRange &SR,
                          const clang::ASTContext &C) {
  return getSourceText(CharSourceRange::getTokenRange(SR), C);
}

std::string getSourceText(const clang::CharSourceRange &SR,
                          const clang::ASTContext &C) {
  assert(SR.isValid() && "Invalid Source Range requested.");
  auto &SM = C.getSourceManager();
  auto LO = C.getLangOpts();
  llvm::StringRef Srctxt = Lexer::getSourceText(SR, SM, LO);
  return Srctxt.str();
}

unsigned longestCommonSubsequence(const char *Str1, const char *Str2,
                                  unsigned long Str1Len,
                                  unsigned long Str2Len) {
  if (Str1Len == 0 || Str2Len == 0)
    return 0;
  if (Str1[Str1Len - 1] == Str2[Str2Len - 1])
    return 1 + longestCommonSubsequence(Str1, Str2, Str1Len - 1, Str2Len - 1);
  return std::max(longestCommonSubsequence(Str1, Str2, Str1Len, Str2Len - 1),
                  longestCommonSubsequence(Str1, Str2, Str1Len - 1, Str2Len));
}

bool isTypeAnonymous(const clang::Type *T) {
  return T->isRecordType() &&
         !(T->getAsRecordDecl()->getIdentifier() ||
           T->getAsRecordDecl()->getTypedefNameForAnonDecl());
}

unsigned int getParameterIndex(ParmVarDecl *PV, FunctionDecl *FD) {
  // This is kind of hacky, maybe we should record the index of the
  // parameter when we find it, instead of re-discovering it here.
  unsigned int PIdx = 0;
  for (const auto &I : FD->parameters()) {
    if (I == PV)
      return PIdx;
    PIdx++;
  }
  llvm_unreachable("Parameter declaration not found in function declaration.");
}

bool evaluateToInt(Expr *E, const ASTContext &C, int &Result) {
  Expr::EvalResult ER;
  E->EvaluateAsInt(ER, C, clang::Expr::SE_NoSideEffects, false);
  if (ER.Val.isInt()) {
    Result = ER.Val.getInt().getExtValue();
    return true;
  }
  return false;
}

bool isZeroBoundsExpr(BoundsExpr *BE, const ASTContext &C) {
  if (auto *CBE = dyn_cast<CountBoundsExpr>(BE)) {
    // count(0) and byte_count(0)
    Expr *E = CBE->getCountExpr();
    int Result;
    if (evaluateToInt(E, C, Result))
      return Result == 0;
  }
  // Range bounds and empty bounds are ignored. I suppose range bounds could be
  // size zero bounds, but checking this would be considerably more complicated
  // and it seems unlikely to show up in real code.
  return false;
}

TypeLoc getBaseTypeLoc(TypeLoc T) {
  assert(!T.isNull() && "Can't get base location from Null.");
  while (!T.getNextTypeLoc().isNull() &&
         (!T.getAs<ParenTypeLoc>().isNull() ||
          T.getTypePtr()->isPointerType() || T.getTypePtr()->isArrayType()))
    T = T.getNextTypeLoc();
  return T;
}

Expr *ignoreCheckedCImplicit(Expr *E) {
  Expr *Old = nullptr;
  Expr *New = E;
  while (Old != New) {
    Old = New;
    New = Old->IgnoreExprTmp()->IgnoreImplicit();
  }
  return New;
}

FunctionTypeLoc getFunctionTypeLoc(TypeLoc TLoc) {
  TLoc = getBaseTypeLoc(TLoc);
  auto ATLoc = TLoc.getAs<AttributedTypeLoc>();
  if (!ATLoc.isNull())
    TLoc = ATLoc.getNextTypeLoc();
  return TLoc.getAs<FunctionTypeLoc>();
}

FunctionTypeLoc getFunctionTypeLoc(DeclaratorDecl *Decl) {
  if (auto *TSInfo = Decl->getTypeSourceInfo())
    return getFunctionTypeLoc(TSInfo->getTypeLoc());
  return FunctionTypeLoc();
}

bool isKAndRFunctionDecl(FunctionDecl *FD) {
  return !FD->hasPrototype() && FD->getNumParams();
}

namespace {

// See clang/docs/checkedc/3C/clang-tidy.md#_3c-name-prefix
// NOLINTNEXTLINE(readability-identifier-naming)
class _3CFormatStringHandler
    : public analyze_format_string::FormatStringHandler {
  unsigned DataStartIdx;
  std::set<unsigned> &StringArgIndices;

public:
  _3CFormatStringHandler(unsigned DataStartIdx,
                         std::set<unsigned> &StringArgIndices)
      : DataStartIdx(DataStartIdx), StringArgIndices(StringArgIndices) {}
  bool HandlePrintfSpecifier(const analyze_printf::PrintfSpecifier &FS,
                             const char *StartSpecifier,
                             unsigned SpecifierLen) override {
    if (FS.consumesDataArgument() &&
        FS.getConversionSpecifier().getKind() ==
            analyze_printf::PrintfConversionSpecifier::sArg)
      StringArgIndices.insert(DataStartIdx + FS.getArgIndex());
    return true;
  }
};

} // namespace

// Unfortunately, this duplicates some logic from different parts of
// SemaChecking.cpp. We handle only the common case. If we get this wrong, it's
// not a big deal: 3C may just infer some checked pointer types incorrectly.
void getPrintfStringArgIndices(const CallExpr *CE, const FunctionDecl *Callee,
                               const clang::ASTContext &Context,
                               std::set<unsigned> &StringArgIndices) {
  for (const FormatAttr *Attr : Callee->specific_attrs<FormatAttr>()) {
    if (Sema::GetFormatStringType(Attr) != Sema::FST_Printf)
      continue;
    if (Attr->getFirstArg() == 0)
      // This means the data arguments are not available to check.
      continue;
    unsigned FormatIdx = Attr->getFormatIdx() - 1;
    unsigned DataStartIdx = Attr->getFirstArg() - 1;
    if (FormatIdx >= CE->getNumArgs())
      continue;
    const Expr *FormatExpr =
        CE->getArg(FormatIdx)->IgnoreImpCasts()->IgnoreExprTmp();
    const clang::StringLiteral *FormatLiteral =
        dyn_cast<clang::StringLiteral>(FormatExpr);
    if (!FormatLiteral || FormatLiteral->getCharByteWidth() != 1)
      continue;
    StringRef Str = FormatLiteral->getString();
    _3CFormatStringHandler Handler(DataStartIdx, StringArgIndices);
    analyze_format_string::ParsePrintfString(
        Handler, Str.data(), Str.data() + Str.size(), Context.getLangOpts(),
        Context.getTargetInfo(), false);
  }
}

int64_t getStmtIdWorkaround(const Stmt *St, const ASTContext &Context) {
  // Stmt::getID uses Context.getAllocator().identifyKnownAlignedObject(St) to
  // derive a unique ID for St from its pointer in a way that should be
  // reproducible if the exact same source file is loaded in the exact same
  // environment, since if AST building is deterministic, the sequence of memory
  // allocations should be identical.
  // Context.getAllocator().identifyKnownObject(St) generates an ID that is
  // normally the offset of the Stmt object within the allocator's memory slabs,
  // so it is divisible by alignof(Stmt). identifyKnownAlignedObject wraps
  // identifyKnownObject to divide the ID by alignof(Stmt) (after asserting that
  // it is divisible), probably in an effort to produce smaller IDs to make some
  // data structures more efficient. However, if the Stmt is allocated in a
  // custom-size slab because it exceeds the default slab size of 4096, then
  // identifyKnownObject returns -1 minus the offset, which is _not_ divisible
  // by alignof(Stmt) because of the -1. Unfortunately,
  // identifyKnownAlignedObject doesn't account for this rare case, and its
  // assertion fails (https://bugs.llvm.org/show_bug.cgi?id=49926).
  //
  // Since 3C doesn't currently use the ID in a data structure that benefits
  // from smaller IDs, we may as well just use identifyKnownObject. If we wanted
  // smaller IDs, the solution would probably be to have
  // identifyKnownAlignedObject fix the alignment of negative IDs by subtracting
  // (alignof(Stmt) - 1) before dividing.
  return Context.getAllocator().identifyKnownObject(St);
}

// Get the SourceLocation for the end of any Checked C bounds or interop type
// annotations on a declaration. Returns an invalid source location if no
// Checked C annotations are present.
SourceLocation getCheckedCAnnotationsEnd(const Decl *D) {
  SourceManager &SM = D->getASTContext().getSourceManager();
  SourceLocation End;

  // Update the current end SourceLocation to the new SourceLocation if the new
  // location is valid and comes after the current end location.
  auto UpdateEnd = [&SM, &End](SourceLocation SL) {
    if (SL.isValid() &&
        (!End.isValid() || SM.isBeforeInTranslationUnit(End, SL)))
      End = SL;
  };

  if (auto *DD = dyn_cast<DeclaratorDecl>(D)) {
    if (auto *InteropE = DD->getInteropTypeExpr())
      UpdateEnd(InteropE->getEndLoc());
    if (auto *BoundsE = DD->getBoundsExpr())
      UpdateEnd(BoundsE->getEndLoc());
  }

  return End;
}

<<<<<<< HEAD
SourceLocation getLocationAfter(SourceLocation SL, const SourceManager &SM,
                                const LangOptions &LO) {
  return Lexer::getLocForEndOfToken(SL, 0, SM, LO);
=======
SourceRange getDeclSourceRangeWithAnnotations(const clang::Decl *D,
                                              bool IncludeInitializer) {
  SourceManager &SM = D->getASTContext().getSourceManager();
  SourceRange SR;
  const VarDecl *VD;
  // Only a VarDecl can have an initializer. VarDecl's implementation of the
  // getSourceRange virtual method includes the initializer, but we can manually
  // call DeclaratorDecl's implementation, which excludes the initializer.
  if (!IncludeInitializer && (VD = dyn_cast<VarDecl>(D)) != nullptr)
    SR = VD->DeclaratorDecl::getSourceRange();
  else
    SR = D->getSourceRange();
  if (!SR.isValid())
    return SR;
  SourceLocation DeclEnd = SR.getEnd();

  // Partial workaround for a compiler bug where if D has certain checked
  // pointer types such as `_Ptr<int *(void)>` (seen in the partial_checked.c
  // regression test), D->getSourceRange() returns only the _Ptr token. (As of
  // this writing on 2021-11-18, no bug report has been filed against the
  // compiler, but https://github.com/correctcomputation/checkedc-clang/pull/723
  // tracks our work on the bug.)
  //
  // Always extend the range at least through the name (given by
  // D->getLocation()). That fixes the `_Ptr<int *(void)> x` case but not cases
  // with additional syntax after the name, such as `_Ptr<int *(void)> x[10]`.
  SourceLocation DeclLoc = D->getLocation();
  if (SM.isBeforeInTranslationUnit(DeclEnd, DeclLoc))
    DeclEnd = DeclLoc;

  SourceLocation AnnotationsEnd = getCheckedCAnnotationsEnd(D);
  if (AnnotationsEnd.isValid() &&
      SM.isBeforeInTranslationUnit(DeclEnd, AnnotationsEnd))
    DeclEnd = AnnotationsEnd;

  SR.setEnd(DeclEnd);
  return SR;
>>>>>>> abd7a002
}<|MERGE_RESOLUTION|>--- conflicted
+++ resolved
@@ -621,11 +621,11 @@
   return End;
 }
 
-<<<<<<< HEAD
 SourceLocation getLocationAfter(SourceLocation SL, const SourceManager &SM,
                                 const LangOptions &LO) {
   return Lexer::getLocForEndOfToken(SL, 0, SM, LO);
-=======
+}
+
 SourceRange getDeclSourceRangeWithAnnotations(const clang::Decl *D,
                                               bool IncludeInitializer) {
   SourceManager &SM = D->getASTContext().getSourceManager();
@@ -663,5 +663,4 @@
 
   SR.setEnd(DeclEnd);
   return SR;
->>>>>>> abd7a002
 }