--- conflicted
+++ resolved
@@ -110,12 +110,8 @@
   CVarSet ConsVar = CR.getExprConstraintVarsSet(E);
   const auto &EnvMap = Info.getConstraints().getVariables();
   for (auto *CurrCVar : ConsVar) {
-<<<<<<< HEAD
     if (needArrayBounds(CurrCVar, EnvMap) ||
         needNTArrayBounds(CurrCVar, EnvMap))
-=======
-    if (needArrayBounds(CurrCVar, EnvMap) || needNTArrayBounds(CurrCVar, EnvMap))
->>>>>>> d080a806
       return true;
     return false;
   }
@@ -161,15 +157,10 @@
   ConstraintResolver CR(Info, Context);
   CVarSet CVs = CR.getExprConstraintVarsSet(E);
   auto &ABInfo = Info.getABoundsInfo();
-<<<<<<< HEAD
-  return CR.resolveBoundsKey(CVs, BK) || ABInfo.tryGetVariable(E, *Context, BK);
-}
-=======
   return CR.resolveBoundsKey(CVs, BK) ||
          ABInfo.tryGetVariable(E, *Context, BK);
 
 }*/
->>>>>>> d080a806
 
 bool tryGetBoundsKeyVar(Decl *D, BoundsKey &BK, ProgramInfo &Info,
                         ASTContext *Context) {
@@ -218,23 +209,6 @@
         std::vector<Expr *> BaseExprs;
         BaseExprs.clear();
         for (auto Pidx : AllocatorSizeAssoc[FName]) {
-<<<<<<< HEAD
-          Expr *PExpr = CE->getArg(Pidx)->IgnoreParenCasts();
-          BinaryOperator *BO = dyn_cast<BinaryOperator>(PExpr);
-          UnaryExprOrTypeTraitExpr *UExpr =
-              dyn_cast<UnaryExprOrTypeTraitExpr>(PExpr);
-          if (BO && BO->isMultiplicativeOp()) {
-            BaseExprs.push_back(BO->getLHS());
-            BaseExprs.push_back(BO->getRHS());
-          } else if (UExpr && UExpr->getKind() == UETT_SizeOf) {
-            BaseExprs.push_back(UExpr);
-          } else if (tryGetBoundsKeyVar(PExpr, Tmp, I, C)) {
-            BaseExprs.push_back(PExpr);
-          } else {
-            RetVal = false;
-            break;
-          }
-=======
          Expr *PExpr = CE->getArg(Pidx)->IgnoreParenCasts();
          BinaryOperator *BO = dyn_cast<BinaryOperator>(PExpr);
          UnaryExprOrTypeTraitExpr *UExpr =
@@ -250,7 +224,6 @@
            RetVal = false;
            break;
          }
->>>>>>> d080a806
         }
 
         // Check if each of the expression is either sizeof or a DeclRefExpr
@@ -386,13 +359,9 @@
 
 void AllocBasedBoundsInference::HandleTranslationUnit(ASTContext &Context) {
   Info.enterCompilationUnit(Context);
-<<<<<<< HEAD
+  Info.getPerfStats().startArrayBoundsInferenceTime();
   handleArrayVariablesBoundsDetection(&Context, Info, false);
-=======
-  Info.getPerfStats().startArrayBoundsInferenceTime();
-  HandleArrayVariablesBoundsDetection(&Context, Info, false);
   Info.getPerfStats().endArrayBoundsInferenceTime();
->>>>>>> d080a806
   Info.exitCompilationUnit();
 }
 
@@ -913,44 +882,6 @@
 // (or any assignments of X to the variables of the same scope as arr) to be
 // the size of arr.
 void LengthVarInference::VisitArraySubscriptExpr(ArraySubscriptExpr *ASE) {
-<<<<<<< HEAD
-  if (CurBB != nullptr) {
-    // First, get the BoundsKey for the base.
-    Expr *BE = ASE->getBase()->IgnoreParenCasts();
-
-    // If this is a multi-level array dereference i.e., a[i][j],
-    // then try-processing the base ASE i.e., a[i].
-    if (ArraySubscriptExpr *SubASE = dyn_cast_or_null<ArraySubscriptExpr>(BE)) {
-      VisitArraySubscriptExpr(SubASE);
-      return;
-    }
-    auto BaseCVars = CR->getExprConstraintVars(BE);
-    // Next get the index used.
-    Expr *IdxExpr = ASE->getIdx()->IgnoreParenCasts();
-    auto IdxCVars = CR->getExprConstraintVars(IdxExpr);
-
-    // Get the bounds key of the base and index.
-    if (CR->containsValidCons(BaseCVars) && !CR->containsValidCons(IdxCVars)) {
-      BoundsKey BasePtr, IdxKey;
-      auto &ABI = I.getABoundsInfo();
-      if (CR->resolveBoundsKey(BaseCVars, BasePtr) &&
-          (CR->resolveBoundsKey(IdxCVars, IdxKey) ||
-           ABI.tryGetVariable(IdxExpr, *C, IdxKey))) {
-        std::set<BoundsKey> PossibleLens;
-        PossibleLens.clear();
-        ComparisionVisitor CV(I, C, IdxKey, PossibleLens);
-        auto &CDNodes = CDG->getControlDependencies(CurBB);
-        if (!CDNodes.empty()) {
-          // Next try to find all the nodes that the CurBB is
-          // control dependent on.
-          // For each of the control dependent node, check if we are comparing the
-          // index variable with another variable.
-          for (auto &CDGNode : CDNodes) {
-            // Collect the possible length bounds keys.
-            CV.TraverseStmt(CDGNode->getTerminatorStmt());
-          }
-          ABI.updatePotentialCountBounds(BasePtr, PossibleLens);
-=======
   //assert (CurBB != nullptr && "Array dereference does not belong "
   //                            "to any basic block");
   // If this does not belong to any BB, ignore.
@@ -1014,20 +945,11 @@
         for (auto &CDGNode : CDNodes) {
           // Collect the possible length bounds keys.
           CV.TraverseStmt(CDGNode->getTerminatorStmt());
->>>>>>> d080a806
-        }
-      }
-    }
-<<<<<<< HEAD
-  } else {
-    llvm::dbgs() << "Array dereference";
-    ASE->dump(llvm::dbgs());
-    llvm::dbgs() << " does not belong to any basic block.\n";
-  }
-=======
+        }
+      }
+    }
   }*/
 
->>>>>>> d080a806
 }
 
 void handleArrayVariablesBoundsDetection(ASTContext *C, ProgramInfo &I,
