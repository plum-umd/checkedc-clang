--- conflicted
+++ resolved
@@ -858,15 +858,10 @@
 
 void handleArrayVariablesBoundsDetection(ASTContext *C, ProgramInfo &I,
                                          bool UseHeuristics) {
-<<<<<<< HEAD
   // This is adding function names provided to --use-malloc to the set of
   // allocator functions. It assumes that the first argument is always the size,
   // which should be correct if the function have the same interface as malloc.
-  for (auto FuncName : AllocatorFunctions)
-=======
-  // Run array bounds
-  for (auto FuncName : _3COpts.AllocatorFunctions) {
->>>>>>> 50e0a25c
+  for (auto FuncName : _3COpts.AllocatorFunctions)
     AllocatorSizeAssoc[FuncName] = {0};
 
   GlobalABVisitor GlobABV(C, I);
