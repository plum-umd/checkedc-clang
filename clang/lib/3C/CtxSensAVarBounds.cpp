--- conflicted
+++ resolved
@@ -243,27 +243,11 @@
                                                      ASTContext *C,
                                                      ProgramInfo &I) {
   FieldDecl *FD = dyn_cast_or_null<FieldDecl>(ME->getMemberDecl());
-<<<<<<< HEAD
-  if (FD != nullptr) {
-    RecordDecl *RD = FD->getParent();
-    // If the base decl is not null.
-    if (RD != nullptr) {
-      // Get structure access key.
-      StructAccessVisitor SKV(C);
-      SKV.TraverseStmt(ME->getBase()->getExprStmt());
-      std::string AK = SKV.getStructAccessKey();
-      // Context sensitive struct key map.
-      CtxStKeyMap *MECSMap = getCtxStKeyMap(SKV.isGlobal());
-      auto &BKeyMap = (*MECSMap)[AK];
-      contextualizeStructRecord(I, C, RD, AK, BKeyMap, SKV.isGlobal());
-    }
-=======
   if (RecordDecl *RD = FD != nullptr ? FD->getParent() : nullptr) {
     // Get structure access key.
     StructAccessVisitor SKV(C);
     SKV.TraverseStmt(ME->getBase()->getExprStmt());
-    contextualizeCVar(RD, SKV.getStructAccessKey(), SKV.IsGlobal, C, I);
->>>>>>> 50e0a25c
+    contextualizeCVar(RD, SKV.getStructAccessKey(), SKV.isGlobal(), C, I);
   }
 }
 
@@ -275,15 +259,7 @@
     // Get structure access key.
     StructAccessVisitor SKV(C);
     SKV.processVarDecl(VD);
-<<<<<<< HEAD
-    // Context sensitive struct key map.
-    CtxStKeyMap *MECSMap = getCtxStKeyMap(SKV.isGlobal());
-    std::string AK = SKV.getStructAccessKey();
-    auto &BKeyMap = (*MECSMap)[AK];
-    contextualizeStructRecord(I, C, RD, AK, BKeyMap, SKV.isGlobal());
-=======
-    contextualizeCVar(RD, SKV.getStructAccessKey(), SKV.IsGlobal, C, I);
->>>>>>> 50e0a25c
+    contextualizeCVar(RD, SKV.getStructAccessKey(), SKV.isGlobal(), C, I);
   }
 }
 
