--- conflicted
+++ resolved
@@ -347,7 +347,6 @@
   GlobalProgramInfo.getPerfStats().startTotalTime();
 }
 
-<<<<<<< HEAD
 bool _3CInterface::addVariables() {
 
   std::lock_guard<std::mutex> Lock(InterfaceMutex);
@@ -366,24 +365,6 @@
     llvm_unreachable("No action");
 
   return true;
-=======
-  if (OutputPostfix == "-" && FilePaths.size() > 1) {
-    errs() << "If rewriting more than one , can't output to stdout\n";
-    assert(false && "Rewriting more than one files requires OutputPostfix");
-  }
-
-  GlobalProgramInfo.getPerfStats().startTotalTime();
-}
-
-_3CInterface::~_3CInterface() {
-  std::error_code Ec;
-  std::string AggregateStats = StatsOutputJson + ".aggregate.json";
-  llvm::raw_fd_ostream AggrJson(AggregateStats, Ec);
-  if (!AggrJson.has_error()) {
-    GlobalProgramInfo.print_aggregate_stats(FilePaths, AggrJson);
-    AggrJson.close();
-  }
->>>>>>> d080a806
 }
 
 bool _3CInterface::buildInitialConstraints() {
@@ -532,7 +513,6 @@
         newFrontendActionFactoryA<RewriteAction<RewriteConsumer, ProgramInfo>>(
             GlobalProgramInfo, VerifyDiagnosticOutput);
 
-<<<<<<< HEAD
     if (RewriteTool) {
       int ToolExitCode = Tool.run(RewriteTool.get());
       if (ToolExitCode != 0)
@@ -542,19 +522,6 @@
   GlobalProgramInfo.getPerfStats().endTotalTime();
   GlobalProgramInfo.getPerfStats().startTotalTime();
   return RetVal;
-=======
-    GlobalProgramInfo.getPerfStats().endTotalTime();
-    GlobalProgramInfo.getPerfStats().startTotalTime();
-
-    if (RewriteTool)
-      Tool.run(RewriteTool.get());
-    return true;
-  }
-  GlobalProgramInfo.getPerfStats().endTotalTime();
-  GlobalProgramInfo.getPerfStats().startTotalTime();
-  return false;
-
->>>>>>> d080a806
 }
 
 bool _3CInterface::writeAllConvertedFilesToDisk() {
