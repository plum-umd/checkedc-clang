--- conflicted
+++ resolved
@@ -479,23 +479,6 @@
                                 TypeVarInfo &TVI)
       : Context(Context), Info(I), CB(Info, Context), TVInfo(TVI), ISD() {}
 
-<<<<<<< HEAD
-  bool VisitTypedefDecl(TypedefDecl* TD) { 
-    CVarSet empty;
-    auto PSL = PersistentSourceLoc::mkPSL(TD, *Context);
-    // If we haven't seen this typedef before, initialize it's entry in the
-    // typedef map. If we have seen it before, and we need to preserve the
-    // constraints contained within it
-    if (!Info.seenTypedef(PSL))
-    // Add this typedef to the program info, if it contains a ptr to
-    // an anonymous struct we mark as not being rewritable
-    Info.addTypedef(PSL, !PtrToStructDef::containsPtrToStructDef(TD),
-    TD, *Context);
-    return true;
-  }
-
-=======
->>>>>>> cc7eec2f
   bool VisitVarDecl(VarDecl *G) {
 
     if (G->hasGlobalStorage() && isPtrOrArrayType(G->getType())) {
@@ -579,8 +562,8 @@
     if (!VarAdder.seenTypedef(PSL))
       // Add this typedef to the program info, if it contains a ptr to
       // an anonymous struct we mark as not being rewritable
-      VarAdder.addTypedef(PSL, !PtrToStructDef::containsPtrToStructDef(TD));
-
+      VarAdder.addTypedef(PSL, !PtrToStructDef::containsPtrToStructDef(TD),
+                          TD, *Context);
     return true;
   }
 
