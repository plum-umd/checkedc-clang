//=--ConstraintBuilder.cpp----------------------------------------*- C++-*-===//
//
// Part of the LLVM Project, under the Apache License v2.0 with LLVM Exceptions.
// See https://llvm.org/LICENSE.txt for license information.
// SPDX-License-Identifier: Apache-2.0 WITH LLVM-exception
//
//===----------------------------------------------------------------------===//
// Implementation of visitor methods for the FunctionVisitor class. These
// visitors create constraints based on the AST of the program.
//===----------------------------------------------------------------------===//

#include "clang/3C/ConstraintBuilder.h"
#include "clang/3C/3CGlobalOptions.h"
#include "clang/3C/ArrayBoundsInferenceConsumer.h"
#include "clang/3C/ConstraintResolver.h"
#include "clang/3C/TypeVariableAnalysis.h"
#include "clang/ASTMatchers/ASTMatchers.h"
#include <algorithm>

using namespace llvm;
using namespace clang;

// This class is intended to locate inline struct definitions
// in order to mark them wild or signal a warning as appropriate.
class InlineStructDetector {
public:
  explicit InlineStructDetector() : LastRecordDecl(nullptr) {}

  void processRecordDecl(RecordDecl *Declaration, ProgramInfo &Info,
                         ASTContext *Context, ConstraintResolver CB) {
    LastRecordDecl = Declaration;
    if (RecordDecl *Definition = Declaration->getDefinition()) {
      auto LastRecordLocation = Definition->getBeginLoc();
      FullSourceLoc FL = Context->getFullLoc(Definition->getBeginLoc());
      if (FL.isValid()) {
        SourceManager &SM = Context->getSourceManager();
        FileID FID = FL.getFileID();
        const FileEntry *FE = SM.getFileEntryForID(FID);

        // Detect whether this RecordDecl is part of an inline struct.
        bool IsInLineStruct = false;
        Decl *D = Declaration->getNextDeclInContext();
        if (VarDecl *VD = dyn_cast_or_null<VarDecl>(D)) {
          auto VarTy = VD->getType();
          auto BeginLoc = VD->getBeginLoc();
          auto EndLoc = VD->getEndLoc();
          SourceManager &SM = Context->getSourceManager();
          IsInLineStruct =
              !isPtrOrArrayType(VarTy) && !VD->hasInit() &&
              SM.isPointWithin(LastRecordLocation, BeginLoc, EndLoc);
        }

        if (FE && FE->isValid()) {
          // We only want to re-write a record if it contains
          // any pointer types, to include array types.
          for (const auto &F : Definition->fields()) {
            auto FieldTy = F->getType();
            // If the RecordDecl is a union or in a system header
            // and this field is a pointer, we need to mark it wild.
            bool FieldInUnionOrSysHeader =
                (FL.isInSystemHeader() || Definition->isUnion());
            // Mark field wild if the above is true and the field is a pointer.
            if (isPtrOrArrayType(FieldTy) &&
                (FieldInUnionOrSysHeader || IsInLineStruct)) {
              std::string Rsn = "Union or external struct field encountered";
              CVarOption CV = Info.getVariable(F, Context);
              CB.constraintCVarToWild(CV, Rsn);
            }
          }
        }
      }
    }
  }

  void processVarDecl(VarDecl *VD, ProgramInfo &Info, ASTContext *Context,
                      ConstraintResolver CB) {
    // If the last seen RecordDecl is non-null and coincides with the current
    // VarDecl (i.e. via an inline struct), we proceed as follows:
    // If the struct is named, do nothing.
    // If the struct is anonymous:
    //      When alltypes is on, do nothing, but signal a warning to
    //                           the user indicating its presence.
    //      When alltypes is off, mark the VarDecl WILD in order to
    //                           ensure the converted program compiles.
    if (LastRecordDecl != nullptr) {
      auto LastRecordLocation = LastRecordDecl->getBeginLoc();
      auto BeginLoc = VD->getBeginLoc();
      auto EndLoc = VD->getEndLoc();
      auto VarTy = VD->getType();
      SourceManager &SM = Context->getSourceManager();
      bool IsInLineStruct =
          SM.isPointWithin(LastRecordLocation, BeginLoc, EndLoc) &&
          isPtrOrArrayType(VarTy);
      bool IsNamedInLineStruct =
          IsInLineStruct && LastRecordDecl->getNameAsString() != "";
      if (IsInLineStruct && !IsNamedInLineStruct) {
        if (!AllTypes) {
          CVarOption CV = Info.getVariable(VD, Context);
          CB.constraintCVarToWild(CV, "Inline struct encountered.");
        } else {
          clang::DiagnosticsEngine &DE = Context->getDiagnostics();
          unsigned InlineStructWarning =
              DE.getCustomDiagID(DiagnosticsEngine::Warning,
                                 "\n Rewriting failed"
                                 "for %q0 because an inline "
                                 "or anonymous struct instance "
                                 "was detected.\n Consider manually "
                                 "rewriting by inserting the struct "
                                 "definition inside the _Ptr "
                                 "annotation.\n "
                                 "EX. struct {int *a; int *b;} x; "
                                 "_Ptr<struct {int *a; _Ptr<int> b;}>;");
          const auto Pointer = reinterpret_cast<intptr_t>(VD);
          const auto Kind =
              clang::DiagnosticsEngine::ArgumentKind::ak_nameddecl;
          auto DiagBuilder = DE.Report(VD->getLocation(), InlineStructWarning);
          DiagBuilder.AddTaggedVal(Pointer, Kind);
        }
      }
    }
  }

private:
  RecordDecl *LastRecordDecl;
};

// This class visits functions and adds constraints to the
// Constraints instance assigned to it.
// Each VisitXXX method is responsible for looking inside statements
// and imposing constraints on variables it uses
class FunctionVisitor : public RecursiveASTVisitor<FunctionVisitor> {
public:
  explicit FunctionVisitor(ASTContext *C, ProgramInfo &I, FunctionDecl *FD,
                           TypeVarInfo &TVI)
      : Context(C), Info(I), Function(FD), CB(Info, Context), TVInfo(TVI),
        ISD() {}

  // T x = e
  bool VisitDeclStmt(DeclStmt *S) {
    // Introduce variables as needed.
    for (const auto &D : S->decls()) {
      if (RecordDecl *RD = dyn_cast<RecordDecl>(D)) {
        ISD.processRecordDecl(RD, Info, Context, CB);
      }
      if (VarDecl *VD = dyn_cast<VarDecl>(D)) {
        if (VD->isLocalVarDecl()) {
          FullSourceLoc FL = Context->getFullLoc(VD->getBeginLoc());
          SourceRange SR = VD->getSourceRange();
          if (SR.isValid() && FL.isValid() && isPtrOrArrayType(VD->getType())) {
            ISD.processVarDecl(VD, Info, Context, CB);
          }
        }
      }
    }

    // Process inits even for non-pointers because structs and union values
    // can contain pointers
    for (const auto &D : S->decls()) {
      if (VarDecl *VD = dyn_cast<VarDecl>(D)) {
        Expr *InitE = VD->getInit();
        CB.constrainLocalAssign(S, VD, InitE);
      }
    }

    return true;
  }

  // (T)e
  bool VisitCStyleCastExpr(CStyleCastExpr *C) {
    // Is cast compatible with LHS type?
    QualType SrcT = C->getSubExpr()->getType();
    QualType DstT = C->getType();
    if (!isCastSafe(DstT, SrcT) && !Info.hasPersistentConstraints(C, Context)) {
      auto CVs = CB.getExprConstraintVars(C->getSubExpr());
      std::string Rsn =
          "Cast from " + SrcT.getAsString() + " to " + DstT.getAsString();
      CB.constraintAllCVarsToWild(CVs, Rsn, C);
    }
    return true;
  }

  // x += e
  bool VisitCompoundAssignOperator(CompoundAssignOperator *O) {
    switch (O->getOpcode()) {
    case BO_AddAssign:
    case BO_SubAssign:
      arithBinop(O, true);
      break;
    // rest shouldn't happen on pointers, so we ignore
    default:
      break;
    }
    return true;
  }

  // e(e1,e2,...)
  bool VisitCallExpr(CallExpr *E) {
    PersistentSourceLoc PL = PersistentSourceLoc::mkPSL(E, *Context);
    auto &CS = Info.getConstraints();
    CVarSet FVCons = CB.getCalleeConstraintVars(E);

    // When multiple function variables are used in the same expression, they
    // must have the same type.
    if (FVCons.size() > 1) {
      PersistentSourceLoc PL =
          PersistentSourceLoc::mkPSL(E->getCallee(), *Context);
      constrainConsVarGeq(FVCons, FVCons, Info.getConstraints(), &PL,
                          Same_to_Same, false, &Info);
    }

    Decl *D = E->getCalleeDecl();
    FunctionDecl *TFD = dyn_cast_or_null<FunctionDecl>(D);
    std::string FuncName = "";
    if (auto *DD = dyn_cast_or_null<DeclaratorDecl>(D))
      FuncName = DD->getNameAsString();

    // Collect type parameters for this function call that are
    // consistently instantiated as single type in this function call.
    std::set<unsigned int> ConsistentTypeParams;
    if (TFD != nullptr)
      TVInfo.getConsistentTypeParams(E, ConsistentTypeParams);

    // Now do the call: Constrain arguments to parameters (but ignore returns)
    if (FVCons.empty()) {
      // Don't know who we are calling; make args WILD
      constraintAllArgumentsToWild(E);
    } else if (!ConstraintResolver::canFunctionBeSkipped(FuncName)) {
      // FIXME: realloc comparison is still required. See issue #176.
      // If we are calling realloc, ignore it, so as not to constrain the first
      // arg. Else, for each function we are calling ...
      for (auto *TmpC : FVCons) {
        if (PVConstraint *PVC = dyn_cast<PVConstraint>(TmpC)) {
          TmpC = PVC->getFV();
          assert(TmpC != nullptr && "Function pointer with null FVConstraint.");
        }
        // and for each arg to the function ...
        if (FVConstraint *TargetFV = dyn_cast<FVConstraint>(TmpC)) {
          unsigned I = 0;
          bool CallUntyped = TFD ? TFD->getType()->isFunctionNoProtoType() &&
                                       E->getNumArgs() != 0 &&
                                       TargetFV->numParams() == 0
                                 : false;

          std::vector<CVarSet> Deferred;
          for (const auto &A : E->arguments()) {
            CVarSet ArgumentConstraints;
            if (I < TargetFV->numParams()) {
              // Remove casts to void* on polymorphic types that are used
              // consistently.
              const int TyIdx =
                  TargetFV->getExternalParam(I)->getGenericIndex();
              if (ConsistentTypeParams.find(TyIdx) !=
                  ConsistentTypeParams.end())
                ArgumentConstraints =
                    CB.getExprConstraintVars(A->IgnoreImpCasts());
              else
                ArgumentConstraints = CB.getExprConstraintVars(A);
            } else
              ArgumentConstraints = CB.getExprConstraintVars(A);

            if (CallUntyped) {
              Deferred.push_back(ArgumentConstraints);
            } else if (I < TargetFV->numParams()) {
              // Constrain the arg CV to the param CV.
              ConstraintVariable *ParameterDC = TargetFV->getExternalParam(I);

              // Do not handle bounds key here because we will be
              // doing context-sensitive assignment next.
              constrainConsVarGeq(ParameterDC, ArgumentConstraints, CS, &PL,
                                  Wild_to_Safe, false, &Info, false);

              if (AllTypes && TFD != nullptr && I < TFD->getNumParams()) {
                auto *PVD = TFD->getParamDecl(I);
                auto &ABI = Info.getABoundsInfo();
                // Here, we need to handle context-sensitive assignment.
                ABI.handleContextSensitiveAssignment(
                    E, PVD, ParameterDC, A, ArgumentConstraints, Context, &CB);
              }
            } else {
              // The argument passed to a function ith varargs; make it wild
              if (HandleVARARGS) {
                CB.constraintAllCVarsToWild(ArgumentConstraints,
                                            "Passing argument to a function "
                                            "accepting var args.",
                                            E);
              } else {
                if (Verbose) {
                  std::string FuncName = TargetFV->getName();
                  errs() << "Ignoring function as it contains varargs:"
                         << FuncName << "\n";
                }
              }
            }
            I++;
          }
          if (CallUntyped)
            TargetFV->addDeferredParams(PL, Deferred);
        }
      }
    }
    return true;
  }

  // e1[e2]
  bool VisitArraySubscriptExpr(ArraySubscriptExpr *E) {
    Constraints &CS = Info.getConstraints();
    constraintInBodyVariable(E->getBase(), CS.getArr());
    return true;
  }

  // return e;
  bool VisitReturnStmt(ReturnStmt *S) {
    // Get function variable constraint of the body
    PersistentSourceLoc PL = PersistentSourceLoc::mkPSL(S, *Context);
    CVarOption CVOpt = Info.getVariable(Function, Context);

    // Constrain the value returned (if present) against the return value
    // of the function.
    Expr *RetExpr = S->getRetValue();

    CVarSet RconsVar = CB.getExprConstraintVars(RetExpr);
    // Constrain the return type of the function
    // to the type of the return expression.
    if (CVOpt.hasValue()) {
      if (FVConstraint *FV = dyn_cast<FVConstraint>(&CVOpt.getValue())) {
        // This is to ensure that the return type of the function is same
        // as the type of return expression.
        constrainConsVarGeq(FV->getInternalReturn(), RconsVar,
                            Info.getConstraints(), &PL, Same_to_Same, false,
                            &Info);
      }
    }
    return true;
  }

  // ++e, --e, e++, and e--
  bool VisitUnaryOperator(UnaryOperator *O) {
    switch (O->getOpcode()) {
    case clang::UO_PreInc:
    case clang::UO_PreDec:
    case clang::UO_PostInc:
    case clang::UO_PostDec:
      constraintPointerArithmetic(O->getSubExpr());
      break;
    default:
      break;
    }
    return true;
  }

  bool VisitBinaryOperator(BinaryOperator *O) {
    switch (O->getOpcode()) {
    // e1 + e2 and e1 - e2
    case clang::BO_Add:
    case clang::BO_Sub:
      arithBinop(O);
      break;
    // x = e
    case clang::BO_Assign:
      CB.constrainLocalAssign(O, O->getLHS(), O->getRHS(), Same_to_Same);
      break;
    default:
      break;
    }
    return true;
  }

private:
  // Constraint all the provided vars to be
  // equal to the provided type i.e., (V >= type).
  void constrainVarsTo(CVarSet &Vars, ConstAtom *CAtom) {
    Constraints &CS = Info.getConstraints();
    for (const auto &I : Vars)
      if (PVConstraint *PVC = dyn_cast<PVConstraint>(I)) {
        PVC->constrainOuterTo(CS, CAtom);
      }
  }

  // Constraint helpers.
  void constraintInBodyVariable(Expr *E, ConstAtom *CAtom) {
    CVarSet Var = CB.getExprConstraintVars(E);
    constrainVarsTo(Var, CAtom);
  }

  // Constraint all the argument of the provided
  // call expression to be WILD.
  void constraintAllArgumentsToWild(CallExpr *E) {
    PersistentSourceLoc Psl = PersistentSourceLoc::mkPSL(E, *Context);
    for (const auto &A : E->arguments()) {
      // Get constraint from within the function body
      // of the caller.
      CVarSet ParameterEC = CB.getExprConstraintVars(A);

      // Assign WILD to each of the constraint variables.
      FunctionDecl *FD = E->getDirectCallee();
      std::string Rsn = "Argument to function " +
                        (FD != nullptr ? FD->getName().str() : "pointer call");
      Rsn += " with out Constraint vars.";
      CB.constraintAllCVarsToWild(ParameterEC, Rsn, E);
    }
  }

  // Here the flag, ModifyingExpr indicates if the arithmetic operation
  // is modifying any variable.
  void arithBinop(BinaryOperator *O, bool ModifyingExpr = false) {
    constraintPointerArithmetic(O->getLHS(), ModifyingExpr);
    constraintPointerArithmetic(O->getRHS(), ModifyingExpr);
  }

  // Pointer arithmetic constrains the expression to be at least ARR,
  // unless it is on a function pointer. In this case the function pointer
  // is WILD.
  void constraintPointerArithmetic(Expr *E, bool ModifyingExpr = true) {
    if (E->getType()->isFunctionPointerType()) {
      CVarSet Var = CB.getExprConstraintVars(E);
      std::string Rsn = "Pointer arithmetic performed on a function pointer.";
      CB.constraintAllCVarsToWild(Var, Rsn, E);
    } else {
      if (ModifyingExpr)
        Info.getABoundsInfo().recordArithmeticOperation(E, &CB);
      constraintInBodyVariable(E, Info.getConstraints().getArr());
    }
  }

  ASTContext *Context;
  ProgramInfo &Info;
  FunctionDecl *Function;
  ConstraintResolver CB;
  TypeVarInfo &TVInfo;
  InlineStructDetector ISD;
};

class PtrToStructDef : public RecursiveASTVisitor<PtrToStructDef> {
public:
  explicit PtrToStructDef(TypedefDecl *TDT) : TDT(TDT) {}

  bool VisitPointerType(clang::PointerType *PT) {
    IsPointer = true;
    return true;
  }

  bool VisitRecordType(RecordType *RT) {
    auto *Decl = RT->getDecl();
    auto DeclRange = Decl->getSourceRange();
    auto TypedefRange = TDT->getSourceRange();
    bool DeclContained = (TypedefRange.getBegin() < DeclRange.getBegin()) &&
                         !(TypedefRange.getEnd() < TypedefRange.getEnd());
    if (DeclContained) {
      StructDefInTD = true;
      return false;
    }
    return true;
  }

  bool VisitFunctionProtoType(FunctionProtoType *FPT) {
    IsPointer = true;
    return true;
  }

  bool getResult(void) { return StructDefInTD; }

  static bool containsPtrToStructDef(TypedefDecl *TDT) {
    PtrToStructDef Traverser(TDT);
    Traverser.TraverseDecl(TDT);
    return Traverser.getResult();
  }

private:
  TypedefDecl *TDT = nullptr;
  bool IsPointer = false;
  bool StructDefInTD = false;
};

// This class visits a global declaration, generating constraints
// for functions, variables, types, etc. that are visited.
class ConstraintGenVisitor : public RecursiveASTVisitor<ConstraintGenVisitor> {
public:
  explicit ConstraintGenVisitor(ASTContext *Context, ProgramInfo &I,
                                TypeVarInfo &TVI)
      : Context(Context), Info(I), CB(Info, Context), TVInfo(TVI), ISD() {}

<<<<<<< HEAD
=======
  bool VisitTypedefDecl(TypedefDecl *TD) {
    CVarSet Empty;
    auto PSL = PersistentSourceLoc::mkPSL(TD, *Context);
    // If we haven't seen this typedef before, initialize it's entry in the
    // typedef map. If we have seen it before, and we need to preserve the
    // constraints contained within it.
    if (!Info.seenTypedef(PSL))
      // Add this typedef to the program info, if it contains a ptr to
      // an anonymous struct we mark as not being rewritable.
      Info.addTypedef(PSL, !PtrToStructDef::containsPtrToStructDef(TD));

    return true;
  }

>>>>>>> 52fafae5
  bool VisitVarDecl(VarDecl *G) {

    if (G->hasGlobalStorage() && isPtrOrArrayType(G->getType())) {
      if (G->hasInit()) {
        CB.constrainLocalAssign(nullptr, G, G->getInit());
      }
      ISD.processVarDecl(G, Info, Context, CB);
    }
    return true;
  }

  bool VisitInitListExpr(InitListExpr *E) {
    if (E->getType()->isStructureType()) {
      const RecordDecl *Definition =
          E->getType()->getAsStructureType()->getDecl()->getDefinition();

      unsigned int InitIdx = 0;
      const auto Fields = Definition->fields();
      for (auto It = Fields.begin();
           InitIdx < E->getNumInits() && It != Fields.end(); InitIdx++, It++) {
        Expr *InitExpr = E->getInit(InitIdx);
        CB.constrainLocalAssign(nullptr, *It, InitExpr);
      }
    }
    return true;
  }

  bool VisitFunctionDecl(FunctionDecl *D) {
    FullSourceLoc FL = Context->getFullLoc(D->getBeginLoc());

    if (Verbose)
      errs() << "Analyzing function " << D->getName() << "\n";

    if (FL.isValid()) { // TODO: When would this ever be false?
      if (D->hasBody() && D->isThisDeclarationADefinition()) {
        Stmt *Body = D->getBody();
        FunctionVisitor FV = FunctionVisitor(Context, Info, D, TVInfo);
        FV.TraverseStmt(Body);
        if (AllTypes) {
          // Only do this, if all types is enabled.
          LengthVarInference LVI(Info, Context, D);
          LVI.Visit(Body);
        }
      }
    }

    if (Verbose)
      errs() << "Done analyzing function\n";

    return true;
  }

  bool VisitRecordDecl(RecordDecl *Declaration) {
    ISD.processRecordDecl(Declaration, Info, Context, CB);
    return true;
  }

private:
  ASTContext *Context;
  ProgramInfo &Info;
  ConstraintResolver CB;
  TypeVarInfo &TVInfo;
  InlineStructDetector ISD;
};

// Some information about variables in the program is required by the type
// variable analysis and constraint building passes. This is gathered by this
// visitor which is executed before both of the other visitors.
class VariableAdderVisitor : public RecursiveASTVisitor<VariableAdderVisitor> {
public:
<<<<<<< HEAD
  explicit VariableAdderVisitor(ASTContext *Context, ProgramInfo &I)
    : Context(Context), Info(I) {}


  bool VisitTypedefDecl(TypedefDecl* TD) {
    CVarSet empty;
    auto PSL = PersistentSourceLoc::mkPSL(TD, *Context);
    // If we haven't seen this typedef before, initialize it's entry in the
    // typedef map. If we have seen it before, and we need to preserve the
    // constraints contained within it
    if (!Info.seenTypedef(PSL))
      // Add this typedef to the program info, if it contains a ptr to
      // an anonymous struct we mark as not being rewritable
      Info.addTypedef(PSL, !PtrToStructDef::containsPtrToStructDef(TD));

    return true;
  }
=======
  explicit VariableAdderVisitor(ASTContext *Context, ProgramVariableAdder &VA)
      : Context(Context), VarAdder(VA) {}
>>>>>>> 52fafae5

  bool VisitVarDecl(VarDecl *D) {
    FullSourceLoc FL = Context->getFullLoc(D->getBeginLoc());
    if (FL.isValid() && !isa<ParmVarDecl>(D))
      addVariable(D);
    return true;
  }

  bool VisitFunctionDecl(FunctionDecl *D) {
    FullSourceLoc FL = Context->getFullLoc(D->getBeginLoc());
    if (FL.isValid())
      Info.addVariable(D, Context);
    return true;
  }

  bool VisitRecordDecl(RecordDecl *Declaration) {
    if (Declaration->isThisDeclarationADefinition()) {
      RecordDecl *Definition = Declaration->getDefinition();
      assert("Declaration is a definition, but getDefinition() is null?" &&
             Definition);
      FullSourceLoc FL = Context->getFullLoc(Definition->getBeginLoc());
      if (FL.isValid())
        for (auto *const D : Definition->fields())
          addVariable(D);
    }
    return true;
  }

private:
  ASTContext *Context;
  ProgramInfo &Info;

  void addVariable(DeclaratorDecl *D) {
    Info.addABoundsVariable(D);
    if (isPtrOrArrayType(D->getType()))
      Info.addVariable(D, Context);
  }
};

void VariableAdderConsumer::HandleTranslationUnit(ASTContext &C) {
  Info.enterCompilationUnit(C);
  if (Verbose) {
    SourceManager &SM = C.getSourceManager();
    FileID MainFileId = SM.getMainFileID();
    const FileEntry *FE = SM.getFileEntryForID(MainFileId);
    if (FE != nullptr)
      errs() << "Analyzing file " << FE->getName() << "\n";
    else
      errs() << "Analyzing\n";
  }

  VariableAdderVisitor VAV = VariableAdderVisitor(&C, Info);
  TranslationUnitDecl *TUD = C.getTranslationUnitDecl();
  // Generate constraints.
  for (const auto &D : TUD->decls()) {
    // The order of these traversals CANNOT be changed because both the type
    // variable and constraint gen visitor require that variables have been
    // added to ProgramInfo, and the constraint gen visitor requires the type
    // variable information gathered in the type variable traversal.
    VAV.TraverseDecl(D);
  }

  if (Verbose)
    errs() << "Done analyzing\n";

  Info.exitCompilationUnit();
  return;
}

void ConstraintBuilderConsumer::HandleTranslationUnit(ASTContext &C) {
  Info.enterCompilationUnit(C);
  if (Verbose) {
    SourceManager &SM = C.getSourceManager();
    FileID MainFileId = SM.getMainFileID();
    const FileEntry *FE = SM.getFileEntryForID(MainFileId);
    if (FE != nullptr)
      errs() << "Analyzing file " << FE->getName() << "\n";
    else
      errs() << "Analyzing\n";
  }


  TypeVarVisitor TV = TypeVarVisitor(&C, Info);
  ConstraintResolver CSResolver(Info, &C);
  ContextSensitiveBoundsKeyVisitor CSBV =
      ContextSensitiveBoundsKeyVisitor(&C, Info);
  ConstraintGenVisitor GV = ConstraintGenVisitor(&C, Info, TV);
  TranslationUnitDecl *TUD = C.getTranslationUnitDecl();

  // Generate constraints.
  for (const auto &D : TUD->decls()) {
    CSBV.TraverseDecl(D);
    TV.TraverseDecl(D);
    GV.TraverseDecl(D);
  }

  // Store type variable information for use in rewriting
  TV.setProgramInfoTypeVars();

  if (Verbose)
    errs() << "Done analyzing\n";

  Info.exitCompilationUnit();
  return;
}<|MERGE_RESOLUTION|>--- conflicted
+++ resolved
@@ -479,23 +479,6 @@
                                 TypeVarInfo &TVI)
       : Context(Context), Info(I), CB(Info, Context), TVInfo(TVI), ISD() {}
 
-<<<<<<< HEAD
-=======
-  bool VisitTypedefDecl(TypedefDecl *TD) {
-    CVarSet Empty;
-    auto PSL = PersistentSourceLoc::mkPSL(TD, *Context);
-    // If we haven't seen this typedef before, initialize it's entry in the
-    // typedef map. If we have seen it before, and we need to preserve the
-    // constraints contained within it.
-    if (!Info.seenTypedef(PSL))
-      // Add this typedef to the program info, if it contains a ptr to
-      // an anonymous struct we mark as not being rewritable.
-      Info.addTypedef(PSL, !PtrToStructDef::containsPtrToStructDef(TD));
-
-    return true;
-  }
-
->>>>>>> 52fafae5
   bool VisitVarDecl(VarDecl *G) {
 
     if (G->hasGlobalStorage() && isPtrOrArrayType(G->getType())) {
@@ -566,7 +549,6 @@
 // visitor which is executed before both of the other visitors.
 class VariableAdderVisitor : public RecursiveASTVisitor<VariableAdderVisitor> {
 public:
-<<<<<<< HEAD
   explicit VariableAdderVisitor(ASTContext *Context, ProgramInfo &I)
     : Context(Context), Info(I) {}
 
@@ -584,10 +566,6 @@
 
     return true;
   }
-=======
-  explicit VariableAdderVisitor(ASTContext *Context, ProgramVariableAdder &VA)
-      : Context(Context), VarAdder(VA) {}
->>>>>>> 52fafae5
 
   bool VisitVarDecl(VarDecl *D) {
     FullSourceLoc FL = Context->getFullLoc(D->getBeginLoc());
