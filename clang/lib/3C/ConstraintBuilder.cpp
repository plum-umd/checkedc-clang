--- conflicted
+++ resolved
@@ -170,15 +170,9 @@
     QualType SrcT = C->getSubExpr()->getType();
     QualType DstT = C->getType();
     if (!isCastSafe(DstT, SrcT) && !Info.hasPersistentConstraints(C, Context)) {
-<<<<<<< HEAD
-      auto CVs = CB.getExprConstraintVars(C->getSubExpr());
-      std::string Rsn =
-          "Cast from " + SrcT.getAsString() + " to " + DstT.getAsString();
-=======
       auto CVs = CB.getExprConstraintVarsSet(C->getSubExpr());
       std::string Rsn = "Cast from " + SrcT.getAsString() +  " to " +
                         DstT.getAsString();
->>>>>>> d080a806
       CB.constraintAllCVarsToWild(CVs, Rsn, C);
     }
     return true;
@@ -224,33 +218,7 @@
     Decl *D = E->getCalleeDecl();
     FunctionDecl *TFD = dyn_cast_or_null<FunctionDecl>(D);
     std::string FuncName = "";
-<<<<<<< HEAD
     if (auto *DD = dyn_cast_or_null<DeclaratorDecl>(D))
-=======
-    FunctionDecl *TFD = nullptr;
-
-    // figure out who we are calling
-    if (D == nullptr) {
-      // If the callee declaration could not be found, then we're doing some
-      // sort of indirect call through an array or conditional.
-      Expr *CalledExpr = E->getCallee();
-      FVCons = CB.getExprConstraintVarsSet(CalledExpr);
-      // When multiple function variables are used in the same expression, they
-      // must have the same type.
-      if (FVCons.size() > 1) {
-        PersistentSourceLoc PL =
-            PersistentSourceLoc::mkPSL(CalledExpr, *Context);
-        constrainConsVarGeq(FVCons, FVCons, Info.getConstraints(), &PL,
-                            Same_to_Same, false, &Info);
-      }
-    } else if (FunctionDecl *FD = dyn_cast<FunctionDecl>(D)) {
-      FuncName = FD->getNameAsString();
-      TFD = FD;
-      CVarOption CV = Info.getVariable(FD, Context);
-      if (CV.hasValue())
-        FVCons.insert(&CV.getValue());
-    } else if (DeclaratorDecl *DD = dyn_cast<DeclaratorDecl>(D)) {
->>>>>>> d080a806
       FuncName = DD->getNameAsString();
 
     // Collect type parameters for this function call that are
@@ -274,31 +242,16 @@
         }
         // and for each arg to the function ...
         if (FVConstraint *TargetFV = dyn_cast<FVConstraint>(TmpC)) {
-<<<<<<< HEAD
           unsigned I = 0;
           bool CallUntyped = TFD ? TFD->getType()->isFunctionNoProtoType() &&
                                        E->getNumArgs() != 0 &&
                                        TargetFV->numParams() == 0
                                  : false;
 
-          std::vector<CVarSet> Deferred;
-          for (const auto &A : E->arguments()) {
-            CVarSet ArgumentConstraints;
-            if (I < TargetFV->numParams()) {
-=======
-          unsigned i = 0;
-          bool callUntyped =
-            TFD ?
-              TFD->getType()->isFunctionNoProtoType() &&
-              E->getNumArgs() != 0 && TargetFV->numParams() == 0
-            :
-              false;
-
-          std::vector<CSetBkeyPair> deferred;
+          std::vector<CSetBkeyPair> Deferred;
           for (const auto &A : E->arguments()) {
             CSetBkeyPair ArgumentConstraints;
-            if(TFD != nullptr && i < TFD->getNumParams()) {
->>>>>>> d080a806
+            if (I < TargetFV->numParams()) {
               // Remove casts to void* on polymorphic types that are used
               // consistently.
               const int TyIdx = TargetFV->getExternalParam(I)->getGenericIndex();
@@ -322,21 +275,13 @@
                                   Wild_to_Safe, false, &Info, false);
 
               if (AllTypes && TFD != nullptr) {
-<<<<<<< HEAD
                 auto *PVD = TFD->getParamDecl(I);
-                auto &ABI = Info.getABoundsInfo();
-                // Here, we need to handle context-sensitive assignment.
-                ABI.handleContextSensitiveAssignment(
-                    E, PVD, ParameterDC, A, ArgumentConstraints, Context, &CB);
-=======
-                auto *PVD = TFD->getParamDecl(i);
                 auto &CSBI = Info.getABoundsInfo().getCtxSensBoundsHandler();
                 // Here, we need to handle context-sensitive assignment.
                 CSBI.handleContextSensitiveAssignment(PL, PVD, ParameterDC, A,
                                                       ArgumentConstraints.first,
                                                       ArgumentConstraints.second,
                                                       Context, &CB);
->>>>>>> d080a806
               }
             } else {
               // The argument passed to a function ith varargs; make it wild
@@ -443,13 +388,8 @@
   }
 
   // Constraint helpers.
-<<<<<<< HEAD
   void constraintInBodyVariable(Expr *E, ConstAtom *CAtom) {
-    CVarSet Var = CB.getExprConstraintVars(E);
-=======
-  void constraintInBodyVariable(Expr *e, ConstAtom *CAtom) {
-    CVarSet Var = CB.getExprConstraintVarsSet(e);
->>>>>>> d080a806
+    CVarSet Var = CB.getExprConstraintVarsSet(E);
     constrainVarsTo(Var, CAtom);
   }
 
@@ -585,20 +525,12 @@
       const RecordDecl *Definition =
           E->getType()->getAsStructureType()->getDecl()->getDefinition();
 
-<<<<<<< HEAD
       unsigned int InitIdx = 0;
       const auto Fields = Definition->fields();
       for (auto It = Fields.begin();
            InitIdx < E->getNumInits() && It != Fields.end(); InitIdx++, It++) {
         Expr *InitExpr = E->getInit(InitIdx);
         CB.constrainLocalAssign(nullptr, *It, InitExpr);
-=======
-      unsigned int initIdx = 0;
-      const auto fields = Definition->fields();
-      for (auto it = fields.begin(); initIdx < E->getNumInits() && it != fields.end(); initIdx++, it++) {
-        Expr *InitExpr = E->getInit(initIdx);
-        CB.constrainLocalAssign(nullptr, *it, InitExpr, Same_to_Same, true);
->>>>>>> d080a806
       }
     }
     return true;
@@ -714,7 +646,7 @@
   TypeVarVisitor TV = TypeVarVisitor(&C, Info);
   ConstraintResolver CSResolver(Info, &C);
   ContextSensitiveBoundsKeyVisitor CSBV =
-      ContextSensitiveBoundsKeyVisitor(&C, Info);
+      ContextSensitiveBoundsKeyVisitor(&C, Info, &CSResolver);
   ConstraintGenVisitor GV = ConstraintGenVisitor(&C, Info, TV);
   TranslationUnitDecl *TUD = C.getTranslationUnitDecl();
   // Generate constraints.
