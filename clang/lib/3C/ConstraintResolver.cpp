//=--ConstraintResolver.cpp---------------------------------------*- C++-*-===//
//
// Part of the LLVM Project, under the Apache License v2.0 with LLVM Exceptions.
// See https://llvm.org/LICENSE.txt for license information.
// SPDX-License-Identifier: Apache-2.0 WITH LLVM-exception
//
//===----------------------------------------------------------------------===//
// Implementation of methods in ConstraintResolver.h that help in fetching
// constraints for a given expression.
//===----------------------------------------------------------------------===//

#include "clang/3C/ConstraintResolver.h"
#include "clang/3C/3CGlobalOptions.h"

using namespace llvm;
using namespace clang;

ConstraintResolver::~ConstraintResolver() {}

// Force all ConstraintVariables in this set to be WILD
void ConstraintResolver::constraintAllCVarsToWild(const CVarSet &CSet,
                                                  const std::string &Rsn,
                                                  Expr *AtExpr) {
  PersistentSourceLoc Psl;
  PersistentSourceLoc *PslP = nullptr;
  if (AtExpr != nullptr) {
    Psl = PersistentSourceLoc::mkPSL(AtExpr, *Context);
    PslP = &Psl;
  }
  auto &CS = Info.getConstraints();

  for (const auto &A : CSet) {
    if (PVConstraint *PVC = dyn_cast<PVConstraint>(A))
      PVC->constrainToWild(CS, Rsn, PslP);
    else {
      FVConstraint *FVC = dyn_cast<FVConstraint>(A);
      assert(FVC != nullptr);
      FVC->constrainToWild(CS, Rsn, PslP);
    }
  }
}

void ConstraintResolver::constraintCVarToWild(CVarOption CVar,
                                              const std::string &Rsn,
                                              Expr *AtExpr) {
  if (CVar.hasValue()) {
    ConstraintVariable &T = CVar.getValue();
    constraintAllCVarsToWild({&T}, Rsn, AtExpr);
  }
}

// Return a set of PVConstraints equivalent to the set given,
// but dereferenced one level down
CVarSet ConstraintResolver::handleDeref(CVarSet T) {
  CVarSet DerefVars;
  for (ConstraintVariable *CV : T) {
    PVConstraint *PVC = cast<PVConstraint>(CV);
    if (!PVC->getCvars().empty())
      DerefVars.insert(PointerVariableConstraint::derefPVConstraint(PVC));
  }
  return DerefVars;
}

// For each constraint variable either invoke addAtom to add an additional level
// of indirection (when the constraint is PVConstraint), or return the
// constraint unchanged (when the constraint is a function constraint).
CVarSet ConstraintResolver::addAtomAll(CVarSet CVS, ConstAtom *PtrTyp,
                                       Constraints &CS) {
  CVarSet Result;
  for (auto *CV : CVS) {
    if (PVConstraint *PVC = dyn_cast<PVConstraint>(CV)) {
      Result.insert(PVConstraint::addAtomPVConstraint(PVC, PtrTyp, CS));
    } else {
      Result.insert(CV);
    }
  }
  return Result;
}

static bool getSizeOfArg(Expr *Arg, QualType &ArgTy) {
  Arg = Arg->IgnoreParenImpCasts();
  if (auto *SizeOf = dyn_cast<UnaryExprOrTypeTraitExpr>(Arg))
    if (SizeOf->getKind() == UETT_SizeOf) {
      ArgTy = SizeOf->getTypeOfArgument();
      return true;
    }
  return false;
}

// Processes E from malloc(E) to discern the pointer type this will be
static ConstAtom *analyzeAllocExpr(CallExpr *CE, Constraints &CS,
                                   QualType &ArgTy, std::string FuncName,
                                   ASTContext *Context) {
  if (FuncName.compare("calloc") == 0) {
    if (!getSizeOfArg(CE->getArg(1), ArgTy))
      return nullptr;
    // Check if first argument to calloc is 1
    int Result;
    if (evaluateToInt(CE->getArg(0), *Context, Result) && Result == 1)
      return CS.getPtr();
    // While calloc can be thought of as returning NT_ARR because it
    // initializes the allocated memory to zero, its type in the checked
    // header file is ARR so, we cannot safely return NT_ARR here.
    return CS.getArr();
  }

  ConstAtom *Ret = CS.getPtr();
  Expr *E;
  if (std::find(AllocatorFunctions.begin(), AllocatorFunctions.end(),
                FuncName) != AllocatorFunctions.end() ||
      FuncName.compare("malloc") == 0)
    E = CE->getArg(0);
  else {
    assert(FuncName.compare("realloc") == 0);
    E = CE->getArg(1);
  }
  E = E->IgnoreParenImpCasts();
  BinaryOperator *B = dyn_cast<BinaryOperator>(E);
  std::set<Expr *> Exprs;

  // Looking for X*Y -- could be an array
  if (B && B->isMultiplicativeOp()) {
    Ret = CS.getArr();
    Exprs.insert(B->getLHS());
    Exprs.insert(B->getRHS());
  } else
    Exprs.insert(E);

  // Look for sizeof(X); return Arr or Ptr if found
  for (Expr *Ex : Exprs)
    if (getSizeOfArg(Ex, ArgTy))
      return Ret;
  return nullptr;
}

CVarSet ConstraintResolver::getInvalidCastPVCons(CastExpr *E) {
  QualType DstType = E->getType();
  QualType SrcType = E->getSubExpr()->getType();

  auto *P = new PVConstraint(E, Info, *Context);
  PersistentSourceLoc PL = PersistentSourceLoc::mkPSL(E, *Context);
  std::string Rsn =
      "Cast from " + SrcType.getAsString() + " to " + DstType.getAsString();
  P->constrainToWild(Info.getConstraints(), Rsn, &PL);
  return {P};
}

inline CSetBkeyPair pairWithEmptyBkey(const CVarSet &Vars) {
  BKeySet EmptyBSet;
  EmptyBSet.clear();
  return std::make_pair(Vars, EmptyBSet);
}

// Get the return type of the function from the TypeVars, that is, from
// the local instantiation of a generic function. Or the regular return
// constraint if it's not generic
ConstraintVariable *localReturnConstraint(
    FVConstraint *FV,
    ProgramInfo::CallTypeParamBindingsT TypeVars,
    Constraints &CS) {
  int TyVarIdx = FV->getExternalReturn()->getGenericIndex();
  // Check if local type vars are available
  if (TypeVars.find(TyVarIdx) != TypeVars.end() &&
      TypeVars[TyVarIdx].first != nullptr) {
    ConstraintVariable *CV = nullptr;
    if (TypeVars[TyVarIdx].second != nullptr) {
      CV = TypeVars[TyVarIdx].second;
    } else {
      CV = TypeVars[TyVarIdx].first;
    }
    if (FV->getExternalReturn()->hasBoundsKey())
      CV->setBoundsKey(FV->getExternalReturn()->getBoundsKey());
    return CV;
  } else {
    return FV->getExternalReturn();
  }
}

// Returns a pair of set of ConstraintVariables and set of BoundsKey
// after evaluating the expression E. Will explore E recursively, but will
// ignore parts of it that do not contribute to the final result.
CSetBkeyPair ConstraintResolver::getExprConstraintVars(Expr *E) {
  CSetBkeyPair EmptyCSBKeySet;
  BKeySet EmptyBSet;
  auto &ABI = Info.getABoundsInfo();
  if (E != nullptr) {
    auto &CS = Info.getConstraints();
    QualType TypE = E->getType();
    E = E->IgnoreParens();

    // Non-pointer (int, char, etc.) types have a special base PVConstraint.
    if (isNonPtrType(TypE)) {
      if (DeclRefExpr *DRE = dyn_cast<DeclRefExpr>(E)) {
        // If we have a DeclRef, the PVC can get a meaningful name
        return pairWithEmptyBkey(getBaseVarPVConstraint(DRE));
      }
      // Fetch the context sensitive bounds key.
      return std::make_pair(pvConstraintFromType(TypE),
                            ABI.getCtxSensFieldBoundsKey(E, Context, Info));
    }
    // NULL
    // Special handling for casts of null is required to enable rewriting
    // statements such as int *x = (int*) 0. If this was handled as a
    // normal null expression, the cast would never be visited.
    if (!isa<ExplicitCastExpr>(E) && isNULLExpression(E, *Context)) {
      return EmptyCSBKeySet;
    }
    // variable (x)
    if (DeclRefExpr *DRE = dyn_cast<DeclRefExpr>(E)) {
      CVarOption CV = Info.getVariable(DRE->getDecl(), Context);
      assert("Declaration without constraint variable?" && CV.hasValue());
      return pairWithEmptyBkey({&CV.getValue()});
    }
    // x.f
    if (MemberExpr *ME = dyn_cast<MemberExpr>(E)) {
      CVarOption CV = Info.getVariable(ME->getMemberDecl(), Context);
      assert("Declaration without constraint variable?" && CV.hasValue());
      CVarSet MECSet = {&CV.getValue()};
      // Get Context sensitive bounds key for field access.
      return std::make_pair(MECSet,
                            ABI.getCtxSensFieldBoundsKey(ME, Context, Info));
    }
    // Checked-C temporary
    if (CHKCBindTemporaryExpr *CE = dyn_cast<CHKCBindTemporaryExpr>(E)) {
      return getExprConstraintVars(CE->getSubExpr());
    }

    // Apart from the above expressions constraints for all the other
    // expressions can be cached.
    // First, check if the expression has constraints that are cached?
    if (Info.hasPersistentConstraints(E, Context))
      return Info.getPersistentConstraints(E, Context);

    CSetBkeyPair Ret = EmptyCSBKeySet;
    // Implicit cast, e.g., T* from T[] or int (*)(int) from int (int),
    // but also weird int->int * conversions (and back).
    if (ImplicitCastExpr *IE = dyn_cast<ImplicitCastExpr>(E)) {
      // ImplicitCastExpr is a compiler generated AST node, so we would not
      // typically want to depend on its source location being unique, but
      // their constraint var sets are stored in a separate map, avoiding
      // source location collision with other expressions.
      QualType SubTypE = IE->getSubExpr()->getType();
      auto CVs = getExprConstraintVars(IE->getSubExpr());
      // If TypE is a pointer type, and the cast is unsafe, return WildPtr.
      if (TypE->isPointerType() &&
          !(SubTypE->isFunctionType() || SubTypE->isArrayType() ||
            SubTypE->isVoidPointerType()) &&
          !isCastSafe(TypE, SubTypE)) {
        CVarSet WildCVar = getInvalidCastPVCons(IE);
        constrainConsVarGeq(CVs.first, WildCVar, CS, nullptr, Safe_to_Wild,
                            false, &Info);
        Ret = std::make_pair(WildCVar, CVs.second);
      } else {
        // Else, return sub-expression's result.
        Ret = CVs;
      }
    } else if (ExplicitCastExpr *ECE = dyn_cast<ExplicitCastExpr>(E)) {
      assert(ECE->getType() == TypE);
      Expr *TmpE = ECE->getSubExpr();
      // Is cast internally safe? Return WILD if not.
      // If the cast is NULL, it will otherwise seem invalid, but we want to
      // handle it as usual so the type in the cast can be rewritten.
      if (!isNULLExpression(ECE, *Context) && TypE->isPointerType() &&
          !isCastSafe(TypE, TmpE->getType()) && !isCastofGeneric(ECE)) {
        CVarSet Vars = getExprConstraintVarsSet(TmpE);
        Ret = pairWithEmptyBkey(getInvalidCastPVCons(ECE));
        constrainConsVarGeq(Vars, Ret.first, CS, nullptr, Safe_to_Wild, false,
                            &Info);
        // NB: Expression ECE itself handled in
        // ConstraintBuilder::FunctionVisitor.
      } else {
        CVarSet Vars = getExprConstraintVarsSet(TmpE);
        // PVConstraint introduced for explicit cast so they can be rewritten.
        // Pretty much the same idea as CompoundLiteralExpr.
        PVConstraint *P = getRewritablePVConstraint(ECE);
        Ret = pairWithEmptyBkey({P});
        // ConstraintVars for TmpE when ECE is NULL will be WILD, so
        // constraining GEQ these vars would be the cast always be WILD.
        if (!isNULLExpression(ECE, *Context)) {
          PersistentSourceLoc PL = PersistentSourceLoc::mkPSL(ECE, *Context);
          constrainConsVarGeq(P, Vars, Info.getConstraints(), &PL, Same_to_Same,
                              false, &Info);
        }
      }
    }
    // x = y, x+y, x+=y, etc.
    else if (BinaryOperator *BO = dyn_cast<BinaryOperator>(E)) {
      switch (BO->getOpcode()) {
        // Assignment, comma operators; only care about LHS.
      case BO_Assign:
      case BO_AddAssign:
      case BO_SubAssign:
        Ret = getExprConstraintVars(BO->getLHS());
        break;
      case BO_Comma:
        Ret = getExprConstraintVars(BO->getRHS());
        break;
        // Possible pointer arithmetic: Could be LHS or RHS.
      case BO_Add:
      case BO_Sub:
        if (BO->getLHS()->getType()->isPointerType())
          Ret = getExprConstraintVars(BO->getLHS());
        else if (BO->getRHS()->getType()->isPointerType())
          Ret = getExprConstraintVars(BO->getRHS());
        else
          Ret = pairWithEmptyBkey(pvConstraintFromType(TypE));
        break;
        // Pointer-to-member ops unsupported.
      case BO_PtrMemD:
      case BO_PtrMemI:
        assert(false && "Bogus pointer-to-member operator");
        break;
        // Bit-shift/arithmetic/assign/comp operators
        // Ret = ints; do nothing.
      case BO_ShlAssign:
      case BO_ShrAssign:
      case BO_AndAssign:
      case BO_XorAssign:
      case BO_OrAssign:
      case BO_MulAssign:
      case BO_DivAssign:
      case BO_RemAssign:
      case BO_And:
      case BO_Or:
      case BO_Mul:
      case BO_Div:
      case BO_Rem:
      case BO_Xor:
      case BO_Cmp:
      case BO_EQ:
      case BO_NE:
      case BO_GE:
      case BO_GT:
      case BO_LE:
      case BO_LT:
      case BO_LAnd:
      case BO_LOr:
      case BO_Shl:
      case BO_Shr:
        Ret = pairWithEmptyBkey(pvConstraintFromType(TypE));
        break;
      }
    }
    // x[e]
    else if (ArraySubscriptExpr *ASE = dyn_cast<ArraySubscriptExpr>(E)) {
      CSetBkeyPair T = getExprConstraintVars(ASE->getBase());
      CVarSet Tmp = handleDeref(T.first);
      T.first.swap(Tmp);
      Ret = T;
    }
    // ++e, &e, *e, etc.
    else if (UnaryOperator *UO = dyn_cast<UnaryOperator>(E)) {
      Expr *UOExpr = UO->getSubExpr();
      switch (UO->getOpcode()) {
        // &e
        // C99 6.5.3.2: "The operand of the unary & operator shall be
        // either a function designator, the result of a [] or
        // unary * operator, or an lvalue that designates an object that is
        // not a bit-field and is not declared with the register
        // storage-class specifier."
      case UO_AddrOf: {

        UOExpr = UOExpr->IgnoreParenImpCasts();
        // Taking the address of a dereference is a NoOp, so the constraint
        // vars for the subexpression can be passed through.
        // FIXME: We've dumped implicit casts on UOEXpr; restore?
        if (UnaryOperator *SubUO = dyn_cast<UnaryOperator>(UOExpr)) {
          if (SubUO->getOpcode() == UO_Deref)
            Ret = getExprConstraintVars(SubUO->getSubExpr());
          // else, fall through
        } else if (ArraySubscriptExpr *ASE =
                       dyn_cast<ArraySubscriptExpr>(UOExpr)) {
          Ret = getExprConstraintVars(ASE->getBase());
        } else {
          CSetBkeyPair T = getExprConstraintVars(UOExpr);
          assert("Empty constraint vars in AddrOf!" && !T.first.empty());
          // CheckedC prohibits taking the address of a variable with bounds. To
          // avoid doing this, constrain the target of AddrOf expressions to
          // PTR. This prevents it from solving to either ARR or NTARR. CheckedC
          // does permit taking the address of an _Array_ptr when the array
          // pointer has no declared bounds. With this constraint added however,
          // 3C will not generate such code.
          for (auto *CV : T.first)
            if (auto *PCV = dyn_cast<PVConstraint>(CV))
              // On the other hand, CheckedC does let you take the address of
              // constant sized arrays.
              if (!PCV->getArrPresent())
                PCV->constrainOuterTo(CS, CS.getPtr(), true);
          // Add a VarAtom to UOExpr's PVConstraint, for &.
          Ret = std::make_pair(addAtomAll(T.first, CS.getPtr(), CS), T.second);
        }
        break;
      }
        // *e
      case UO_Deref: {
        // We are dereferencing, so don't assign to LHS
        CSetBkeyPair T = getExprConstraintVars(UOExpr);
        Ret = std::make_pair(handleDeref(T.first), T.second);
        break;
      }
        /* Operations on lval; if pointer, just process that */
        // e++, e--, ++e, --e
      case UO_PostInc:
      case UO_PostDec:
      case UO_PreInc:
      case UO_PreDec:
        Ret = getExprConstraintVars(UOExpr);
        break;
        /* Integer operators */
        // +e, -e, ~e
      case UO_Plus:
      case UO_Minus:
      case UO_LNot:
      case UO_Not:
        Ret = pairWithEmptyBkey(pvConstraintFromType(TypE));
        break;
      case UO_Coawait:
      case UO_Real:
      case UO_Imag:
      case UO_Extension:
        assert(false && "Unsupported unary operator");
        break;
      }
    }
    // f(e1,e2, ...)
    else if (CallExpr *CE = dyn_cast<CallExpr>(E)) {
      // Call expression should always get out-of context constraint variable.
      CVarSet ReturnCVs;
      BKeySet ReturnBSet = EmptyBSet;

      ProgramInfo::CallTypeParamBindingsT TypeVars;
      if (Info.hasTypeParamBindings(CE, Context))
        TypeVars = Info.getTypeParamBindings(CE, Context);

      // Here, we need to look up the target of the call and return the
      // constraints for the return value of that function.
      QualType ExprType = E->getType();
      Decl *D = CE->getCalleeDecl();
      CVarSet ReallocFlow;
      bool IsAllocator = false;
      if (D == nullptr) {
        // There are a few reasons that we couldn't get a decl. For example,
        // the call could be done through an array subscript.
        Expr *CalledExpr = CE->getCallee();
        CSetBkeyPair Tmp = getExprConstraintVars(CalledExpr);
        ReturnBSet = Tmp.second;

        for (ConstraintVariable *C : Tmp.first) {
          if (FVConstraint *FV = dyn_cast<FVConstraint>(C)) {
            ReturnCVs.insert(localReturnConstraint(FV,TypeVars,CS));
          } else if (PVConstraint *PV = dyn_cast<PVConstraint>(C)) {
            if (FVConstraint *FV = PV->getFV())
              ReturnCVs.insert(localReturnConstraint(FV,TypeVars,CS));
          }
        }
      } else if (DeclaratorDecl *FD = dyn_cast<DeclaratorDecl>(D)) {
        /* Allocator call */
        if (isFunctionAllocator(std::string(FD->getName()))) {
          bool DidInsert = false;
          IsAllocator = true;
          if (TypeVars.find(0) != TypeVars.end() && TypeVars[0] != nullptr) {
            ReturnCVs.insert(TypeVars[0]);
            DidInsert = true;
          } else if (CE->getNumArgs() > 0) {
            QualType ArgTy;
            std::string FuncName = FD->getNameAsString();
            ConstAtom *A = analyzeAllocExpr(CE, CS, ArgTy, FuncName, Context);
<<<<<<< HEAD
            if (A && TypeVars.find(0) != TypeVars.end() &&
                TypeVars[0].first != nullptr) {
              ConstraintVariable *CV = nullptr;
              if (TypeVars[0].second != nullptr) {
                CV = TypeVars[0].second;
              } else {
                CV = TypeVars[0].first;
              }
              ReturnCVs.insert(CV);
              DidInsert = true;
            } else if (A) {
=======
            if (A) {
>>>>>>> 30b8545e
              std::string N(FD->getName());
              N = "&" + N;
              ExprType = Context->getPointerType(ArgTy);
              PVConstraint *PVC = new PVConstraint(ExprType, nullptr, N, Info,
                                                   *Context, nullptr, 0);
              PVC->constrainOuterTo(CS, A, true);
              ReturnCVs.insert(PVC);
              DidInsert = true;
              if (FuncName.compare("realloc") == 0) {
                // We will constrain the first arg to the return of
                // realloc, below
                ReallocFlow =
                    getExprConstraintVars(CE->getArg(0)->IgnoreParenImpCasts())
                        .first;
              }
            }
          }
          if (!DidInsert) {
            std::string Rsn = "Unsafe call to allocator function.";
            PersistentSourceLoc PL = PersistentSourceLoc::mkPSL(CE, *Context);
            ReturnCVs.insert(PVConstraint::getWildPVConstraint(
                Info.getConstraints(), Rsn, &PL));
          }

          /* Normal function call */
        } else {
          CVarOption CV = Info.getVariable(FD, Context);
          assert(CV.hasValue() && "Function without constraint variable.");
          /* Direct function call */
          if (FVConstraint *FVC = dyn_cast<FVConstraint>(&CV.getValue()))
            ReturnCVs.insert(localReturnConstraint(FVC,TypeVars,CS));
          /* Call via function pointer */
          else {
            PVConstraint *Tmp = dyn_cast<PVConstraint>(&CV.getValue());
            assert(Tmp != nullptr);
            if (FVConstraint *FVC = Tmp->getFV())
              ReturnCVs.insert(localReturnConstraint(FVC,TypeVars,CS));
            else {
              // No FVConstraint -- make WILD.
              auto *TmpFV = new FVConstraint();
              ReturnCVs.insert(TmpFV);
            }
          }
        }
      } else {
        // If it ISN'T, though... what to do? How could this happen?
        llvm_unreachable("TODO");
      }

      // This is R-Value, we need to make a copy of the resulting
      // ConstraintVariables.
      CVarSet TmpCVs;
      for (ConstraintVariable *CV : ReturnCVs) {
        ConstraintVariable *NewCV;
        auto *PCV = dyn_cast<PVConstraint>(CV);
        if (!IsAllocator) {
          if (PCV && PCV->isOriginallyChecked()) {
            // Copying needs to be done differently if the constraint variable
            // had a checked type in the input program because the constraint
            // variables contain constant atoms that are reused by the copy
            // constructor.
            auto *NewPCV =
                new PVConstraint(CE->getType(), nullptr, PCV->getName(), Info,
                                 *Context, nullptr, PCV->getGenericIndex());
            NewCV = NewPCV;
            if (PCV->hasBoundsKey())
              NewCV->setBoundsKey(PCV->getBoundsKey());
          } else {
            NewCV = CV->getCopy(CS);
          }
        } else {
          // Allocator functions are treated specially, so they do not have
          // separate parameter and argument return variables.
          NewCV = CV;
        }

        auto PSL = PersistentSourceLoc::mkPSL(CE, *Context);
        // Make the bounds key context sensitive.
        if (NewCV->hasBoundsKey()) {
          auto CSensBKey =
              ABI.getCtxSensCEBoundsKey(PSL, NewCV->getBoundsKey());
          NewCV->setBoundsKey(CSensBKey);
        }
        if (NewCV != CV) {
          // If the call is in a macro, use Same_to_Same to force checked type
          // equality and avoid ever needing to insert a cast inside a macro.
          ConsAction CA = Rewriter::isRewritable(CE->getExprLoc())
                              ? Safe_to_Wild
                              : Same_to_Same;
          constrainConsVarGeq(NewCV, CV, CS, &PSL, CA, false, &Info);
        }
        TmpCVs.insert(NewCV);
        // If this is realloc, constrain the first arg to flow to the return
        if (!ReallocFlow.empty()) {
          constrainConsVarGeq(NewCV, ReallocFlow, Info.getConstraints(), &PSL,
                              Wild_to_Safe, false, &Info);
        }
      }
      Ret = std::make_pair(TmpCVs, ReturnBSet);
    }
    // e1 ? e2 : e3
    else if (ConditionalOperator *CO = dyn_cast<ConditionalOperator>(E)) {
      std::vector<Expr *> SubExprs;
      SubExprs.push_back(CO->getLHS());
      SubExprs.push_back(CO->getRHS());
      Ret = getAllSubExprConstraintVars(SubExprs);
    }
    // { e1, e2, e3, ... }
    else if (InitListExpr *ILE = dyn_cast<InitListExpr>(E)) {
      std::vector<Expr *> SubExprs = ILE->inits().vec();
      CSetBkeyPair CVars = getAllSubExprConstraintVars(SubExprs);
      if (ILE->getType()->isArrayType()) {
        // Array initialization is similar AddrOf, so the same pattern is
        // used where a new indirection is added to constraint variables.
        Ret = std::make_pair(addAtomAll(CVars.first, CS.getArr(), CS),
                             CVars.second);
      } else {
        // This branch should only be taken on compound literal expressions
        // with pointer type (e.g. int *a = (int*){(int*) 1}).
        // In particular, structure initialization should not reach here,
        // as that caught by the non-pointer check at the top of this
        // method.
        assert("InitlistExpr of type other than array or pointer in "
               "getExprConstraintVars" &&
               ILE->getType()->isPointerType());
        Ret = CVars;
      }
    }
    // (int[]){e1, e2, e3, ... }
    else if (CompoundLiteralExpr *CLE = dyn_cast<CompoundLiteralExpr>(E)) {
      CSetBkeyPair Vars = getExprConstraintVars(CLE->getInitializer());

      PVConstraint *P = getRewritablePVConstraint(CLE);

      PersistentSourceLoc PL = PersistentSourceLoc::mkPSL(CLE, *Context);
      constrainConsVarGeq(P, Vars.first, Info.getConstraints(), &PL,
                          Same_to_Same, false, &Info);

      CVarSet T = {P};
      Ret = std::make_pair(T, Vars.second);
    }
    // "foo"
    else if (clang::StringLiteral *Str = dyn_cast<clang::StringLiteral>(E)) {
      CVarSet T;
      // If this is a string literal. i.e., "foo".
      // We create a new constraint variable and constraint it to an Nt_array.

      PVConstraint *P = new PVConstraint(Str, Info, *Context);
      P->constrainOuterTo(CS, CS.getNTArr()); // NB: ARR already there.

      BoundsKey TmpKey = ABI.getRandomBKey();
      P->setBoundsKey(TmpKey);

      BoundsKey CBKey = ABI.getConstKey(Str->getByteLength());
      ABounds *NB = new CountBound(CBKey);
      ABI.replaceBounds(TmpKey, Declared, NB);

      T = {P};

      Ret = pairWithEmptyBkey(T);
    } else if (StmtExpr *SE = dyn_cast<StmtExpr>(E)) {
      CVarSet T;
      // Retrieve the last "thing" returned by the block.
      Stmt *Res = SE->getSubStmt()->getStmtExprResult();
      if (Expr *ESE = dyn_cast<Expr>(Res)) {
        return getExprConstraintVars(ESE);
      }
    } else if (VAArgExpr *VarArg = dyn_cast<VAArgExpr>(E)) {
      // Use of VarArg parameters are assumed to be unsafe even though CheckedC
      // will accept them with checked pointer types. If we want to support
      // VarArgs with checked pointer types, we can remove the constraint to
      // WILD here. We would then need to update TypeExprRewriter to rewrite the
      // type in these expression.
      auto *P = new PVConstraint(VarArg, Info, *Context);
      PersistentSourceLoc PL = PersistentSourceLoc::mkPSL(E, *Context);
      std::string Rsn = "Accessing VarArg parameter";
      P->constrainToWild(Info.getConstraints(), Rsn, &PL);
      Ret = pairWithEmptyBkey({P});
    } else {
      if (Verbose) {
        llvm::errs() << "WARNING! Initialization expression ignored: ";
        E->dump(llvm::errs(), *Context);
        llvm::errs() << "\n";
      }
    }
    Info.storePersistentConstraints(E, Ret, Context);
    return Ret;
  }
  return EmptyCSBKeySet;
}

CVarSet ConstraintResolver::getExprConstraintVarsSet(Expr *E) {
  return getExprConstraintVars(E).first;
}

// Collect constraint variables for Exprs int a set.
CSetBkeyPair
ConstraintResolver::getAllSubExprConstraintVars(std::vector<Expr *> &Exprs) {

  CVarSet AggregateCons;
  BKeySet AggregateBKeys;
  for (const auto &E : Exprs) {
    CSetBkeyPair ECons;
    ECons = getExprConstraintVars(E);
    AggregateCons.insert(ECons.first.begin(), ECons.first.end());
    AggregateBKeys.insert(ECons.second.begin(), ECons.second.end());
  }

  return std::make_pair(AggregateCons, AggregateBKeys);
}

void ConstraintResolver::constrainLocalAssign(Stmt *TSt, Expr *LHS, Expr *RHS,
                                              ConsAction CAction) {
  PersistentSourceLoc PL = PersistentSourceLoc::mkPSL(TSt, *Context);
  CSetBkeyPair L = getExprConstraintVars(LHS);
  CSetBkeyPair R = getExprConstraintVars(RHS);
  bool HandleBoundsKey = L.second.empty() && R.second.empty();
  constrainConsVarGeq(L.first, R.first, Info.getConstraints(), &PL, CAction,
                      false, &Info, HandleBoundsKey);

  // Handle pointer arithmetic.
  auto &ABI = Info.getABoundsInfo();
  ABI.handlePointerAssignment(TSt, LHS, RHS, Context, this);

  // Only if all types are enabled and these are not pointers, then track
  // the assignment.
  if (AllTypes) {
    if ((!containsValidCons(L.first) && !containsValidCons(R.first)) ||
        !HandleBoundsKey) {
      ABI.handleAssignment(LHS, L.first, L.second, RHS, R.first, R.second,
                           Context, this);
    }
  }
}

void ConstraintResolver::constrainLocalAssign(Stmt *TSt, DeclaratorDecl *D,
                                              Expr *RHS, ConsAction CAction,
                                              bool IgnoreBnds) {
  PersistentSourceLoc PL, *PLPtr = nullptr;
  if (TSt != nullptr) {
    PL = PersistentSourceLoc::mkPSL(TSt, *Context);
    PLPtr = &PL;
  }
  // Get the in-context local constraints.
  CVarOption V = Info.getVariable(D, Context);
  auto RHSCons = getExprConstraintVars(RHS);
  bool HandleBoundsKey = IgnoreBnds || RHSCons.second.empty();

  if (V.hasValue())
    constrainConsVarGeq(&V.getValue(), RHSCons.first, Info.getConstraints(),
                        PLPtr, CAction, false, &Info, HandleBoundsKey);
  if (AllTypes && !IgnoreBnds) {
    if (!HandleBoundsKey || (!(V.hasValue() && isValidCons(&V.getValue())) &&
                             !containsValidCons(RHSCons.first))) {
      auto &ABI = Info.getABoundsInfo();
      ABI.handleAssignment(D, V, RHS, RHSCons.first, RHSCons.second, Context,
                           this);
    }
  }
}

bool ConstraintResolver::isNonPtrType(QualType &TE) {
  return TE->isRecordType() || TE->isArithmeticType() || TE->isVectorType();
}

CVarSet ConstraintResolver::pvConstraintFromType(QualType TypE) {
  assert("Pointer type CVs should be obtained through getExprConstraintVars." &&
         !TypE->isPointerType());
  CVarSet Ret;
  if (isNonPtrType(TypE))
    Ret.insert(PVConstraint::getNonPtrPVConstraint(Info.getConstraints()));
  else
    llvm::errs() << "Warning: Returning non-base, non-wild type";
  return Ret;
}

CVarSet ConstraintResolver::getBaseVarPVConstraint(DeclRefExpr *Decl) {
  if (Info.hasPersistentConstraints(Decl, Context))
    return Info.getPersistentConstraintsSet(Decl, Context);

  auto T = Decl->getType();
  assert(isNonPtrType(T));

  CVarSet Ret;
  auto DN = Decl->getDecl()->getName();
  Ret.insert(
      PVConstraint::getNamedNonPtrPVConstraint(DN, Info.getConstraints()));
  Info.storePersistentConstraints(Decl, Ret, Context);
  return Ret;
}

CVarSet ConstraintResolver::getCalleeConstraintVars(CallExpr *CE) {
  CVarSet FVCons;
  Decl *D = CE->getCalleeDecl();
  if (isa_and_nonnull<FunctionDecl>(D) || isa_and_nonnull<DeclaratorDecl>(D)) {
    CVarOption CV = Info.getVariable(D, Context);
    if (CV.hasValue())
      FVCons.insert(&CV.getValue());
  } else {
    Expr *CalledExpr = CE->getCallee();
    FVCons = getExprConstraintVarsSet(CalledExpr);
  }
  return FVCons;
}

// This serves as an exception to the unsafety of casting from void*.
// In most cases, CheckedC can handle generic casts, so we can ignore them.
// CheckedC can't handle allocators without checked headers, so we add them
// to this exception for when we're dealing with small examples.
bool ConstraintResolver::isCastofGeneric(CastExpr *C) {
  Expr *SE = C->getSubExpr();
  if (CHKCBindTemporaryExpr *CE = dyn_cast<CHKCBindTemporaryExpr>(SE))
    SE = CE->getSubExpr();
  if (auto *CE = dyn_cast_or_null<CallExpr>(SE)) {
    // Check for built-in allocators, in case the standard headers are not used.
    // This is a required exception, because allocators return void*, and casts
    // from it are unsafe. We assume the cast is appropriate. With checked
    // headers clang can figure out if it is safe.
    if (auto *DD = dyn_cast_or_null<DeclaratorDecl>(CE->getCalleeDecl())) {
      std::string Name = DD->getNameAsString();
      if (isFunctionAllocator(Name))
        return true;
    }
    // Check for a generic function call.
    CVarSet CVS = getCalleeConstraintVars(CE);
    // If there are multiple constraints in the expression we
    // can't guarantee safety, so only return true if the
    // cast is directly on a function call.
    if (CVS.size() == 1) {
      if (auto *FVC = dyn_cast<FVConstraint>(*CVS.begin())) {
        return FVC->getGenericParams() > 0;
      }
    }
  }
  return false;
}

// Construct a PVConstraint for an expression that can safely be used when
// rewriting the expression later on. This is done by making the constraint WILD
// if the expression is inside a macro.
PVConstraint *ConstraintResolver::getRewritablePVConstraint(Expr *E) {
  PVConstraint *P = new PVConstraint(E, Info, *Context);
  auto PSL = PersistentSourceLoc::mkPSL(E, *Context);
  Info.constrainWildIfMacro(P, E->getExprLoc(), &PSL);
  return P;
}

bool ConstraintResolver::containsValidCons(const CVarSet &CVs) {
  for (auto *ConsVar : CVs)
    if (isValidCons(ConsVar))
      return true;
  return false;
}

bool ConstraintResolver::isValidCons(ConstraintVariable *CV) {
  if (PVConstraint *PV = dyn_cast<PVConstraint>(CV))
    return !PV->getCvars().empty();
  return false;
}

bool ConstraintResolver::resolveBoundsKey(const CVarSet &CVs, BoundsKey &BK) {
  if (CVs.size() == 1) {
    auto *OCons = getOnly(CVs);
    return resolveBoundsKey(*OCons, BK);
  }
  return false;
}

bool ConstraintResolver::resolveBoundsKey(CVarOption CVOpt, BoundsKey &BK) {
  if (CVOpt.hasValue()) {
    ConstraintVariable &CV = CVOpt.getValue();
    if (PVConstraint *PV = dyn_cast<PVConstraint>(&CV))
      if (PV->hasBoundsKey()) {
        BK = PV->getBoundsKey();
        return true;
      }
  }
  return false;
}

bool ConstraintResolver::canFunctionBeSkipped(const std::string &FN) {
  return FN == "realloc";
}<|MERGE_RESOLUTION|>--- conflicted
+++ resolved
@@ -458,28 +458,21 @@
         if (isFunctionAllocator(std::string(FD->getName()))) {
           bool DidInsert = false;
           IsAllocator = true;
-          if (TypeVars.find(0) != TypeVars.end() && TypeVars[0] != nullptr) {
-            ReturnCVs.insert(TypeVars[0]);
+          if (TypeVars.find(0) != TypeVars.end() &&
+              TypeVars[0].first != nullptr) {
+            ConstraintVariable *CV = nullptr;
+            if (TypeVars[0].second != nullptr) {
+              CV = TypeVars[0].second;
+            } else {
+              CV = TypeVars[0].first;
+            }
+            ReturnCVs.insert(CV);
             DidInsert = true;
           } else if (CE->getNumArgs() > 0) {
             QualType ArgTy;
             std::string FuncName = FD->getNameAsString();
             ConstAtom *A = analyzeAllocExpr(CE, CS, ArgTy, FuncName, Context);
-<<<<<<< HEAD
-            if (A && TypeVars.find(0) != TypeVars.end() &&
-                TypeVars[0].first != nullptr) {
-              ConstraintVariable *CV = nullptr;
-              if (TypeVars[0].second != nullptr) {
-                CV = TypeVars[0].second;
-              } else {
-                CV = TypeVars[0].first;
-              }
-              ReturnCVs.insert(CV);
-              DidInsert = true;
-            } else if (A) {
-=======
             if (A) {
->>>>>>> 30b8545e
               std::string N(FD->getName());
               N = "&" + N;
               ExprType = Context->getPointerType(ArgTy);
