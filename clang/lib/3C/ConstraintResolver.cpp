--- conflicted
+++ resolved
@@ -383,14 +383,10 @@
           // 3C will not generate such code.
           for (auto *CV : T)
             if (auto *PCV = dyn_cast<PVConstraint>(CV))
-<<<<<<< HEAD
-              PCV->constrainOuterTo(CS, CS.getPtr(), true);
-=======
               // On the other hand, CheckedC does let you take the address of
               // constant sized arrays.
               if (!PCV->getArrPresent())
                 PCV->constrainOuterTo(CS, CS.getPtr(), true);
->>>>>>> e56a07cc
           // add a VarAtom to UOExpr's PVConstraint, for &
           Ret = addAtomAll(T, CS.getPtr(), CS);
         }
