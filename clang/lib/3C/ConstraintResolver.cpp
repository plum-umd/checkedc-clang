--- conflicted
+++ resolved
@@ -384,18 +384,13 @@
             if (auto *PCV = dyn_cast<PVConstraint>(CV)) {
               // On the other hand, CheckedC does let you take the address of
               // constant sized arrays.
-<<<<<<< HEAD
-              if (!PCV->getArrPresent()) {
+              if (!PCV->isConstantArr()) {
                 auto Rsn = ReasonLoc(
                     "Operand of address-of has PTR lower bound", ExprPSL);
                 PCV->constrainOuterTo(CS, CS.getPtr(), Rsn, true);
               }
             }
           }
-=======
-              if (!PCV->isConstantArr())
-                PCV->constrainOuterTo(CS, CS.getPtr(), true);
->>>>>>> d37e5cae
           // Add a VarAtom to UOExpr's PVConstraint, for &.
           auto Rsn = ReasonLoc(
               "Result of address-of has PTR lower bound",ExprPSL);
