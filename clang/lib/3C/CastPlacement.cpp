//=--CastPlacement.cpp--------------------------------------------*- C++-*-===//
//
// Part of the LLVM Project, under the Apache License v2.0 with LLVM Exceptions.
// See https://llvm.org/LICENSE.txt for license information.
// SPDX-License-Identifier: Apache-2.0 WITH LLVM-exception
//
//===----------------------------------------------------------------------===//
// This class contains implementation of the functions and
// classes of CastPlacement.h
//===----------------------------------------------------------------------===//

#include "clang/3C/CastPlacement.h"
#include "clang/3C/3CGlobalOptions.h"
#include "clang/3C/ConstraintResolver.h"
#include "clang/3C/Utils.h"
#include "clang/Tooling/Transformer/SourceCode.h"

using namespace clang;

bool CastPlacementVisitor::VisitCallExpr(CallExpr *CE) {
  // Get the constraint variable for the function.
  Decl *CalleeDecl = CE->getCalleeDecl();
  FunctionDecl *FD = dyn_cast_or_null<FunctionDecl>(CalleeDecl);

  // Find a FVConstraint for this call. If there is more than one, then they
  // will have been unified during constraint generation, so we can use any of
  // them.
  FVConstraint *FV = nullptr;
  for (auto *CV : CR.getCalleeConstraintVars(CE)) {
    if (isa<FVConstraint>(CV))
      FV = cast<FVConstraint>(CV);
    else if (isa<PVConstraint>(CV) && cast<PVConstraint>(CV)->getFV())
      FV = cast<PVConstraint>(CV)->getFV();
    if (FV)
      break;
  }

  // Note: I'm not entirely sure that this will always hold. The previous
  // implementation just returned early if FV was null, but I don't think that
  // can ever actually happen.
  assert("Could not find function constraint variable!" && FV != nullptr);

  // Now we need to check the type of the arguments and corresponding
  // parameters to see if any explicit casting is needed.
  ProgramInfo::CallTypeParamBindingsT TypeVars;
  if (Info.hasTypeParamBindings(CE, Context))
    TypeVars = Info.getTypeParamBindings(CE, Context);

  // Cast on arguments.
  unsigned PIdx = 0;
  for (const auto &A : CE->arguments()) {
    if (PIdx < FV->numParams()) {
      // Avoid adding incorrect casts to generic function arguments by
      // removing implicit casts when on arguments with a consistently
      // used generic type.
      ConstraintVariable *TypeVar = nullptr;
      Expr *ArgExpr = A;
      if (FD && PIdx < FD->getNumParams()) {
        const int TyVarIdx = FV->getExternalParam(PIdx)->getGenericIndex();
        if (TypeVars.find(TyVarIdx) != TypeVars.end() &&
<<<<<<< HEAD
            TypeVars[TyVarIdx].first != nullptr)
          ArgExpr = ArgExpr->IgnoreImpCasts();
=======
            TypeVars[TyVarIdx] != nullptr)
          TypeVar = TypeVars[TyVarIdx];
>>>>>>> 02860bf0
      }
      if (TypeVar != nullptr)
        ArgExpr = ArgExpr->IgnoreImpCasts();

      CVarSet ArgConstraints = CR.getExprConstraintVarsSet(ArgExpr);
      for (auto *ArgC : ArgConstraints) {
        CastNeeded CastKind = needCasting(
            ArgC, ArgC, FV->getInternalParam(PIdx), FV->getExternalParam(PIdx));
        if (CastKind != NO_CAST) {
          surroundByCast(FV->getExternalParam(PIdx), TypeVar, CastKind, A);
          ExprsWithCast.insert(ignoreCheckedCImplicit(A));
          break;
        }
      }
    }
    PIdx++;
  }

  // Cast on return. Be sure not to place casts when the result is not used,
  // otherwise an externally unsafe function whose result is not used would end
  // up with a bounds cast around it. hasPersistentConstraints is used to
  // determine if an expression is used because any expression that is
  // eventually assigned to a variable or passed as a function argument will
  // be cached in the persistent constraint set.
  if (Info.hasPersistentConstraints(CE, Context)) {
    CVarSet DestinationConstraints = CR.getExprConstraintVarsSet(CE);
    for (auto *DstC : DestinationConstraints) {
      // Order of ParameterC and ArgumentC is reversed from when inserting
      // parameter casts because assignment now goes from returned to its
      // local use.
      CastNeeded CastKind = needCasting(FV->getInternalReturn(),
                                        FV->getExternalReturn(), DstC, DstC);
      if (ExprsWithCast.find(CE) == ExprsWithCast.end() &&
          CastKind != NO_CAST) {
        surroundByCast(DstC, nullptr, CastKind, CE);
        ExprsWithCast.insert(ignoreCheckedCImplicit(CE));
        break;
      }
    }
  }
  return true;
}

CastPlacementVisitor::CastNeeded CastPlacementVisitor::needCasting(
    ConstraintVariable *SrcInt, ConstraintVariable *SrcExt,
    ConstraintVariable *DstInt, ConstraintVariable *DstExt) {
  Constraints &CS = Info.getConstraints();

  // In this case, the source is internally unchecked (i.e., it has an itype).
  // Typically, no casting is required, but a CheckedC bug means that we need to
  // insert a cast. https://github.com/microsoft/checkedc-clang/issues/614
  if (!SrcInt->isSolutionChecked(CS.getVariables()) &&
      SrcExt->isSolutionChecked(CS.getVariables()) &&
      DstExt->isSolutionChecked(CS.getVariables())) {
    if (auto *DstPVC = dyn_cast<PVConstraint>(DstExt)) {
      if (!DstPVC->getCvars().empty()) {
        ConstAtom *CA =
            Info.getConstraints().getAssignment(DstPVC->getCvars().at(0));
        if (isa<NTArrAtom>(CA))
          return CAST_NT_ARRAY;
      }
    }
  }

  // No casting is required if the source exactly matches either the
  // destinations itype or the destinations regular type.
  if (SrcExt->solutionEqualTo(CS, DstExt, false) ||
      SrcExt->solutionEqualTo(CS, DstInt, false) ||
      SrcInt->solutionEqualTo(CS, DstExt, false) ||
      SrcInt->solutionEqualTo(CS, DstInt, false))
    return NO_CAST;

  // As a special case, no casting is required when passing an unchecked pointer
  // to a function with an itype in the original source code. This case is
  // required to avoid adding casts when a function has an itype and is defined
  // in the file. Because the function is defined, the internal type can solve
  // to checked, causing to appear fully checked (without itype). This would
  // cause a bounds cast to be inserted on unchecked calls to the function.
  if (!SrcExt->isSolutionChecked(CS.getVariables()) &&
      !DstInt->isSolutionFullyChecked(CS.getVariables()) &&
      DstInt->srcHasItype())
    return NO_CAST;

  if (DstInt->isSolutionChecked(CS.getVariables()))
    return CAST_TO_CHECKED;

  return CAST_TO_WILD;
}

// Get the string representation of the cast required for the call. The return
// is a pair of strings: a prefix and suffix string that form the complete cast
// when placed around the expression being cast.
std::pair<std::string, std::string>
CastPlacementVisitor::getCastString(ConstraintVariable *Dst,
                                    ConstraintVariable *TypeVar,
                                    CastNeeded CastKind) {
  switch (CastKind) {
  case CAST_NT_ARRAY:
    return std::make_pair(
        "((" + Dst->mkString(Info.getConstraints(), false) + ")", ")");
  case CAST_TO_WILD:
    return std::make_pair("((" + Dst->getRewritableOriginalTy() + ")", ")");
  case CAST_TO_CHECKED: {
    std::string Suffix = ")";
    if (const auto *DstPVC = dyn_cast<PVConstraint>(Dst)) {
      assert("Checked cast not to a pointer" && !DstPVC->getCvars().empty());
      ConstAtom *CA =
          Info.getConstraints().getAssignment(DstPVC->getCvars().at(0));

      // Writing an _Assume_bounds_cast to an array type requires inserting
      // the bounds for destination array. These can come from the source
      // code or the infered bounds. If neither source is available, use empty
      // bounds.
      if (isa<ArrAtom>(CA) || isa<NTArrAtom>(CA)) {
        std::string Bounds = "";
        if (DstPVC->srcHasBounds())
          Bounds = DstPVC->getBoundsStr();
        else if (DstPVC->hasBoundsKey())
          Bounds = ABRewriter.getBoundsString(DstPVC, nullptr, true);
        if (Bounds.empty())
          Bounds = "byte_count(0)";

        Suffix = ", " + Bounds + ")";
      }
    }
    // The destination's type may be generic, which would have an out-of-scope
    // type var, so use the already analysed local type var instead
    std::string Type;
    if (TypeVar != nullptr) {
      Type = "_Ptr<" +
          TypeVar->mkString(Info.getConstraints(),
                               false, false, true) +
          ">";
    } else {
      Type = Dst->mkString(Info.getConstraints(), false);
    }
    return std::make_pair("_Assume_bounds_cast<" + Type + ">(", Suffix);
  }
  default:
    llvm_unreachable("No casting needed");
  }
}

void CastPlacementVisitor::surroundByCast(ConstraintVariable *Dst,
                                          ConstraintVariable *TypeVar,
                                          CastNeeded CastKind, Expr *E) {
  PersistentSourceLoc PSL = PersistentSourceLoc::mkPSL(E, *Context);
  if (!canWrite(PSL.getFileName())) {
    // 3C has known bugs that can cause attempted cast insertion in
    // unwritable files in common use cases. Until they are fixed, report a
    // warning rather than letting the main "unwritable change" error trigger
    // later.
    clang::DiagnosticsEngine &DE = Writer.getSourceMgr().getDiagnostics();
    unsigned ErrorId = DE.getCustomDiagID(
        DiagnosticsEngine::Warning,
        "3C internal error: tried to insert a cast into an unwritable file "
        "(https://github.com/correctcomputation/checkedc-clang/issues/454)");
    DE.Report(E->getBeginLoc(), ErrorId);
    return;
  }

  auto CastStrs = getCastString(Dst, TypeVar, CastKind);

  // If E is already a cast expression, we will try to rewrite the cast instead
  // of adding a new expression.
  if (isa<CStyleCastExpr>(E->IgnoreParens()) && CastKind == CAST_TO_WILD) {
    auto *CE = cast<CStyleCastExpr>(E->IgnoreParens());
    SourceRange CastTypeRange(CE->getLParenLoc(), CE->getRParenLoc());
    assert("Cast expected to start with '('" && !CastStrs.first.empty() &&
           CastStrs.first[0] == '(');
    std::string CastStr = CastStrs.first.substr(1);
    // FIXME: This rewriting is known to fail on the benchmark programs.
    //        https://github.com/correctcomputation/checkedc-clang/issues/444
    rewriteSourceRange(Writer, CastTypeRange, CastStr, false);
    updateRewriteStats(CastKind);
  } else {
    // First try to insert the cast prefix and suffix around the expression in
    // the source code.
    bool FrontRewritable = Writer.isRewritable(E->getBeginLoc());
    bool EndRewritable = Writer.isRewritable(E->getEndLoc());
    if (FrontRewritable && EndRewritable) {
      bool BFail = Writer.InsertTextBefore(E->getBeginLoc(), CastStrs.first);
      bool EFail = Writer.InsertTextAfterToken(E->getEndLoc(), CastStrs.second);
      updateRewriteStats(CastKind);
      assert("Locations were rewritable, fail should not be possible." &&
             !BFail && !EFail);
    } else {
      // Sometimes we can't insert the cast around the expression due to macros
      // getting in the way. In these cases, we can sometimes replace the entire
      // expression source with a new string containing the original expression
      // and the cast.
      auto CRA = CharSourceRange::getTokenRange(E->getSourceRange());
      auto NewCRA = clang::Lexer::makeFileCharRange(
          CRA, Context->getSourceManager(), Context->getLangOpts());
      std::string SrcText(clang::tooling::getText(CRA, *Context));
      // This doesn't always work either. We can't rewrite if the cast needs to
      // be placed fully inside a macro rather than around a macro or on an
      // argument to the macro.
      if (!SrcText.empty()) {
        rewriteSourceRange(Writer, NewCRA,
                           CastStrs.first + SrcText + CastStrs.second);
        updateRewriteStats(CastKind);
      } else {
        reportCastInsertionFailure(E, CastStrs.first + CastStrs.second);
      }
    }
  }
}

void CastPlacementVisitor::reportCastInsertionFailure(
    Expr *E, const std::string &CastStr) {
  // FIXME: This is a warning rather than an error so that a new benchmark
  //        failure is not introduced in Lua.
  //        github.com/correctcomputation/checkedc-clang/issues/439
  clang::DiagnosticsEngine &DE = Context->getDiagnostics();
  unsigned ErrorId = DE.getCustomDiagID(
      DiagnosticsEngine::Warning, "Unable to surround expression with cast.\n"
                                  "Intended cast: \"%0\"");
  auto ErrorBuilder = DE.Report(E->getExprLoc(), ErrorId);
  ErrorBuilder.AddSourceRange(
      Context->getSourceManager().getExpansionRange(E->getSourceRange()));
  ErrorBuilder.AddString(CastStr);
}

void CastPlacementVisitor::updateRewriteStats(CastNeeded CastKind) {
  auto &PStats = Info.getPerfStats();
  switch (CastKind) {
  case CAST_NT_ARRAY:
    PStats.incrementNumCheckedCasts();
    break;
  case CAST_TO_WILD:
    PStats.incrementNumWildCasts();
    break;
  case CAST_TO_CHECKED:
    PStats.incrementNumAssumeBounds();
    break;
  default:
    llvm_unreachable("Unhandled cast.");
  }
}

bool CastLocatorVisitor::VisitCastExpr(CastExpr *C) {
  ExprsWithCast.insert(C);
  if (!isa<ImplicitCastExpr>(C)) {
    Expr *Sub = ignoreCheckedCImplicit(C->getSubExpr());
    ExprsWithCast.insert(Sub);
  }
  return true;
}<|MERGE_RESOLUTION|>--- conflicted
+++ resolved
@@ -57,14 +57,17 @@
       Expr *ArgExpr = A;
       if (FD && PIdx < FD->getNumParams()) {
         const int TyVarIdx = FV->getExternalParam(PIdx)->getGenericIndex();
+        // Check if local type vars are available
         if (TypeVars.find(TyVarIdx) != TypeVars.end() &&
-<<<<<<< HEAD
-            TypeVars[TyVarIdx].first != nullptr)
-          ArgExpr = ArgExpr->IgnoreImpCasts();
-=======
-            TypeVars[TyVarIdx] != nullptr)
-          TypeVar = TypeVars[TyVarIdx];
->>>>>>> 02860bf0
+            TypeVars[TyVarIdx].first != nullptr) {
+          if (TypeVars[TyVarIdx].second != nullptr) {
+            // use special case if available
+            TypeVar = TypeVars[TyVarIdx].second;
+          } else {
+            // use common case
+            TypeVar = TypeVars[TyVarIdx].first;
+          }
+        }
       }
       if (TypeVar != nullptr)
         ArgExpr = ArgExpr->IgnoreImpCasts();
