//=--CastPlacement.cpp--------------------------------------------*- C++-*-===//
//
// Part of the LLVM Project, under the Apache License v2.0 with LLVM Exceptions.
// See https://llvm.org/LICENSE.txt for license information.
// SPDX-License-Identifier: Apache-2.0 WITH LLVM-exception
//
//===----------------------------------------------------------------------===//
// This class contains implementation of the functions and
// classes of CastPlacement.h
//===----------------------------------------------------------------------===//

#include "clang/3C/CastPlacement.h"
#include "clang/3C/3CGlobalOptions.h"
#include "clang/3C/ConstraintResolver.h"
#include "clang/3C/Utils.h"
#include <clang/Tooling/Refactoring/SourceCode.h>

using namespace clang;

bool CastPlacementVisitor::VisitCallExpr(CallExpr *CE) {
<<<<<<< HEAD
  // Get the constraint variable for the function.
  Decl *CalleeDecl = CE->getCalleeDecl();
  FunctionDecl *FD = dyn_cast_or_null<FunctionDecl>(CalleeDecl);

  // Find a FVConstraint for this call. If there is more than one, then they
  // will have been unified during constraint generation, so we can use any of
  // them.
  FVConstraint *FV = nullptr;
  for (auto *CV : CR.getCalleeConstraintVars(CE)) {
    if (isa<FVConstraint>(CV))
      FV = cast<FVConstraint>(CV);
    else if (isa<PVConstraint>(CV) && cast<PVConstraint>(CV)->getFV())
      FV = cast<PVConstraint>(CV)->getFV();
    if (FV)
      break;
  }

  // Note: I'm not entirely sure that this will always hold. The previous
  // implementation just returned early if FV was null, but I don't think that
  // can ever actually happen.
  assert("Could not find function constraint variable!" && FV != nullptr);

  // Now we need to check the type of the arguments and corresponding
  // parameters to see if any explicit casting is needed.
  ProgramInfo::CallTypeParamBindingsT TypeVars;
  if (Info.hasTypeParamBindings(CE, Context))
    TypeVars = Info.getTypeParamBindings(CE, Context);

  // Cast on arguments
  unsigned PIdx = 0;
  for (const auto &A : CE->arguments()) {
    if (PIdx < FV->numParams()) {
      // Avoid adding incorrect casts to generic function arguments by
      // removing implicit casts when on arguments with a consistently
      // used generic type.
      Expr *ArgExpr = A;
      if (FD && PIdx < FD->getNumParams()) {
        const int TyVarIdx = FV->getExternalParam(PIdx)->getGenericIndex();
        if (TypeVars.find(TyVarIdx) != TypeVars.end() &&
            TypeVars[TyVarIdx] != nullptr)
          ArgExpr = ArgExpr->IgnoreImpCasts();
      }

      CVarSet ArgConstraints = CR.getExprConstraintVars(ArgExpr);
      for (auto *ArgC : ArgConstraints) {
        CastNeeded CastKind = needCasting(ArgC, ArgC,
                                          FV->getInternalParam(PIdx),
                                          FV->getExternalParam(PIdx));
        if (CastKind != NO_CAST) {
          surroundByCast(FV->getExternalParam(PIdx), CastKind, A);
          ExprsWithCast.insert(ignoreCheckedCImplicit(A));
          break;
=======
  auto *FD = dyn_cast_or_null<FunctionDecl>(CE->getCalleeDecl());
  if (FD && Rewriter::isRewritable(CE->getExprLoc())) {
    // Get the constraint variable for the function.
    FVConstraint *FV = Info.getFuncConstraint(FD, Context);
    // Function has no definition i.e., external function.
    assert("Function has no definition" && FV != nullptr);

    // Did we see this function in another file?
    auto Fname = FD->getNameAsString();
    if (!ConstraintResolver::canFunctionBeSkipped(Fname)) {
      // Now we need to check the type of the arguments and corresponding
      // parameters to see if any explicit casting is needed.
      ProgramInfo::CallTypeParamBindingsT TypeVars;
      if (Info.hasTypeParamBindings(CE, Context))
        TypeVars = Info.getTypeParamBindings(CE, Context);
      unsigned PIdx = 0;
      for (const auto &A : CE->arguments()) {
        if (PIdx < FD->getNumParams()) {
          // Avoid adding incorrect casts to generic function arguments by
          // removing implicit casts when on arguments with a consistently
          // used generic type.
          Expr *ArgExpr = A;
          const TypeVariableType
              *TyVar = getTypeVariableType(FD->getParamDecl(PIdx));
          if (TyVar && TypeVars.find(TyVar->GetIndex()) != TypeVars.end()
              && TypeVars[TyVar->GetIndex()] != nullptr)
            ArgExpr = ArgExpr->IgnoreImpCasts();

          CVarSet ArgumentConstraints = CR.getExprConstraintVarsSet(ArgExpr);
          ConstraintVariable *ParameterC = FV->getParamVar(PIdx);
          for (auto *ArgumentC : ArgumentConstraints) {
            if (needCasting(ArgumentC, ParameterC)) {
              // We expect the cast string to end with "(".
              std::string CastString =
                  getCastString(ArgumentC, ParameterC);
              surroundByCast(CastString, A);
              break;
            }
          }
>>>>>>> d080a806
        }
      }
    }
    PIdx++;
  }

  // Cast on return. Be sure not to place casts when the result is not used,
  // otherwise an externally unsafe function whose result is not used would end
  // up with a bounds cast around it. hasPersistentConstraints is used to
  // determine if an expression is used because any expression that is
  // eventually assigned to a variable or passed as a function argument will
  // be cached in the persistent constraint set.
  if (Info.hasPersistentConstraints(CE, Context)) {
    CVarSet DestinationConstraints = CR.getExprConstraintVars(CE);
    for (auto *DstC : DestinationConstraints) {
      // Order of ParameterC and ArgumentC is reversed from when inserting
      // parameter casts because assignment now goes from returned to its
      // local use.
      CastNeeded CastKind = needCasting(FV->getInternalReturn(),
                                        FV->getExternalReturn(), DstC, DstC);
      if (ExprsWithCast.find(CE) == ExprsWithCast.end() &&
          CastKind != NO_CAST) {
        surroundByCast(DstC, CastKind, CE);
        ExprsWithCast.insert(ignoreCheckedCImplicit(CE));
        break;
      }
    }
  }
  return true;
}

CastPlacementVisitor::CastNeeded
CastPlacementVisitor::needCasting(ConstraintVariable *SrcInt,
                                  ConstraintVariable *SrcExt,
                                  ConstraintVariable *DstInt,
                                  ConstraintVariable *DstExt) {
  Constraints &CS = Info.getConstraints();
  // No casting is required if the source exactly matches either the
  // destinations itype or the destinations regular type.
  if (SrcExt->solutionEqualTo(CS, DstExt, false) ||
      SrcExt->solutionEqualTo(CS, DstInt, false) ||
      SrcInt->solutionEqualTo(CS, DstExt, false) ||
      SrcInt->solutionEqualTo(CS, DstInt, false))
    return NO_CAST;

  // As a special case, no casting is required when passing an unchecked pointer
  // to a function with an itype in the original source code. This case is
  // required to avoid adding casts when a function has an itype and is defined
  // in the file. Because the function is defined, the internal type can solve
  // to checked, causing to appear fully checked (without itype). This would
  // cause a bounds cast to be inserted on unchecked calls to the function.
  if (!SrcExt->isChecked(CS.getVariables()) && DstInt->srcHasItype())
    return NO_CAST;

  if (DstInt->isChecked(CS.getVariables()))
    return CAST_TO_CHECKED;

  return CAST_TO_WILD;
}

// Get the string representation of the cast required for the call. The return
// is a pair of strings: a prefix and suffix string that form the complete cast
// when placed around the expression being cast.
std::pair<std::string, std::string>
CastPlacementVisitor::getCastString(ConstraintVariable *Dst,
                                    CastNeeded CastKind) {
  const auto &E = Info.getConstraints().getVariables();
  switch (CastKind) {
    case CAST_TO_WILD:
      return std::make_pair(
        "((" + Dst->getRewritableOriginalTy() + ")",
        ")");
    case CAST_TO_CHECKED: {
      std::string Suffix = ")";
      if (const auto *DstPVC = dyn_cast<PVConstraint>(Dst)) {
        assert("Checked cast not to a pointer" && !DstPVC->getCvars().empty());
        ConstAtom *CA = Info.getConstraints().getAssignment(
          DstPVC->getCvars().at(0));

        // Writing an _Assume_bounds_cast to an array type requires inserting
        // the bounds for destination array. These can come from the source
        // code or the infered bounds. If neither source is available, use empty
        // bounds.
        if (isa<ArrAtom>(CA) || isa<NTArrAtom>(CA)) {
          std::string Bounds = "";
          if (DstPVC->srcHasBounds())
            Bounds = DstPVC->getBoundsStr();
          else if (DstPVC->hasBoundsKey())
            Bounds = ABRewriter.getBoundsString(DstPVC, nullptr, true);
          if (Bounds.empty())
            Bounds = "byte_count(0)";

          Suffix = ", " + Bounds + ")";
        }
      }
      return std::make_pair(
        "_Assume_bounds_cast<" + Dst->mkString(E, false) +
        ">(", Suffix);
    }
    default:
      llvm_unreachable("No casting needed");
  }
}


void CastPlacementVisitor::surroundByCast(ConstraintVariable *Dst,
                                          CastNeeded CastKind, Expr *E) {
  auto CastStrs = getCastString(Dst, CastKind);

  // If E is already a cast expression, we will try to rewrite the cast instead
  // of adding a new expression.
  if (auto *CE = dyn_cast<CStyleCastExpr>(E->IgnoreParens())) {
    SourceRange CastTypeRange(CE->getLParenLoc(), CE->getRParenLoc());
    Writer.ReplaceText(CastTypeRange, CastStrs.first.substr(1));
  } else {
    // First try to insert the cast prefix and suffix around the extression in
    // the source code.
    bool FrontRewritable = Writer.isRewritable(E->getBeginLoc());
    bool EndRewritable = Writer.isRewritable(E->getEndLoc());
    if (FrontRewritable && EndRewritable) {
      bool BFail = Writer.InsertTextBefore(E->getBeginLoc(), CastStrs.first);
      bool EFail = Writer.InsertTextAfterToken(E->getEndLoc(), CastStrs.second);
      assert("Locations were rewritable, fail should not be possible." &&
             !BFail && !EFail);
    } else {
      // Sometimes we can't insert the cast around the expression due to macros
      // getting in the way. In these cases, we can sometimes replace the entire
      // expression source with a new string containing the orginal expression
      // and the cast.
      auto CRA = CharSourceRange::getTokenRange(E->getSourceRange());
      auto NewCRA = clang::Lexer::makeFileCharRange(
          CRA, Context->getSourceManager(), Context->getLangOpts());
      std::string SrcText = clang::tooling::getText(CRA, *Context);
      // This doesn't always work either. We can't rewrite if the cast needs to
      // be placed fully inside a macro rather than around a macro or on an
      // argument to the macro.
      if (!SrcText.empty())
        Writer.ReplaceText(NewCRA, CastStrs.first + SrcText + CastStrs.second);
    }
  }
}

bool CastLocatorVisitor::VisitCastExpr(CastExpr *C) {
  ExprsWithCast.insert(C);
  if (!isa<ImplicitCastExpr>(C)) {
    Expr *Sub = ignoreCheckedCImplicit(C->getSubExpr());
    ExprsWithCast.insert(Sub);
  }
  return true;
}<|MERGE_RESOLUTION|>--- conflicted
+++ resolved
@@ -18,7 +18,6 @@
 using namespace clang;
 
 bool CastPlacementVisitor::VisitCallExpr(CallExpr *CE) {
-<<<<<<< HEAD
   // Get the constraint variable for the function.
   Decl *CalleeDecl = CE->getCalleeDecl();
   FunctionDecl *FD = dyn_cast_or_null<FunctionDecl>(CalleeDecl);
@@ -62,7 +61,7 @@
           ArgExpr = ArgExpr->IgnoreImpCasts();
       }
 
-      CVarSet ArgConstraints = CR.getExprConstraintVars(ArgExpr);
+      CVarSet ArgConstraints = CR.getExprConstraintVarsSet(ArgExpr);
       for (auto *ArgC : ArgConstraints) {
         CastNeeded CastKind = needCasting(ArgC, ArgC,
                                           FV->getInternalParam(PIdx),
@@ -71,47 +70,6 @@
           surroundByCast(FV->getExternalParam(PIdx), CastKind, A);
           ExprsWithCast.insert(ignoreCheckedCImplicit(A));
           break;
-=======
-  auto *FD = dyn_cast_or_null<FunctionDecl>(CE->getCalleeDecl());
-  if (FD && Rewriter::isRewritable(CE->getExprLoc())) {
-    // Get the constraint variable for the function.
-    FVConstraint *FV = Info.getFuncConstraint(FD, Context);
-    // Function has no definition i.e., external function.
-    assert("Function has no definition" && FV != nullptr);
-
-    // Did we see this function in another file?
-    auto Fname = FD->getNameAsString();
-    if (!ConstraintResolver::canFunctionBeSkipped(Fname)) {
-      // Now we need to check the type of the arguments and corresponding
-      // parameters to see if any explicit casting is needed.
-      ProgramInfo::CallTypeParamBindingsT TypeVars;
-      if (Info.hasTypeParamBindings(CE, Context))
-        TypeVars = Info.getTypeParamBindings(CE, Context);
-      unsigned PIdx = 0;
-      for (const auto &A : CE->arguments()) {
-        if (PIdx < FD->getNumParams()) {
-          // Avoid adding incorrect casts to generic function arguments by
-          // removing implicit casts when on arguments with a consistently
-          // used generic type.
-          Expr *ArgExpr = A;
-          const TypeVariableType
-              *TyVar = getTypeVariableType(FD->getParamDecl(PIdx));
-          if (TyVar && TypeVars.find(TyVar->GetIndex()) != TypeVars.end()
-              && TypeVars[TyVar->GetIndex()] != nullptr)
-            ArgExpr = ArgExpr->IgnoreImpCasts();
-
-          CVarSet ArgumentConstraints = CR.getExprConstraintVarsSet(ArgExpr);
-          ConstraintVariable *ParameterC = FV->getParamVar(PIdx);
-          for (auto *ArgumentC : ArgumentConstraints) {
-            if (needCasting(ArgumentC, ParameterC)) {
-              // We expect the cast string to end with "(".
-              std::string CastString =
-                  getCastString(ArgumentC, ParameterC);
-              surroundByCast(CastString, A);
-              break;
-            }
-          }
->>>>>>> d080a806
         }
       }
     }
@@ -125,7 +83,7 @@
   // eventually assigned to a variable or passed as a function argument will
   // be cached in the persistent constraint set.
   if (Info.hasPersistentConstraints(CE, Context)) {
-    CVarSet DestinationConstraints = CR.getExprConstraintVars(CE);
+    CVarSet DestinationConstraints = CR.getExprConstraintVarsSet(CE);
     for (auto *DstC : DestinationConstraints) {
       // Order of ParameterC and ArgumentC is reversed from when inserting
       // parameter casts because assignment now goes from returned to its
