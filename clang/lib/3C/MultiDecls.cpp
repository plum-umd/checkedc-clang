//=--MultiDecls.cpp-----------------------------------------------*- C++-*-===//
//
// Part of the LLVM Project, under the Apache License v2.0 with LLVM Exceptions.
// See https://llvm.org/LICENSE.txt for license information.
// SPDX-License-Identifier: Apache-2.0 WITH LLVM-exception
//
//===----------------------------------------------------------------------===//

#include "clang/3C/MultiDecls.h"
#include "clang/3C/Utils.h"

MultiDeclMemberDecl *getAsMultiDeclMember(Decl *D) {
  // REVIEW: Is this the best place for this check?
  if (D->getLocation().isInvalid())
    return nullptr;

  // A FunctionDecl can be part of a multi-decl in C, but 3C currently doesn't
  // handle this
  // (https://github.com/correctcomputation/checkedc-clang/issues/659 part (a)).

  // While K&R parameter declarations can be in multi-decls in the input
  // program, we don't use any of the regular multi-decl infrastructure for
  // them; the rewriter blows them away and generates a prototype.
  if (isa<ParmVarDecl>(D))
    return nullptr;

  if (VarDecl *VD = dyn_cast<VarDecl>(D))
    return VD;
  if (FieldDecl *FD = dyn_cast<FieldDecl>(D))
    return FD;
  if (TypedefDecl *TD = dyn_cast<TypedefDecl>(D))
    return TD;
  return nullptr;
}

QualType getTypeOfMultiDeclMember(MultiDeclMemberDecl *MMD) {
  if (DeclaratorDecl *DD = dyn_cast<DeclaratorDecl>(MMD))
    return DD->getType();
  if (TypedefDecl *TD = dyn_cast<TypedefDecl>(MMD))
    return TD->getUnderlyingType();
  llvm_unreachable("Unexpected declaration type");
}

TypeSourceInfo *getTypeSourceInfoOfMultiDeclMember(MultiDeclMemberDecl *MMD) {
  if (DeclaratorDecl *DD = dyn_cast<DeclaratorDecl>(MMD))
    return DD->getTypeSourceInfo();
  if (TypedefDecl *TD = dyn_cast<TypedefDecl>(MMD))
    return TD->getTypeSourceInfo();
  llvm_unreachable("Unexpected declaration type");
}

<<<<<<< HEAD
void MultiDeclsInfo::findMultiDecls(DeclContext *DC, ASTContext &Context) {
=======
void ProgramMultiDeclsInfo::findUsedTagNames(DeclContext *DC) {
  // We do our own traversal via `decls` rather than using RecursiveASTVisitor.
  // This has the advantage of visiting TagDecls in function parameters, which
  // RecursiveASTVisitor doesn't do by default, though such TagDecls are
  // potentially problematic for 3C anyway.
  for (Decl *D : DC->decls()) {
    if (TagDecl *TD = dyn_cast<TagDecl>(D)) {
      if (!TD->getName().empty()) {
        // Multiple TagDecls may have the same name if the same physical
        // declaration is seen in multiple translation units or different
        // TagDecls with the same name are used in different scopes. That is not
        // a problem for us here: we're simply making a list of all the names we
        // don't want to collide with.
        UsedTagNames.insert(std::string(TD->getName()));
      }
    }
    if (DeclContext *NestedDC = dyn_cast<DeclContext>(D)) {
      findUsedTagNames(NestedDC);
    }
  }
}

void ProgramMultiDeclsInfo::findUsedTagNames(ASTContext &Context) {
  findUsedTagNames(Context.getTranslationUnitDecl());
}

static const Type *unelaborateType(const Type *Ty) {
  if (const ElaboratedType *ETy = dyn_cast<ElaboratedType>(Ty)) {
    QualType QT = ETy->getNamedType();
    Ty = QT.getTypePtr();
    // Can an ElaboratedType add qualifiers to its underlying type in C? I don't
    // think so, but if it does, make sure we don't silently lose them.
    assert(QualType(Ty, 0) == QT);
  }
  return Ty;
}

void ProgramMultiDeclsInfo::findMultiDecls(DeclContext *DC, ASTContext &Context) {
>>>>>>> c9888f22
  // This will automatically create a new, empty map for the TU if needed.
  TUMultiDeclsInfo &TUInfo = TUInfos[&Context];
  TagDecl *LastTagDef = nullptr;

  // Variables related to the current multi-decl.
  MultiDeclInfo *CurrentMultiDecl = nullptr;
  SourceLocation CurrentBeginLoc;

  for (Decl *D : DC->decls()) {
    TagDecl *TagD = dyn_cast<TagDecl>(D);
    if (TagD && TagD->isCompleteDefinition() &&
        // With -fms-extensions (default on Windows), Clang injects an implicit
        // `struct _GUID` with an invalid location.
        TagD->getBeginLoc().isValid()) {
      LastTagDef = TagD;
    }
    if (MultiDeclMemberDecl *MMD = getAsMultiDeclMember(D)) {
      if (CurrentMultiDecl == nullptr || MMD->getBeginLoc() != CurrentBeginLoc) {
        // We are starting a new multi-decl.
        CurrentBeginLoc = MMD->getBeginLoc();
        CurrentMultiDecl = &TUInfo[CurrentBeginLoc];
<<<<<<< HEAD
=======
        assert(CurrentMultiDecl->Members.empty() &&
               "Multi-decl members are not consecutive in traversal order");
        TagDefNeedsName = false;
>>>>>>> c9888f22
        
        // Check for an inline tag definition.
        // Wanted: CurrentBeginLoc <= LastTagDef->getBeginLoc().
        // Implemented as: !(LastTagDef->getBeginLoc() < CurrentBeginLoc).
        if (LastTagDef != nullptr &&
            !Context.getSourceManager().isBeforeInTranslationUnit(
                LastTagDef->getBeginLoc(), CurrentBeginLoc)) {
          CurrentMultiDecl->TagDefToSplit = LastTagDef;
        }
      } else {
        // Adding another member to an existing multi-decl.
        assert(Context.getSourceManager().isBeforeInTranslationUnit(
                   CurrentMultiDecl->Members.back()->getEndLoc(),
                   MMD->getEndLoc()) &&
               "Multi-decl traversal order inconsistent "
               "with source location order");
      }

      CurrentMultiDecl->Members.push_back(MMD);
    }
    if (DeclContext *NestedDC = dyn_cast<DeclContext>(D)) {
      findMultiDecls(NestedDC, Context);
    }
  }
}

void ProgramMultiDeclsInfo::findMultiDecls(ASTContext &Context) {
  findMultiDecls(Context.getTranslationUnitDecl(), Context);
}

<<<<<<< HEAD
MultiDeclInfo *MultiDeclsInfo::findContainingMultiDecl(MultiDeclMemberDecl *MMD) {
=======
llvm::Optional<std::string>
ProgramMultiDeclsInfo::getTypeStrOverride(const Type *Ty, const ASTContext &C) {
  Ty = unelaborateType(Ty);
  if (const TagType *TTy = dyn_cast<TagType>(Ty)) {
    TagDecl *TD = TTy->getDecl();
    if (TD->getName().empty()) {
      PersistentSourceLoc PSL = PersistentSourceLoc::mkPSL(TD, C);
      auto Iter = AssignedTagTypeStrs.find(PSL);
      if (Iter != AssignedTagTypeStrs.end())
        return Iter->second;
      // REVIEW: Assert that we don't get here in writable code? We should have
      // named all unnamed TagDecls in writable code.
    }
  }
  return llvm::None;
}

MultiDeclInfo *
ProgramMultiDeclsInfo::findContainingMultiDecl(MultiDeclMemberDecl *MMD) {
>>>>>>> c9888f22
  TUMultiDeclsInfo &TUInfo = TUInfos[&MMD->getASTContext()];
  // Look for a MultiDeclInfo for the beginning location of MMD, then check that
  // the MultiDeclInfo actually contains MMD.
  auto It = TUInfo.find(MMD->getBeginLoc());
  if (It == TUInfo.end())
    return nullptr;
  MultiDeclInfo &MDI = It->second;
  // Hope we don't have multi-decls with so many members that this becomes a
  // performance problem.
  if (std::find(MDI.Members.begin(), MDI.Members.end(), MMD) != MDI.Members.end())
    return &MDI;
  return nullptr;
<<<<<<< HEAD
=======
}

bool ProgramMultiDeclsInfo::wasBaseTypeRenamed(Decl *D) {
  // We assume that the base type was renamed if and only if D belongs to a
  // multi-decl marked as having the base type renamed. It might be better to
  // actually extract the base type from D and look it up in
  // AssignedTagTypeStrs, but that's more work.
  MultiDeclMemberDecl *MMD = getAsMultiDeclMember(D);
  if (!MMD)
    return false;
  MultiDeclInfo *MDI = findContainingMultiDecl(MMD);
  // REVIEW: We expect to have a MultiDeclInfo for every MultiDeclMemberDecl in
  // the program. If MDI is null, do we want to assert or at least log an error
  // of some kind? This might be a good opportunity to add a new "non-fatal
  // assertion" mechanism to 3C so that any unexpected conditions cause our
  // tests to fail but end users can downgrade the failures to warnings to
  // unblock themselves (at the risk of incorrect output that has to be fixed
  // manually).
  return (MDI && MDI->BaseTypeRenamed);
>>>>>>> c9888f22
}<|MERGE_RESOLUTION|>--- conflicted
+++ resolved
@@ -49,48 +49,7 @@
   llvm_unreachable("Unexpected declaration type");
 }
 
-<<<<<<< HEAD
-void MultiDeclsInfo::findMultiDecls(DeclContext *DC, ASTContext &Context) {
-=======
-void ProgramMultiDeclsInfo::findUsedTagNames(DeclContext *DC) {
-  // We do our own traversal via `decls` rather than using RecursiveASTVisitor.
-  // This has the advantage of visiting TagDecls in function parameters, which
-  // RecursiveASTVisitor doesn't do by default, though such TagDecls are
-  // potentially problematic for 3C anyway.
-  for (Decl *D : DC->decls()) {
-    if (TagDecl *TD = dyn_cast<TagDecl>(D)) {
-      if (!TD->getName().empty()) {
-        // Multiple TagDecls may have the same name if the same physical
-        // declaration is seen in multiple translation units or different
-        // TagDecls with the same name are used in different scopes. That is not
-        // a problem for us here: we're simply making a list of all the names we
-        // don't want to collide with.
-        UsedTagNames.insert(std::string(TD->getName()));
-      }
-    }
-    if (DeclContext *NestedDC = dyn_cast<DeclContext>(D)) {
-      findUsedTagNames(NestedDC);
-    }
-  }
-}
-
-void ProgramMultiDeclsInfo::findUsedTagNames(ASTContext &Context) {
-  findUsedTagNames(Context.getTranslationUnitDecl());
-}
-
-static const Type *unelaborateType(const Type *Ty) {
-  if (const ElaboratedType *ETy = dyn_cast<ElaboratedType>(Ty)) {
-    QualType QT = ETy->getNamedType();
-    Ty = QT.getTypePtr();
-    // Can an ElaboratedType add qualifiers to its underlying type in C? I don't
-    // think so, but if it does, make sure we don't silently lose them.
-    assert(QualType(Ty, 0) == QT);
-  }
-  return Ty;
-}
-
 void ProgramMultiDeclsInfo::findMultiDecls(DeclContext *DC, ASTContext &Context) {
->>>>>>> c9888f22
   // This will automatically create a new, empty map for the TU if needed.
   TUMultiDeclsInfo &TUInfo = TUInfos[&Context];
   TagDecl *LastTagDef = nullptr;
@@ -112,12 +71,8 @@
         // We are starting a new multi-decl.
         CurrentBeginLoc = MMD->getBeginLoc();
         CurrentMultiDecl = &TUInfo[CurrentBeginLoc];
-<<<<<<< HEAD
-=======
         assert(CurrentMultiDecl->Members.empty() &&
                "Multi-decl members are not consecutive in traversal order");
-        TagDefNeedsName = false;
->>>>>>> c9888f22
         
         // Check for an inline tag definition.
         // Wanted: CurrentBeginLoc <= LastTagDef->getBeginLoc().
@@ -148,29 +103,8 @@
   findMultiDecls(Context.getTranslationUnitDecl(), Context);
 }
 
-<<<<<<< HEAD
-MultiDeclInfo *MultiDeclsInfo::findContainingMultiDecl(MultiDeclMemberDecl *MMD) {
-=======
-llvm::Optional<std::string>
-ProgramMultiDeclsInfo::getTypeStrOverride(const Type *Ty, const ASTContext &C) {
-  Ty = unelaborateType(Ty);
-  if (const TagType *TTy = dyn_cast<TagType>(Ty)) {
-    TagDecl *TD = TTy->getDecl();
-    if (TD->getName().empty()) {
-      PersistentSourceLoc PSL = PersistentSourceLoc::mkPSL(TD, C);
-      auto Iter = AssignedTagTypeStrs.find(PSL);
-      if (Iter != AssignedTagTypeStrs.end())
-        return Iter->second;
-      // REVIEW: Assert that we don't get here in writable code? We should have
-      // named all unnamed TagDecls in writable code.
-    }
-  }
-  return llvm::None;
-}
-
 MultiDeclInfo *
 ProgramMultiDeclsInfo::findContainingMultiDecl(MultiDeclMemberDecl *MMD) {
->>>>>>> c9888f22
   TUMultiDeclsInfo &TUInfo = TUInfos[&MMD->getASTContext()];
   // Look for a MultiDeclInfo for the beginning location of MMD, then check that
   // the MultiDeclInfo actually contains MMD.
@@ -183,26 +117,4 @@
   if (std::find(MDI.Members.begin(), MDI.Members.end(), MMD) != MDI.Members.end())
     return &MDI;
   return nullptr;
-<<<<<<< HEAD
-=======
-}
-
-bool ProgramMultiDeclsInfo::wasBaseTypeRenamed(Decl *D) {
-  // We assume that the base type was renamed if and only if D belongs to a
-  // multi-decl marked as having the base type renamed. It might be better to
-  // actually extract the base type from D and look it up in
-  // AssignedTagTypeStrs, but that's more work.
-  MultiDeclMemberDecl *MMD = getAsMultiDeclMember(D);
-  if (!MMD)
-    return false;
-  MultiDeclInfo *MDI = findContainingMultiDecl(MMD);
-  // REVIEW: We expect to have a MultiDeclInfo for every MultiDeclMemberDecl in
-  // the program. If MDI is null, do we want to assert or at least log an error
-  // of some kind? This might be a good opportunity to add a new "non-fatal
-  // assertion" mechanism to 3C so that any unexpected conditions cause our
-  // tests to fail but end users can downgrade the failures to warnings to
-  // unblock themselves (at the risk of incorrect output that has to be fixed
-  // manually).
-  return (MDI && MDI->BaseTypeRenamed);
->>>>>>> c9888f22
 }