//=--ProgramInfo.cpp----------------------------------------------*- C++-*-===//
//
// Part of the LLVM Project, under the Apache License v2.0 with LLVM Exceptions.
// See https://llvm.org/LICENSE.txt for license information.
// SPDX-License-Identifier: Apache-2.0 WITH LLVM-exception
//
//===----------------------------------------------------------------------===//
// Implementation of ProgramInfo methods.
//===----------------------------------------------------------------------===//

#include "clang/3C/ProgramInfo.h"
#include "clang/3C/3CGlobalOptions.h"
#include "clang/3C/ConstraintsGraph.h"
#include "clang/3C/MappingVisitor.h"
#include "clang/3C/Utils.h"
#include <sstream>

using namespace clang;

void PerformanceStats::startCompileTime() {
  CompileTimeSt = clock();
}

void PerformanceStats::endCompileTime() {
  CompileTime += getTimeSpentInSeconds(CompileTimeSt);
}

void PerformanceStats::startConstraintBuilderTime() {
  ConstraintBuilderTimeSt = clock();
}

void PerformanceStats::endConstraintBuilderTime() {
  ConstraintBuilderTime += getTimeSpentInSeconds(ConstraintBuilderTimeSt);
}

void PerformanceStats::startConstraintSolverTime() {
  ConstraintSolverTimeSt = clock();
}

void PerformanceStats::endConstraintSolverTime() {
  ConstraintSolverTime += getTimeSpentInSeconds(ConstraintSolverTimeSt);
}

void PerformanceStats::startArrayBoundsInferenceTime() {
  ArrayBoundsInferenceTimeSt = clock();
}

void PerformanceStats::endArrayBoundsInferenceTime() {
  ArrayBoundsInferenceTime += getTimeSpentInSeconds(ArrayBoundsInferenceTimeSt);
}

void PerformanceStats::startRewritingTime() {
  RewritingTimeSt = clock();
}

void PerformanceStats::endRewritingTime() {
  RewritingTime += getTimeSpentInSeconds(RewritingTimeSt);
}

void PerformanceStats::startTotalTime() {
  TotalTimeSt = clock();
}

void PerformanceStats::endTotalTime() {
  TotalTime += getTimeSpentInSeconds(TotalTimeSt);
}

void PerformanceStats::printPerformanceStats(raw_ostream &O) {
  O << "{\"TotalTime\":" << TotalTime;
  O << ", \"ConstraintBuilderTime\":" << ConstraintBuilderTime;
  O << ", \"ConstraintSolverTime\":" << ConstraintSolverTime;
  O << ", \"ArrayBoundsInferenceTime\":" << ArrayBoundsInferenceTime;
  O << ", \"RewritingTime\":" << RewritingTime;
  O << "}";
}

ProgramInfo::ProgramInfo() : Persisted(true) {
  ExternalFunctionFVCons.clear();
  StaticFunctionFVCons.clear();
}

void dumpExtFuncMap(const ProgramInfo::ExternalFunctionMapType &EMap,
                    raw_ostream &O) {
  for (const auto &DefM : EMap) {
    O << "Func Name:" << DefM.first << " => [ ";
    DefM.second->print(O);
    O << " ]\n";
  }
}

void dumpStaticFuncMap(const ProgramInfo::StaticFunctionMapType &EMap,
                       raw_ostream &O) {
  for (const auto &DefM : EMap) {
    O << "File Name:" << DefM.first << " => ";
    for (const auto &Tmp : DefM.second) {
      O << " Func Name:" << Tmp.first << " => [ \n";
      Tmp.second->print(O);
      O << " ]\n";
    }
    O << "\n";
  }
}

void dumpExtFuncMapJson(const ProgramInfo::ExternalFunctionMapType &EMap,
                        raw_ostream &O) {
  bool AddComma = false;
  for (const auto &DefM : EMap) {
    if (AddComma) {
      O << ",\n";
    }
    O << "{\"FuncName\":\"" << DefM.first << "\", \"Constraints\":[";
    DefM.second->dumpJson(O);
    O << "]}";
    AddComma = true;
  }
}

void dumpStaticFuncMapJson(const ProgramInfo::StaticFunctionMapType &EMap,
                           raw_ostream &O) {
  bool AddComma = false;
  for (const auto &DefM : EMap) {
    if (AddComma) {
      O << ",\n";
    }
    O << "{\"FuncName\":\"" << DefM.first << "\", \"Constraints\":[";
    bool AddComma1 = false;
    for (const auto &J : DefM.second) {
      if (AddComma1) {
        O << ",";
      }
      O << "{\"FileName\":\"" << J.first << "\", \"FVConstraints\":[";
      J.second->dumpJson(O);
      O << "]}\n";
      AddComma1 = true;
    }
    O << "]}";
    AddComma = true;
  }
}

void ProgramInfo::print(raw_ostream &O) const {
  CS.print(O);
  O << "\n";

  O << "Constraint Variables\n";
  for (const auto &I : Variables) {
    PersistentSourceLoc L = I.first;
    L.print(O);
    O << "=>[ ";
    I.second->print(O);
    O << " ]\n";
  }

  O << "External Function Definitions\n";
  dumpExtFuncMap(ExternalFunctionFVCons, O);
  O << "Static Function Definitions\n";
  dumpStaticFuncMap(StaticFunctionFVCons, O);
}

void ProgramInfo::dumpJson(llvm::raw_ostream &O) const {
  O << "{\"Setup\":";
  CS.dumpJson(O);
  // Dump the constraint variables.
  O << ", \"ConstraintVariables\":[";
  bool AddComma = false;
  for (const auto &I : Variables) {
    if (AddComma) {
      O << ",\n";
    }
    PersistentSourceLoc L = I.first;

    O << "{\"line\":\"";
    L.print(O);
    O << "\",\"Variables\":[";
    I.second->dumpJson(O);
    O << "]}";
    AddComma = true;
  }
  O << "]";
  O << ", \"ExternalFunctionDefinitions\":[";
  dumpExtFuncMapJson(ExternalFunctionFVCons, O);
  O << "], \"StaticFunctionDefinitions\":[";
  dumpStaticFuncMapJson(StaticFunctionFVCons, O);
  O << "]}";
}

// Given a ConstraintVariable V, retrieve all of the unique
// constraint variables used by V. If V is just a
// PointerVariableConstraint, then this is just the contents
// of 'vars'. If it either has a function pointer, or V is
// a function, then recurses on the return and parameter
// constraints.
static void getVarsFromConstraint(ConstraintVariable *V, CAtoms &R) {
  if (auto *PVC = dyn_cast<PVConstraint>(V)) {
    R.insert(R.begin(), PVC->getCvars().begin(), PVC->getCvars().end());
    if (FVConstraint *FVC = PVC->getFV())
      getVarsFromConstraint(FVC, R);
  } else if (auto *FVC = dyn_cast<FVConstraint>(V)) {
    if (FVC->getExternalReturn())
      getVarsFromConstraint(FVC->getExternalReturn(), R);
    for (unsigned I = 0; I < FVC->numParams(); I++)
      getVarsFromConstraint(FVC->getExternalParam(I), R);
  }
}

// Print aggregate stats
void ProgramInfo::print_aggregate_stats(const std::set<std::string> &F,
                                        llvm::raw_ostream &O) {
  std::set<Atom *> AllAtoms;
  CAtoms FoundVars;

  unsigned int totP, totNt, totA, totWi;
  totP = totNt = totA = totWi = 0;

  CVarSet ArrPtrs, NtArrPtrs;
  ConstraintVariable *Tmp = nullptr;

  for (auto &I : Variables) {
    ConstraintVariable *C = I.second;
    std::string FileName = I.first.getFileName();
    if (F.count(FileName) || FileName.find(BaseDir) != std::string::npos) {
      if (C->isForValidDecl()) {
        FoundVars.clear();
        getVarsFromConstraint(C, FoundVars);
        AllAtoms.insert(FoundVars.begin(), FoundVars.end());
        Tmp = C;
        if (FVConstraint *FV = dyn_cast<FVConstraint>(C)) {
          Tmp = FV->getExternalReturn();
        }
        // If this is a var atom?
        if (!FoundVars.empty() && dyn_cast_or_null<VarAtom>(*FoundVars.begin())) {
          if (Tmp->hasNtArr(CS.getVariables(), 0)) {
            NtArrPtrs.insert(Tmp);
          } else if (Tmp->hasArr(CS.getVariables(), 0)) {
            ArrPtrs.insert(Tmp);
          }
        }
      }
    }
  }

  for (const auto &N : AllAtoms) {
    ConstAtom *CA = CS.getAssignment(N);
    switch (CA->getKind()) {
      case Atom::A_Arr:
        totA += 1;
        break;
      case Atom::A_NTArr:
        totNt += 1;
        break;
      case Atom::A_Ptr:
        totP += 1;
        break;
      case Atom::A_Wild:
        totWi += 1;
        break;
      case Atom::A_Var:
      case Atom::A_Const:
        llvm_unreachable("bad constant in environment map");
    }
  }

  O << "{\"AggregateStats\":[";
  O << "{\"" << "TotalStats" << "\":{";
  O << "\"constraints\":" << AllAtoms.size() << ",";
  O << "\"ptr\":" << totP << ",";
  O << "\"ntarr\":" << totNt << ",";
  O << "\"arr\":" << totA << ",";
  O << "\"wild\":" << totWi;
  O << "}},";
  O << "{\"ArrBoundsStats\":";
  ArrBInfo.printStats(O, ArrPtrs, true);
  O << "},";
  O << "{\"NtArrBoundsStats\":";
  ArrBInfo.printStats(O, NtArrPtrs, true);
  O << "},";
  O << "{\"TimingStats\":";
  PerfS.printPerformanceStats(O);
  O << "}";
  O<<"]}";

}

// Print out statistics of constraint variables on a per-file basis.
void ProgramInfo::printStats(const std::set<std::string> &F, raw_ostream &O,
                             bool OnlySummary, bool JsonFormat) {
  if (!OnlySummary && !JsonFormat) {
    O << "Enable itype propagation:" << EnablePropThruIType << "\n";
    O << "Sound handling of var args functions:" << HandleVARARGS << "\n";
  }
  std::map<std::string, std::tuple<int, int, int, int, int>> FilesToVars;
  CVarSet InSrcCVars;
  unsigned int TotC, TotP, TotNt, TotA, TotWi;
  TotC = TotP = TotNt = TotA = TotWi = 0;

  // First, build the map and perform the aggregation.
  for (auto &I : Variables) {
    std::string FileName = I.first.getFileName();
    if (F.count(FileName) || FileName.find(BaseDir) != std::string::npos) {
      int VarC = 0;
      int PC = 0;
      int NtaC = 0;
      int AC = 0;
      int WC = 0;

      auto J = FilesToVars.find(FileName);
      if (J != FilesToVars.end())
        std::tie(VarC, PC, NtaC, AC, WC) = J->second;

      ConstraintVariable *C = I.second;
      if (C->isForValidDecl()) {
        InSrcCVars.insert(C);
        CAtoms FoundVars;
        getVarsFromConstraint(C, FoundVars);

        VarC += FoundVars.size();
        for (const auto &N : FoundVars) {
          ConstAtom *CA = CS.getAssignment(N);
          switch (CA->getKind()) {
          case Atom::A_Arr:
            AC += 1;
            break;
          case Atom::A_NTArr:
            NtaC += 1;
            break;
          case Atom::A_Ptr:
            PC += 1;
            break;
          case Atom::A_Wild:
            WC += 1;
            break;
          case Atom::A_Var:
          case Atom::A_Const:
            llvm_unreachable("bad constant in environment map");
          }
        }
      }
      FilesToVars[FileName] =
          std::tuple<int, int, int, int, int>(VarC, PC, NtaC, AC, WC);
    }
  }

  // Then, dump the map to output.
  // if not only summary then dump everything.
  if (JsonFormat) {
    O << "{\"Stats\":{";
    O << "\"ConstraintStats\":{";
  }
  if (!OnlySummary) {
    if (JsonFormat) {
      O << "\"Individual\":[";
    } else {
      O << "file|#constraints|#ptr|#ntarr|#arr|#wild\n";
    }
  }
  bool AddComma = false;
  for (const auto &I : FilesToVars) {
    int V, P, Nt, A, W;
    std::tie(V, P, Nt, A, W) = I.second;

    TotC += V;
    TotP += P;
    TotNt += Nt;
    TotA += A;
    TotWi += W;
    if (!OnlySummary) {
      if (JsonFormat) {
        if (AddComma) {
          O << ",\n";
        }
        O << "{\"" << I.first << "\":{";
        O << "\"constraints\":" << V << ",";
        O << "\"ptr\":" << P << ",";
        O << "\"ntarr\":" << Nt << ",";
        O << "\"arr\":" << A << ",";
        O << "\"wild\":" << W;
        O << "}}";
        AddComma = true;
      } else {
        O << I.first << "|" << V << "|" << P << "|" << Nt << "|" << A << "|"
          << W;
        O << "\n";
      }
    }
  }
  if (!OnlySummary && JsonFormat) {
    O << "],";
  }

  if (!JsonFormat) {
    O << "Summary\nTotalConstraints|TotalPtrs|TotalNTArr|TotalArr|TotalWild\n";
    O << TotC << "|" << TotP << "|" << TotNt << "|" << TotA << "|" << TotWi
      << "\n";
  } else {
    O << "\"Summary\":{";
    O << "\"TotalConstraints\":" << TotC << ",";
    O << "\"TotalPtrs\":" << TotP << ",";
    O << "\"TotalNTArr\":" << TotNt << ",";
    O << "\"TotalArr\":" << TotA << ",";
    O << "\"TotalWild\":" << TotWi;
    O << "}},\n";
  }

  if (AllTypes) {
    if (JsonFormat) {
      O << "\"BoundsStats\":";
    }
    ArrBInfo.printStats(O, InSrcCVars, JsonFormat);
  }

  if (JsonFormat) {
    O << ",";
    O << "\"TimingStats\":";
    PerfS.printPerformanceStats(O);
    O << "}}";
  }
}

bool ProgramInfo::link() {
  // For every global symbol in all the global symbols that we have found
  // go through and apply rules for whether they are functions or variables.
  if (Verbose)
    llvm::errs() << "Linking!\n";

  // Equate the constraints for all global variables.
  // This is needed for variables that are defined as extern.
  for (const auto &V : GlobalVariableSymbols) {
    const std::set<PVConstraint *> &C = V.second;

    if (C.size() > 1) {
      std::set<PVConstraint *>::iterator I = C.begin();
      std::set<PVConstraint *>::iterator J = C.begin();
      ++J;
      if (Verbose)
        llvm::errs() << "Global variables:" << V.first << "\n";
      while (J != C.end()) {
        constrainConsVarGeq(*I, *J, CS, nullptr, Same_to_Same, true, this);
        ++I;
        ++J;
      }
    }
  }

  for (const auto &V : ExternGVars) {
    // if a definition for this global variable has not been seen,
    // constrain everything about it
    if (!V.second) {
      std::string VarName = V.first;
      std::string Rsn =
          "External global variable " + VarName + " has no definition";
      const std::set<PVConstraint *> &C = GlobalVariableSymbols[VarName];
      for (const auto &Var : C) {
        Var->constrainToWild(CS, Rsn);
      }
    }
  }

  // For every global function that is an unresolved external, constrain
  // its parameter types to be wild. Unless it has a bounds-safe annotation.
  for (const auto &U : ExternalFunctionFVCons) {
    std::string FuncName = U.first;
    FVConstraint *G = U.second;
    // If we've seen this symbol, but never seen a body for it, constrain
    // everything about it.
    // Some global symbols we don't need to constrain to wild, like
    // malloc and free. Check those here and skip if we find them.
    if (!G->hasBody()) {

      // If there was a checked type on a variable in the input program, it
      // should stay that way. Otherwise, we shouldn't be adding a checked type
      // to an extern function.
      std::string Rsn =
          "Unchecked pointer in parameter or return of external function " +
          FuncName;
      G->getInternalReturn()->constrainToWild(CS, Rsn);
      if (!G->getExternalReturn()->getIsGeneric())
        G->getExternalReturn()->constrainToWild(CS, Rsn);
      for (unsigned I = 0; I < G->numParams(); I++) {
        G->getInternalParam(I)->constrainToWild(CS, Rsn);
        if (!G->getExternalParam(I)->getIsGeneric())
          G->getExternalParam(I)->constrainToWild(CS, Rsn);
      }
    }
  }
  // Repeat for static functions.
  //
  // Static functions that don't have a body will always cause a linking
  // error during compilation. They may still be useful as code is developed,
  // so we treat them as if they are external, and constrain parameters
  // to wild as appropriate.
  for (const auto &U : StaticFunctionFVCons) {
    for (const auto &V : U.second) {

      std::string FileName = U.first;
      std::string FuncName = V.first;
      FVConstraint *G = V.second;
      if (!G->hasBody()) {

        std::string Rsn =
            "Unchecked pointer in parameter or return of static function " +
            FuncName + " in " + FileName;
        if (!G->getExternalReturn()->getIsGeneric())
          G->getExternalReturn()->constrainToWild(CS, Rsn);
        for (unsigned I = 0; I < G->numParams(); I++)
          if (!G->getExternalParam(I)->getIsGeneric())
            G->getExternalParam(I)->constrainToWild(CS, Rsn);
      }
    }
  }

  return true;
}

// Populate Variables, VarDeclToStatement, RVariables, and DepthMap with
// AST data structures that correspond do the data stored in PDMap and
// ReversePDMap.
void ProgramInfo::enterCompilationUnit(ASTContext &Context) {
  assert(Persisted);
  // Get a set of all of the PersistentSourceLoc's we need to fill in.
  std::set<PersistentSourceLoc> P;
  //for (auto I : PersistentVariables)
  //  P.insert(I.first);

  // Resolve the PersistentSourceLoc to one of Decl,Stmt,Type.
  MappingVisitor V(P, Context);
  TranslationUnitDecl *TUD = Context.getTranslationUnitDecl();
  for (const auto &D : TUD->decls())
    V.TraverseDecl(D);

  Persisted = false;
  return;
}

// Remove any references we maintain to AST data structure pointers.
// After this, the Variables, VarDeclToStatement, RVariables, and DepthMap
// should all be empty.
void ProgramInfo::exitCompilationUnit() {
  assert(!Persisted);
  Persisted = true;
  return;
}

FunctionVariableConstraint *
ProgramInfo::insertNewFVConstraint(FunctionDecl *FD, FVConstraint *NewC,
                                        ASTContext *C) {
  std::string FuncName = FD->getNameAsString();

  // Choose a storage location

  // assume a global function, but change to a static if not
  ExternalFunctionMapType *Map = &ExternalFunctionFVCons;
  if (!FD->isGlobal()) {
    // if the filename has not yet been seen, just insert and we're done
    auto Psl = PersistentSourceLoc::mkPSL(FD, *C);
    std::string FileName = Psl.getFileName();
    if (StaticFunctionFVCons.find(FileName) == StaticFunctionFVCons.end()){
      StaticFunctionFVCons[FileName][FuncName] = NewC;
      return NewC;
    }

    // store in static map
    Map = &StaticFunctionFVCons[FileName];
  }

  // if the function has not yet been seen, just insert and we're done
  if (Map->find(FuncName) == Map->end()) {
    (*Map)[FuncName] = NewC;
    return NewC;
  }

  // Resolve conflicts

  // We need to keep the version with a body, if it exists,
  // so branch based on it
  auto *OldC = (*Map)[FuncName];
  bool NewHasBody = NewC->hasBody();
  bool OldHasBody = OldC->hasBody();
  std::string ReasonFailed = "";

  if (OldHasBody && NewHasBody) {
    // Two separate bodies for a function is irreconcilable
    ReasonFailed = "multiple function bodies";
  } else if (OldHasBody && !NewHasBody) {
    OldC->mergeDeclaration(NewC, *this, ReasonFailed);
  } else if (!OldHasBody && NewHasBody) {
    NewC->mergeDeclaration(OldC, *this, ReasonFailed);
    (*Map)[FuncName] = NewC;
  } else if (!OldHasBody && !NewHasBody) {
    // lacking bodies, we favor declared params
    if (OldC->numParams() == 0 && NewC->numParams() != 0) {
      NewC->mergeDeclaration(OldC, *this, ReasonFailed);
      (*Map)[FuncName] = NewC;
    } else {
      OldC->mergeDeclaration(NewC, *this, ReasonFailed);
    }
  }

  // If successful, we're done and can skip error reporting
  if (ReasonFailed == "") return (*Map)[FuncName];

  // Error reporting
  { // block to force DiagBuilder destructor and emit message
    clang::DiagnosticsEngine &DE = C->getDiagnostics();
    unsigned FailID = DE.getCustomDiagID(DiagnosticsEngine::Fatal,
                                         "merging failed for %q0 due to %1");
    const auto Pointer = reinterpret_cast<intptr_t>(FD);
    const auto Kind = clang::DiagnosticsEngine::ArgumentKind::ak_nameddecl;
    auto DiagBuilder = DE.Report(FD->getLocation(), FailID);
    DiagBuilder.AddTaggedVal(Pointer, Kind);
    DiagBuilder.AddString(ReasonFailed);
  }
  // Kill the process and stop conversion
  // Without this code here, 3C simply ignores this pair of functions
  // and converts the rest of the files as it will (in semi-compliance
  // with Mike's (2) listed on the original issue (#283)
  exit(1);
}

void ProgramInfo::specialCaseVarIntros(ValueDecl *D, ASTContext *Context) {
  // Special-case for va_list, constrain to wild.
  bool IsGeneric = false;
  PVConstraint *PVC = nullptr;

  CVarOption CVOpt = getVariable(D, Context);
  if (CVOpt.hasValue()) {
    ConstraintVariable &CV = CVOpt.getValue();
    PVC = dyn_cast<PVConstraint>(&CV);
  }

  if (isa<ParmVarDecl>(D))
    IsGeneric = PVC && PVC->getIsGeneric();
  if (isVarArgType(D->getType().getAsString()) ||
      (hasVoidType(D) && !IsGeneric)) {
    // Set the reason for making this variable WILD.
    std::string Rsn = "Variable type void.";
    PersistentSourceLoc PL = PersistentSourceLoc::mkPSL(D, *Context);
    if (!D->getType()->isVoidType())
      Rsn = "Variable type is va_list.";
    if (PVC != nullptr)
      PVC->constrainToWild(CS, Rsn, &PL);
  }
}

// For each pointer type in the declaration of D, add a variable to the
// constraint system for that pointer type.
void ProgramInfo::addVariable(clang::DeclaratorDecl *D,
                              clang::ASTContext *AstContext) {
  assert(!Persisted);

  PersistentSourceLoc PLoc = PersistentSourceLoc::mkPSL(D, *AstContext);
  assert(PLoc.valid());

  // We only add a PVConstraint if Variables[PLoc] does not exist.
  // Functions are exempt from this check because they need to be added to the
  // Extern/Static function map even if they are inside a macro expansion.
  if (Variables.find(PLoc) != Variables.end() && !isa<FunctionDecl>(D)) {
    // Two variables can have the same source locations when they are
    // declared inside the same macro expansion. The first instance of the
    // source location will have been constrained to WILD, so it's safe to bail
    // without doing anymore work.
    if (!Rewriter::isRewritable(D->getLocation())) {
      // If we're not in a macro, we should make the constraint variable WILD
      // anyways. This happens if the name of the variable is a macro defined
      // differently is different parts of the program.
      std::string Rsn = "Duplicate source location. Possibly part of a macro.";
      Variables[PLoc]->constrainToWild(CS, Rsn, &PLoc);
    }
    return;
  }

  ConstraintVariable *NewCV = nullptr;

  if (FunctionDecl *FD = dyn_cast<FunctionDecl>(D)) {
    // Function Decls have FVConstraints.
    FVConstraint *F = new FVConstraint(D, *this, *AstContext);
    F->setValidDecl();

    // Handling of PSL collision for functions is different since we need to
    // consider the static and extern function maps.
    if (Variables.find(PLoc) != Variables.end()) {
      // Try to find a previous definition based on function name
      if (!getFuncConstraint(FD, AstContext)) {
        // No function with the same name exists. It's concerning that
        // something already exists at this source location, but we add the
        // function to the function map anyways. The function map indexes by
        // function name, so there's no collision.
        insertNewFVConstraint(FD, F, AstContext);
        constrainWildIfMacro(F, FD->getLocation());
      } else {
        // A function with the same name exists in the same source location.
        // This happens when a function is defined in a header file which is
        // included in multiple translation units. getFuncConstraint returned
        // non-null, so we know that the definition has been processed already,
        // and there is no more work to do.
      }
      return;
    }

    // Store the FVConstraint in the global and Variables maps. It may be
    // merged with others if this is a redeclaration, and the merged version
    // is returned.
    F = insertNewFVConstraint(FD, F, AstContext);
    NewCV = F;

    auto RetTy = FD->getReturnType();
    unifyIfTypedef(RetTy.getTypePtr(), *AstContext, FD, F->getExternalReturn());
    unifyIfTypedef(RetTy.getTypePtr(), *AstContext, FD, F->getInternalReturn());

    // Add mappings from the parameters PLoc to the constraint variables for
    // the parameters.
    for (unsigned I = 0; I < FD->getNumParams(); I++) {
      ParmVarDecl *PVD = FD->getParamDecl(I);
      const Type *Ty = PVD->getType().getTypePtr();
      PVConstraint *PVInternal = F->getInternalParam(I);
      PVConstraint *PVExternal = F->getExternalParam(I);
      unifyIfTypedef(Ty, *AstContext, PVD, PVInternal);
      unifyIfTypedef(Ty, *AstContext, PVD, PVExternal);
      PVInternal->setValidDecl();
      PersistentSourceLoc PSL = PersistentSourceLoc::mkPSL(PVD, *AstContext);
      // Constraint variable is stored on the parent function, so we need to
      // constrain to WILD even if we don't end up storing this in the map.
      constrainWildIfMacro(PVExternal, PVD->getLocation());
      specialCaseVarIntros(PVD, AstContext);
      // It is possible to have a parameter decl in a macro when the function is
      // not.
      if (Variables.find(PSL) != Variables.end())
        continue;
      Variables[PSL] = PVInternal;
    }

  } else if (VarDecl *VD = dyn_cast<VarDecl>(D)) {
    assert(!isa<ParmVarDecl>(VD));
    const Type *Ty = VD->getTypeSourceInfo()->getTypeLoc().getTypePtr();
    if (Ty->isPointerType() || Ty->isArrayType()) {
      PVConstraint *P = new PVConstraint(D, *this, *AstContext);
      P->setValidDecl();
      NewCV = P;
      std::string VarName(VD->getName());
      unifyIfTypedef(Ty, *AstContext, VD, P);
      if (VD->hasGlobalStorage()) {
        // If we see a definition for this global variable, indicate so in
        // ExternGVars.
        if (VD->hasDefinition() || VD->hasDefinition(*AstContext)) {
          ExternGVars[VarName] = true;
        }
        // If we don't, check that we haven't seen one before before setting to
        // false.
        else if (!ExternGVars[VarName]) {
          ExternGVars[VarName] = false;
        }
        GlobalVariableSymbols[VarName].insert(P);
      }
      specialCaseVarIntros(D, AstContext);
    }

  } else if (FieldDecl *FlD = dyn_cast<FieldDecl>(D)) {
    const Type *Ty = FlD->getTypeSourceInfo()->getTypeLoc().getTypePtr();
    if (Ty->isPointerType() || Ty->isArrayType()) {
      PVConstraint *P = new PVConstraint(D, *this, *AstContext);
      unifyIfTypedef(Ty, *AstContext, FlD, P);
      NewCV = P;
      NewCV->setValidDecl();
      specialCaseVarIntros(D, AstContext);
    }
  } else
    llvm_unreachable("unknown decl type");

  assert("We shouldn't be adding a null CV to Variables map." && NewCV);
  if (!canWrite(PLoc.getFileName())) {
    NewCV->constrainToWild(CS, "Declaration in non-writable file", &PLoc);
  }
  constrainWildIfMacro(NewCV, D->getLocation());
  Variables[PLoc] = NewCV;
}

void ProgramInfo::unifyIfTypedef(const Type* Ty, ASTContext& Context, DeclaratorDecl* Decl, PVConstraint* P) {
  if (const auto* TDT = dyn_cast<TypedefType>(Ty)) {
    auto* TDecl = TDT->getDecl();
    auto PSL = PersistentSourceLoc::mkPSL(TDecl, Context);
    auto O = lookupTypedef(PSL);
    if (O.hasValue()) {
      auto *Bounds = &O.getValue();
      P->setTypedef(TDecl, TDecl->getNameAsString());
      constrainConsVarGeq(P, Bounds, CS, &PSL, Same_to_Same, true, this);
    }
  }
}

bool ProgramInfo::hasPersistentConstraints(Expr *E, ASTContext *C) const {
  auto PSL = PersistentSourceLoc::mkPSL(E, *C);
  bool HasImpCastConstraint = isa<ImplicitCastExpr>(E) &&
                              ImplicitCastConstraintVars.find(PSL) !=
                                  ImplicitCastConstraintVars.end() &&
                              !ImplicitCastConstraintVars.at(PSL).first.empty();
  bool HasExprConstraint =
      !isa<ImplicitCastExpr>(E) &&
      ExprConstraintVars.find(PSL) != ExprConstraintVars.end() &&
      !ExprConstraintVars.at(PSL).first.empty();
  // Has constraints only if the PSL is valid.
  return PSL.valid() && (HasExprConstraint || HasImpCastConstraint);
}

const CVarSet &ProgramInfo::getPersistentConstraintsSet(clang::Expr *E,
                                                        ASTContext *C) const {
  return getPersistentConstraints(E, C).first;
}

void ProgramInfo::storePersistentConstraints(clang::Expr *E,
                                             const CVarSet &Vars,
                                             ASTContext *C) {
  BKeySet EmptySet;
  EmptySet.clear();
  storePersistentConstraints(E, std::make_pair(Vars, EmptySet), C);
}

// Get the pair of set of constraint variables and set of bounds key
// for an expression that will persist between the constraint generation
// and rewriting pass. If the expression already has a set of persistent
// constraints, this set is returned. Otherwise, the set provided in the
// arguments is stored persistent and returned. This is required for
// correct cast insertion.
const CSetBkeyPair &ProgramInfo::getPersistentConstraints(Expr *E,
                                                     ASTContext *C) const {
  assert(hasPersistentConstraints(E, C) &&
         "Persistent constraints not present.");
  PersistentSourceLoc PLoc = PersistentSourceLoc::mkPSL(E, *C);
  if (isa<ImplicitCastExpr>(E))
    return ImplicitCastConstraintVars.at(PLoc);
  return ExprConstraintVars.at(PLoc);
}

void ProgramInfo::storePersistentConstraints(Expr *E, const CSetBkeyPair &Vars,
                                             ASTContext *C) {
  // Store only if the PSL is valid.
  auto PSL = PersistentSourceLoc::mkPSL(E, *C);
  // The check Rewrite::isRewritable is needed here to ensure that the
  // expression is not inside a macro. If the expression is in a macro, then it
  // is possible for there to be multiple expressions that map to the same PSL.
  // This could make it look like the constraint variables for an expression
  // have been computed and cached when the expression has not in fact been
  // visited before. To avoid this, the expression is not cached and instead is
  // recomputed each time it's needed.
  if (PSL.valid() && Rewriter::isRewritable(E->getBeginLoc())) {
    if (!canWrite(PSL.getFileName())) {
      for (ConstraintVariable *CVar : Vars.first)
        CVar->constrainToWild(CS, "Expression in non-writable file", &PSL);
    }
    auto &ExprMap = isa<ImplicitCastExpr>(E) ? ImplicitCastConstraintVars
                                             : ExprConstraintVars;
    ExprMap[PSL].first.insert(Vars.first.begin(), Vars.first.end());
    ExprMap[PSL].second.insert(Vars.second.begin(), Vars.second.end());
  }
}

// The Rewriter won't let us re-write things that are in macros. So, we
// should check to see if what we just added was defined within a macro.
// If it was, we should constrain it to top. This is sad. Hopefully,
// someday, the Rewriter will become less lame and let us re-write stuff
// in macros.
void ProgramInfo::constrainWildIfMacro(ConstraintVariable *CV,
                                       SourceLocation Location,
                                       PersistentSourceLoc *PSL) {
  std::string Rsn = "Pointer in Macro declaration.";
  if (!Rewriter::isRewritable(Location))
    CV->constrainToWild(CS, Rsn, PSL);
}

//std::string ProgramInfo::getUniqueDeclKey(Decl *D, ASTContext *C) {
//  auto Psl = PersistentSourceLoc::mkPSL(D, *C);
//  std::string FileName = Psl.getFileName() + ":" +
//                         std::to_string(Psl.getLineNo());
//  std::string Dname = D->getDeclKindName();
//  if (FunctionDecl *FD = dyn_cast<FunctionDecl>(D)) {
//    Dname = FD->getNameAsString();
//  }
//  std::string DeclKey = FileName + ":" + Dname;
//  return DeclKey;
//}
//
//std::string ProgramInfo::getUniqueFuncKey(FunctionDecl *D,
//                                          ASTContext *C) {
//  // Get unique key for a function: which is function name,
//  // file and line number.
//  if (FunctionDecl *FuncDef = getDefinition(D)) {
//    D = FuncDef;
//  }
//  return getUniqueDeclKey(D, C);
//}

FVConstraint *ProgramInfo::getFuncConstraint(FunctionDecl *D,
                                             ASTContext *C) const {
  std::string FuncName = D->getNameAsString();
  if (D->isGlobal()) {
    // Is this a global (externally visible) function?
    return getExtFuncDefnConstraint(FuncName);
  }
  // Static function.
  auto Psl = PersistentSourceLoc::mkPSL(D, *C);
  std::string FileName = Psl.getFileName();
  return getStaticFuncConstraint(FuncName, FileName);
}

FVConstraint *ProgramInfo::getFuncFVConstraint(FunctionDecl *FD,
                                               ASTContext *C) {
  std::string FuncName = FD->getNameAsString();
  FVConstraint *FunFVar = nullptr;
  if (FD->isGlobal()) {
    FunFVar = getExtFuncDefnConstraint(FuncName);
    // FIXME: We are being asked to access a function never declared; best
    // action?
    if (FunFVar == nullptr) {
      // make one
      FVConstraint *F = new FVConstraint(FD, *this, *C);
      assert(!F->hasBody());
      assert("FunFVar can only be null if FuncName is not in the map!" &&
             ExternalFunctionFVCons.find(FuncName) ==
                 ExternalFunctionFVCons.end());
      ExternalFunctionFVCons[FuncName] = F;
      FunFVar = ExternalFunctionFVCons[FuncName];
    }
  } else {
    auto Psl = PersistentSourceLoc::mkPSL(FD, *C);
    std::string FileName = Psl.getFileName();
    FunFVar = getStaticFuncConstraint(FuncName, FileName);
  }

  return FunFVar;
}

// Given a decl, return the variables for the constraints of the Decl.
// Returns null if a constraint variable could not be found for the decl.
CVarOption ProgramInfo::getVariable(clang::Decl *D, clang::ASTContext *C) {
  assert(!Persisted);

  if (ParmVarDecl *PD = dyn_cast<ParmVarDecl>(D)) {
    DeclContext *DC = PD->getParentFunctionOrMethod();
    // This can fail for extern definitions
    if (!DC)
      return CVarOption();
    FunctionDecl *FD = dyn_cast<FunctionDecl>(DC);
    // Get the parameter index with in the function.
    unsigned int PIdx = getParameterIndex(PD, FD);
    // Get corresponding FVConstraint vars.
    FVConstraint *FunFVar = getFuncFVConstraint(FD, C);
    assert(FunFVar != nullptr && "Unable to find function constraints.");
    return CVarOption(*FunFVar->getInternalParam(PIdx));
  }
  if (FunctionDecl *FD = dyn_cast<FunctionDecl>(D)) {
    FVConstraint *FunFVar = getFuncFVConstraint(FD, C);
    if (FunFVar == nullptr) {
      llvm::errs() << "No fun constraints for " << FD->getName() << "?!\n";
    }
    return CVarOption(*FunFVar);
  }
  /* neither function nor function parameter */
  auto I = Variables.find(PersistentSourceLoc::mkPSL(D, *C));
  if (I != Variables.end())
    return CVarOption(*I->second);
  return CVarOption();
}

FVConstraint *
ProgramInfo::getExtFuncDefnConstraint(std::string FuncName) const {
  if (ExternalFunctionFVCons.find(FuncName) != ExternalFunctionFVCons.end()) {
    return ExternalFunctionFVCons.at(FuncName);
  }
  return nullptr;
}

FVConstraint *ProgramInfo::getStaticFuncConstraint(std::string FuncName,
                                                   std::string FileName) const {
  if (StaticFunctionFVCons.find(FileName) != StaticFunctionFVCons.end() &&
      StaticFunctionFVCons.at(FileName).find(FuncName) !=
          StaticFunctionFVCons.at(FileName).end()) {
    return StaticFunctionFVCons.at(FileName).at(FuncName);
  }
  return nullptr;
}

// From the given constraint graph, this method computes the interim constraint
// state that contains constraint vars which are directly assigned WILD and
// other constraint vars that have been determined to be WILD because they
// depend on other constraint vars that are directly assigned WILD.
bool ProgramInfo::computeInterimConstraintState(
    const std::set<std::string> &FilePaths) {

  // Get all the valid vars of interest i.e., all the Vars that are present
  // in one of the files being compiled.
  CAtoms ValidVarsVec;
  std::set<Atom *> AllValidVars;
  CAtoms Tmp;
  for (const auto &I : Variables) {
    std::string FileName = I.first.getFileName();
    ConstraintVariable *C = I.second;
    if (C->isForValidDecl()) {
      Tmp.clear();
      getVarsFromConstraint(C, Tmp);
      AllValidVars.insert(Tmp.begin(), Tmp.end());
      if (canWrite(FileName))
        ValidVarsVec.insert(ValidVarsVec.begin(), Tmp.begin(), Tmp.end());
    }
  }

  // Make that into set, for efficiency.
  std::set<Atom *> ValidVarsS;
  ValidVarsS.insert(ValidVarsVec.begin(), ValidVarsVec.end());

  auto GetLocOrZero = [](const Atom *Val) {
    if (const auto *VA = dyn_cast<VarAtom>(Val))
      return VA->getLoc();
    return (ConstraintKey)0;
  };
  CVars ValidVarsKey;
  std::transform(ValidVarsS.begin(), ValidVarsS.end(),
                 std::inserter(ValidVarsKey, ValidVarsKey.end()), GetLocOrZero);
  CVars AllValidVarsKey;
  std::transform(AllValidVars.begin(), AllValidVars.end(),
                 std::inserter(AllValidVarsKey, AllValidVarsKey.end()),
                 GetLocOrZero);

  CState.clear();
  std::set<Atom *> DirectWildVarAtoms;
  CS.getChkCG().getSuccessors(CS.getWild(), DirectWildVarAtoms);

  // Maps each atom to the set of atoms which depend on it through an
  // implication constraint. These atoms would not be associated with the
  // correct root cause through a BFS because an explicit edge does not exist
  // between the cause and these atoms. Implication firing adds an edge from
  // WILD to the LHS conclusion ptr. The logical flow of WILDness, however, is
  // from the premise LHS to conclusion LHS.
  std::map<Atom *, std::set<Atom *>> ImpMap;
  for (auto *C : getConstraints().getConstraints())
    if (auto *Imp = dyn_cast<Implies>(C)) {
      auto *Pre = Imp->getPremise();
      auto *Con = Imp->getConclusion();
      ImpMap[Pre->getLHS()].insert(Con->getLHS());
    }

  CVars TmpCGrp;
  CVars OnlyIndirect;
  for (auto *A : DirectWildVarAtoms) {
    auto *VA = dyn_cast<VarAtom>(A);
    if (VA == nullptr)
      continue;

    TmpCGrp.clear();
    OnlyIndirect.clear();

    auto BFSVisitor = [&](Atom *SearchAtom) {
      auto *SearchVA = dyn_cast<VarAtom>(SearchAtom);
      if (SearchVA && AllValidVars.find(SearchVA) != AllValidVars.end()) {
        CState.RCMap[SearchVA->getLoc()].insert(VA->getLoc());
        TmpCGrp.insert(SearchVA->getLoc());
        if (DirectWildVarAtoms.find(SearchVA) == DirectWildVarAtoms.end()) {
          OnlyIndirect.insert(SearchVA->getLoc());
        }
      }
    };
    CS.getChkCG().visitBreadthFirst(VA, BFSVisitor);
    if (ImpMap.find(A) != ImpMap.end())
      for (Atom *ImpA : ImpMap[A])
        if (isa<VarAtom>(ImpA))
          CS.getChkCG().visitBreadthFirst(ImpA, BFSVisitor);

    CState.TotalNonDirectWildAtoms.insert(OnlyIndirect.begin(), OnlyIndirect.end());
    // Should we consider only pointers which with in the source files or
    // external pointers that affected pointers within the source files.
    CState.AllWildAtoms.insert(VA->getLoc());
    CVars &CGrp = CState.SrcWMap[VA->getLoc()];
    CGrp.insert(TmpCGrp.begin(), TmpCGrp.end());
  }
  findIntersection(CState.AllWildAtoms, ValidVarsKey, CState.InSrcWildAtoms);
  findIntersection(CState.TotalNonDirectWildAtoms, ValidVarsKey,
                   CState.InSrcNonDirectWildAtoms);

  for (const auto &I : Variables)
    insertIntoPtrSourceMap(&(I.first), I.second);
  for (const auto &I : ExprConstraintVars)
    for (auto *J : I.second.first)
      insertIntoPtrSourceMap(&(I.first), J);

  auto &WildPtrsReason = CState.RootWildAtomsWithReason;
  for (auto *CurrC : CS.getConstraints()) {
    if (Geq *EC = dyn_cast<Geq>(CurrC)) {
      VarAtom *VLhs = dyn_cast<VarAtom>(EC->getLHS());
      if (EC->constraintIsChecked() && dyn_cast<WildAtom>(EC->getRHS())) {
        PersistentSourceLoc PSL = EC->getLocation();
        const PersistentSourceLoc *APSL = CState.AtomSourceMap[VLhs->getLoc()];
        if (!PSL.valid() && APSL && APSL->valid())
          PSL = *APSL;
        WildPointerInferenceInfo Info(EC->getReason(), PSL);
        WildPtrsReason.insert(std::make_pair(VLhs->getLoc(), Info));
      }
    }
  }

  computePtrLevelStats();
  return true;
}

void ProgramInfo::insertIntoPtrSourceMap(const PersistentSourceLoc *PSL,
                                         ConstraintVariable *CV) {
  std::string FilePath = PSL->getFileName();
  if (canWrite(FilePath))
    CState.ValidSourceFiles.insert(FilePath);
  else
    return;

  if (auto *PV = dyn_cast<PVConstraint>(CV)) {
    for (auto *A : PV->getCvars())
      if (auto *VA = dyn_cast<VarAtom>(A))
        CState.AtomSourceMap[VA->getLoc()] = PSL;
    // If the PVConstraint is a function pointer, create mappings for parameter
    // and return variables.
    if (auto *FV = PV->getFV()) {
      insertIntoPtrSourceMap(PSL, FV->getExternalReturn());
      for (unsigned int I = 0; I < FV->numParams(); I++)
        insertIntoPtrSourceMap(PSL, FV->getExternalParam(I));
    }
  } else if (auto *FV = dyn_cast<FVConstraint>(CV)) {
    insertIntoPtrSourceMap(PSL, FV->getExternalReturn());
  }
}

void ProgramInfo::insertCVAtoms(
    ConstraintVariable *CV,
    std::map<ConstraintKey, ConstraintVariable *> &AtomMap) {
  if (auto *PVC = dyn_cast<PVConstraint>(CV)) {
    for (Atom *A : PVC->getCvars())
      if (auto *VA = dyn_cast<VarAtom>(A)) {
        // It is possible that VA->getLoc() already exists in the map if there
        // is a function which is declared before it is defined.
        assert(AtomMap.find(VA->getLoc()) == AtomMap.end() ||
               PVC->isPartOfFunctionPrototype());
        AtomMap[VA->getLoc()] = PVC;
      }
    if (FVConstraint *FVC = PVC->getFV())
      insertCVAtoms(FVC, AtomMap);
  } else if (auto *FVC = dyn_cast<FVConstraint>(CV)) {
    insertCVAtoms(FVC->getExternalReturn(), AtomMap);
    for (unsigned I = 0; I < FVC->numParams(); I++)
      insertCVAtoms(FVC->getExternalParam(I), AtomMap);
  } else {
    llvm_unreachable("Unknown kind of constraint variable.");
  }
}

void ProgramInfo::computePtrLevelStats() {
  // Construct a map from Atoms to their containing constraint variable
  std::map<ConstraintKey, ConstraintVariable *> AtomPtrMap;
  for (const auto &I : Variables)
    insertCVAtoms(I.second, AtomPtrMap);

  // Populate maps with per-pointer root cause information
  for (auto Entry : CState.RCMap) {
    assert("RCMap entry is not mapped to a pointer!" &&
           AtomPtrMap.find(Entry.first) != AtomPtrMap.end());
    ConstraintVariable *CV = AtomPtrMap[Entry.first];
    for (auto RC : Entry.second)
      CState.PtrRCMap[CV].insert(RC);
  }
  for (auto Entry : CState.SrcWMap) {
    for (auto Key : Entry.second) {
      assert(AtomPtrMap.find(Key) != AtomPtrMap.end());
      CState.PtrSrcWMap[Entry.first].insert(AtomPtrMap[Key]);
    }
  }
}

void ProgramInfo::setTypeParamBinding(CallExpr *CE, unsigned int TypeVarIdx,
                                      ConstraintVariable *CV, ASTContext *C) {

  auto PSL = PersistentSourceLoc::mkPSL(CE, *C);
  auto CallMap = TypeParamBindings[PSL];
<<<<<<< HEAD
  /*assert("Attempting to overwrite type param binding in ProgramInfo."
             && CallMap.find(TypeVarIdx) == CallMap.end());*/

  TypeParamBindings[PSL][TypeVarIdx] = CV;
=======
  if (CallMap.find(TypeVarIdx) == CallMap.end()) {
    TypeParamBindings[PSL][TypeVarIdx] = CV;
  } else {
    // If this CE/idx is at the same location, it's in a macro,
    // so mark it as inconsistent.
    TypeParamBindings[PSL][TypeVarIdx] = nullptr;
  }
>>>>>>> 04b08f0e
}

bool ProgramInfo::hasTypeParamBindings(CallExpr *CE, ASTContext *C) const {
  auto PSL = PersistentSourceLoc::mkPSL(CE, *C);
  return TypeParamBindings.find(PSL) != TypeParamBindings.end();
}

const ProgramInfo::CallTypeParamBindingsT &
ProgramInfo::getTypeParamBindings(CallExpr *CE, ASTContext *C) const {
  auto PSL = PersistentSourceLoc::mkPSL(CE, *C);
  assert("Type parameter bindings could not be found." &&
         TypeParamBindings.find(PSL) != TypeParamBindings.end());
  return TypeParamBindings.at(PSL);
}

CVarOption ProgramInfo::lookupTypedef(PersistentSourceLoc PSL) {
  return TypedefVars[PSL];
}

bool ProgramInfo::seenTypedef(PersistentSourceLoc PSL) {
  return TypedefVars.count(PSL) != 0;
}

void ProgramInfo::addTypedef(PersistentSourceLoc PSL, bool CanRewriteDef,
                             TypedefDecl* TD, ASTContext &C) {
  auto Name = TD->getNameAsString();
  ConstraintVariable* V = nullptr;
  const auto T = TD->getUnderlyingType();
  if (isa<clang::FunctionProtoType>(T) || isa<clang::FunctionNoProtoType>(T)) 
    V = new FunctionVariableConstraint(T.getTypePtr(), 
        nullptr, Name, *this, C);
   else  
    V = new PointerVariableConstraint(T, nullptr, Name, *this, C);
  auto *const Rsn =
      !CanRewriteDef ?
           "Unable to rewrite a typedef with multiple names"
            : "Declaration in non-writable file";
  if (!(CanRewriteDef && canWrite(PSL.getFileName()))) {
    V->constrainToWild(this->getConstraints(), Rsn, &PSL);
  }
  constrainWildIfMacro(V, TD->getLocation(), &PSL);
  this->TypedefVars[PSL] = {*V};
}<|MERGE_RESOLUTION|>--- conflicted
+++ resolved
@@ -1172,12 +1172,6 @@
 
   auto PSL = PersistentSourceLoc::mkPSL(CE, *C);
   auto CallMap = TypeParamBindings[PSL];
-<<<<<<< HEAD
-  /*assert("Attempting to overwrite type param binding in ProgramInfo."
-             && CallMap.find(TypeVarIdx) == CallMap.end());*/
-
-  TypeParamBindings[PSL][TypeVarIdx] = CV;
-=======
   if (CallMap.find(TypeVarIdx) == CallMap.end()) {
     TypeParamBindings[PSL][TypeVarIdx] = CV;
   } else {
@@ -1185,7 +1179,6 @@
     // so mark it as inconsistent.
     TypeParamBindings[PSL][TypeVarIdx] = nullptr;
   }
->>>>>>> 04b08f0e
 }
 
 bool ProgramInfo::hasTypeParamBindings(CallExpr *CE, ASTContext *C) const {
