--- conflicted
+++ resolved
@@ -699,7 +699,7 @@
       if (FlD->getParent()->isUnion()) {
         // REVIEW: Should we also call NewCV->equateWithItype here? The previous
         // code in InlineStructDetector didn't call it.
-        NewCV->constrainToWild(CS, "Union field encountered", &PLoc);
+        NewCV->constrainToWild(CS, ReasonLoc("Union field encountered", PLoc));
       }
     }
   } else
@@ -1170,13 +1170,6 @@
   else
     V = new PointerVariableConstraint(TD, *this, C);
 
-<<<<<<< HEAD
-=======
-  if (!CanRewriteDef)
-    V->constrainToWild(this->getConstraints(),
-                       ReasonLoc("Unable to rewrite a typedef with multiple names", PSL));
-
->>>>>>> 2a0df403
   if (!canWrite(PSL.getFileName()))
     V->constrainToWild(this->getConstraints(),
                        ReasonLoc(UNWRITABLE_REASON, PSL));
