//=--ProgramInfo.cpp----------------------------------------------*- C++-*-===//
//
// Part of the LLVM Project, under the Apache License v2.0 with LLVM Exceptions.
// See https://llvm.org/LICENSE.txt for license information.
// SPDX-License-Identifier: Apache-2.0 WITH LLVM-exception
//
//===----------------------------------------------------------------------===//
// Implementation of ProgramInfo methods.
//===----------------------------------------------------------------------===//

#include "clang/3C/ProgramInfo.h"
#include "clang/3C/3CGlobalOptions.h"
#include "clang/3C/ConstraintsGraph.h"
#include "clang/3C/MappingVisitor.h"
#include "clang/3C/Utils.h"
#include "llvm/Support/JSON.h"
#include <sstream>

using namespace clang;

ProgramInfo::ProgramInfo() : Persisted(true) {
  ExternalFunctionFVCons.clear();
  StaticFunctionFVCons.clear();
}

void dumpExtFuncMap(const ProgramInfo::ExternalFunctionMapType &EMap,
                    raw_ostream &O) {
  for (const auto &DefM : EMap) {
    O << "Func Name:" << DefM.first << " => [ ";
    DefM.second->print(O);
    O << " ]\n";
  }
}

void dumpStaticFuncMap(const ProgramInfo::StaticFunctionMapType &EMap,
                       raw_ostream &O) {
  for (const auto &DefM : EMap) {
    O << "File Name:" << DefM.first << " => ";
    for (const auto &Tmp : DefM.second) {
      O << " Func Name:" << Tmp.first << " => [ \n";
      Tmp.second->print(O);
      O << " ]\n";
    }
    O << "\n";
  }
}

void dumpExtFuncMapJson(const ProgramInfo::ExternalFunctionMapType &EMap,
                        raw_ostream &O) {
  bool AddComma = false;
  for (const auto &DefM : EMap) {
    if (AddComma) {
      O << ",\n";
    }
    O << "{\"FuncName\":\"" << DefM.first << "\", \"Constraints\":[";
    DefM.second->dumpJson(O);
    O << "]}";
    AddComma = true;
  }
}

void dumpStaticFuncMapJson(const ProgramInfo::StaticFunctionMapType &EMap,
                           raw_ostream &O) {
  bool AddComma = false;
  for (const auto &DefM : EMap) {
    if (AddComma) {
      O << ",\n";
    }
    // The `FuncName` and `FileName` field names are backwards: this is actually
    // the file name, hence the need to defend against special characters.
    O << "{\"FuncName\":" << llvm::json::Value(DefM.first)
      << ", \"Constraints\":[";
    bool AddComma1 = false;
    for (const auto &J : DefM.second) {
      if (AddComma1) {
        O << ",";
      }
      O << "{\"FileName\":\"" << J.first << "\", \"FVConstraints\":[";
      J.second->dumpJson(O);
      O << "]}\n";
      AddComma1 = true;
    }
    O << "]}";
    AddComma = true;
  }
}

void ProgramInfo::print(raw_ostream &O) const {
  CS.print(O);
  O << "\n";

  O << "Constraint Variables\n";
  for (const auto &I : Variables) {
    PersistentSourceLoc L = I.first;
    L.print(O);
    O << "=>[ ";
    I.second->print(O);
    O << " ]\n";
  }

  O << "External Function Definitions\n";
  dumpExtFuncMap(ExternalFunctionFVCons, O);
  O << "Static Function Definitions\n";
  dumpStaticFuncMap(StaticFunctionFVCons, O);
}

void ProgramInfo::dumpJson(llvm::raw_ostream &O) const {
  O << "{\"Setup\":";
  CS.dumpJson(O);
  // Dump the constraint variables.
  O << ", \"ConstraintVariables\":[";
  bool AddComma = false;
  for (const auto &I : Variables) {
    if (AddComma) {
      O << ",\n";
    }
    PersistentSourceLoc L = I.first;

    O << "{\"line\":";
    O << llvm::json::Value(L.toString());
    O << ",\"Variables\":[";
    I.second->dumpJson(O);
    O << "]}";
    AddComma = true;
  }
  O << "]";
  O << ", \"ExternalFunctionDefinitions\":[";
  dumpExtFuncMapJson(ExternalFunctionFVCons, O);
  O << "], \"StaticFunctionDefinitions\":[";
  dumpStaticFuncMapJson(StaticFunctionFVCons, O);
  O << "]}";
}

// Given a ConstraintVariable V, retrieve all of the unique
// constraint variables used by V. If V is just a
// PointerVariableConstraint, then this is just the contents
// of 'vars'. If it either has a function pointer, or V is
// a function, then recurses on the return and parameter
// constraints.
static void getVarsFromConstraint(ConstraintVariable *V, CAtoms &R,
                                  std::set<ConstraintVariable *> &Visited) {
  if (Visited.find(V) == Visited.end()) {
    Visited.insert(V);
    if (auto *PVC = dyn_cast_or_null<PVConstraint>(V)) {
      R.insert(R.begin(), PVC->getCvars().begin(), PVC->getCvars().end());
      if (FVConstraint *FVC = PVC->getFV())
        getVarsFromConstraint(FVC, R, Visited);
    } else if (auto *FVC = dyn_cast_or_null<FVConstraint>(V)) {
      getVarsFromConstraint(FVC->getInternalReturn(), R, Visited);
      for (unsigned I = 0; I < FVC->numParams(); I++)
        getVarsFromConstraint(FVC->getInternalParam(I), R, Visited);
    }
  }
}

// Print aggregate stats
void ProgramInfo::printAggregateStats(const std::set<std::string> &F,
                                      llvm::raw_ostream &O) {
  std::vector<Atom *> AllAtoms;
  CVarSet Visited;
  CAtoms FoundVars;

  unsigned int TotP, TotNt, TotA, TotWi;
  TotP = TotNt = TotA = TotWi = 0;

  CVarSet ArrPtrs, NtArrPtrs;
  ConstraintVariable *Tmp = nullptr;

  for (auto &I : Variables) {
    ConstraintVariable *C = I.second;
    std::string FileName = I.first.getFileName();
    if (F.count(FileName) ||
        FileName.find(_3COpts.BaseDir) != std::string::npos) {
      if (C->isForValidDecl()) {
        FoundVars.clear();
        getVarsFromConstraint(C, FoundVars, Visited);
        std::copy(FoundVars.begin(), FoundVars.end(),
                  std::back_inserter(AllAtoms));
        Tmp = C;
        if (FVConstraint *FV = dyn_cast<FVConstraint>(C)) {
          Tmp = FV->getInternalReturn();
        }
        // If this is a var atom?
        if (Tmp->hasNtArr(CS.getVariables(), 0)) {
          NtArrPtrs.insert(Tmp);
        } else if (Tmp->hasArr(CS.getVariables(), 0)) {
          ArrPtrs.insert(Tmp);
        }
      }
    }
  }

  for (const auto &N : AllAtoms) {
    ConstAtom *CA = CS.getAssignment(N);
    switch (CA->getKind()) {
    case Atom::A_Arr:
      TotA += 1;
      break;
    case Atom::A_NTArr:
      TotNt += 1;
      break;
    case Atom::A_Ptr:
      TotP += 1;
      break;
    case Atom::A_Wild:
      TotWi += 1;
      break;
    case Atom::A_Var:
    case Atom::A_Const:
      llvm_unreachable("bad constant in environment map");
    }
  }

  O << "{\"AggregateStats\":[";
  O << "{\""
    << "TotalStats"
    << "\":{";
  O << "\"constraints\":" << AllAtoms.size() << ",";
  O << "\"ptr\":" << TotP << ",";
  O << "\"ntarr\":" << TotNt << ",";
  O << "\"arr\":" << TotA << ",";
  O << "\"wild\":" << TotWi;
  O << "}},";
  O << "{\"ArrBoundsStats\":";
  ArrBInfo.printStats(O, ArrPtrs, true);
  O << "},";
  O << "{\"NtArrBoundsStats\":";
  ArrBInfo.printStats(O, NtArrPtrs, true);
  O << "},";
  O << "{\"PerformanceStats\":";
  PerfS.printPerformanceStats(O, true);
  O << "}";
  O << "]}";
}

// Print out statistics of constraint variables on a per-file basis.
void ProgramInfo::printStats(const std::set<std::string> &F, raw_ostream &O,
                             bool OnlySummary, bool JsonFormat) {
  if (!OnlySummary && !JsonFormat) {
    O << "Enable itype propagation:" << _3COpts.EnablePropThruIType << "\n";
    O << "Sound handling of var args functions:" << _3COpts.HandleVARARGS
      << "\n";
  }
  std::map<std::string, std::tuple<int, int, int, int, int>> FilesToVars;
  CVarSet InSrcCVars, Visited;
  unsigned int TotC, TotP, TotNt, TotA, TotWi;
  TotC = TotP = TotNt = TotA = TotWi = 0;

  // First, build the map and perform the aggregation.
  for (auto &I : Variables) {
    std::string FileName = I.first.getFileName();
    if (F.count(FileName) ||
        FileName.find(_3COpts.BaseDir) != std::string::npos) {
      int VarC = 0;
      int PC = 0;
      int NtaC = 0;
      int AC = 0;
      int WC = 0;

      auto J = FilesToVars.find(FileName);
      if (J != FilesToVars.end())
        std::tie(VarC, PC, NtaC, AC, WC) = J->second;

      ConstraintVariable *C = I.second;
      if (C->isForValidDecl()) {
        InSrcCVars.insert(C);
        CAtoms FoundVars;
        getVarsFromConstraint(C, FoundVars, Visited);

        VarC += FoundVars.size();
        for (const auto &N : FoundVars) {
          ConstAtom *CA = CS.getAssignment(N);
          switch (CA->getKind()) {
          case Atom::A_Arr:
            AC += 1;
            break;
          case Atom::A_NTArr:
            NtaC += 1;
            break;
          case Atom::A_Ptr:
            PC += 1;
            break;
          case Atom::A_Wild:
            WC += 1;
            break;
          case Atom::A_Var:
          case Atom::A_Const:
            llvm_unreachable("bad constant in environment map");
          }
        }
      }
      FilesToVars[FileName] =
          std::tuple<int, int, int, int, int>(VarC, PC, NtaC, AC, WC);
    }
  }

  // Then, dump the map to output.
  // if not only summary then dump everything.
  if (JsonFormat) {
    O << "{\"Stats\":{";
    O << "\"ConstraintStats\":{";
  }
  if (!OnlySummary) {
    if (JsonFormat) {
      O << "\"Individual\":[";
    } else {
      O << "file|#constraints|#ptr|#ntarr|#arr|#wild\n";
    }
  }
  bool AddComma = false;
  for (const auto &I : FilesToVars) {
    int V, P, Nt, A, W;
    std::tie(V, P, Nt, A, W) = I.second;

    TotC += V;
    TotP += P;
    TotNt += Nt;
    TotA += A;
    TotWi += W;
    if (!OnlySummary) {
      if (JsonFormat) {
        if (AddComma) {
          O << ",\n";
        }
        O << "{" << llvm::json::Value(I.first) << ":{";
        O << "\"constraints\":" << V << ",";
        O << "\"ptr\":" << P << ",";
        O << "\"ntarr\":" << Nt << ",";
        O << "\"arr\":" << A << ",";
        O << "\"wild\":" << W;
        O << "}}";
        AddComma = true;
      } else {
        O << I.first << "|" << V << "|" << P << "|" << Nt << "|" << A << "|"
          << W;
        O << "\n";
      }
    }
  }
  if (!OnlySummary && JsonFormat) {
    O << "],";
  }

  if (!JsonFormat) {
    O << "Summary\nTotalConstraints|TotalPtrs|TotalNTArr|TotalArr|TotalWild\n";
    O << TotC << "|" << TotP << "|" << TotNt << "|" << TotA << "|" << TotWi
      << "\n";
  } else {
    O << "\"Summary\":{";
    O << "\"TotalConstraints\":" << TotC << ",";
    O << "\"TotalPtrs\":" << TotP << ",";
    O << "\"TotalNTArr\":" << TotNt << ",";
    O << "\"TotalArr\":" << TotA << ",";
    O << "\"TotalWild\":" << TotWi;
    O << "}},\n";
  }

  if (_3COpts.AllTypes) {
    if (JsonFormat) {
      O << "\"BoundsStats\":";
    }
    ArrBInfo.printStats(O, InSrcCVars, JsonFormat);
    if (JsonFormat)
      O << ",";
  }

  if (JsonFormat) {
    O << "\"PerformanceStats\":";
  }

  PerfS.printPerformanceStats(O, JsonFormat);

  if (JsonFormat) {
    O << "}}";
  }
}

bool ProgramInfo::link() {
  // For every global symbol in all the global symbols that we have found
  // go through and apply rules for whether they are functions or variables.
  if (_3COpts.Verbose)
    llvm::errs() << "Linking!\n";

  // Equate the constraints for all global variables.
  // This is needed for variables that are defined as extern.
  for (const auto &V : GlobalVariableSymbols) {
    const std::set<PVConstraint *> &C = V.second;

    if (C.size() > 1) {
      std::set<PVConstraint *>::iterator I = C.begin();
      std::set<PVConstraint *>::iterator J = C.begin();
      ++J;
      if (_3COpts.Verbose)
        llvm::errs() << "Global variables:" << V.first << "\n";
      while (J != C.end()) {
        constrainConsVarGeq(*I, *J, CS, nullptr, Same_to_Same, true, this);
        ++I;
        ++J;
      }
    }
  }

  for (const auto &V : ExternGVars) {
    // if a definition for this global variable has not been seen,
    // constrain everything about it
    if (!V.second) {
      std::string VarName = V.first;
      std::string Rsn =
          "External global variable " + VarName + " has no definition";
      const std::set<PVConstraint *> &C = GlobalVariableSymbols[VarName];
      for (const auto &Var : C) {
        // TODO: Is there an easy way to get a PSL to attach to the constraint?
        Var->constrainToWild(CS, Rsn);
      }
    }
  }

  // For every global function that is an unresolved external, constrain
  // its parameter types to be wild. Unless it has a bounds-safe annotation.
  for (const auto &U : ExternalFunctionFVCons) {
    std::string FuncName = U.first;
    FVConstraint *G = U.second;

    // If there was a checked type on a variable in the input program, it
    // should stay that way. Otherwise, we shouldn't be adding a checked type
    // to an extern function.
    std::string Rsn = (G->hasBody() ? ""
                                    : "Unchecked pointer in parameter or "
                                      "return of external function " +
                                          FuncName);

    // Handle the cases where itype parameters should not be treated as their
    // unchecked type.
    // TODO: Ditto re getting a PSL (in the case in which Rsn is non-empty and
    // it is actually used).
    G->equateWithItype(*this, Rsn, nullptr);

    // If we've seen this symbol, but never seen a body for it, constrain
    // everything about it.
    // Some global symbols we don't need to constrain to wild, like
    // malloc and free. Check those here and skip if we find them.
    if (!G->hasBody()) {
      const FVComponentVariable *Ret = G->getCombineReturn();
      Ret->getInternal()->constrainToWild(CS, Rsn);
      if (!Ret->getExternal()->srcHasItype() &&
          !Ret->getExternal()->isGeneric())
        Ret->getExternal()->constrainToWild(CS, Rsn);

      for (unsigned I = 0; I < G->numParams(); I++) {
        const FVComponentVariable *Param = G->getCombineParam(I);
        Param->getInternal()->constrainToWild(CS, Rsn);
        if (!Param->getExternal()->srcHasItype() &&
            !Param->getExternal()->isGeneric())
          Param->getExternal()->constrainToWild(CS, Rsn);
      }
    }
  }

  // Repeat for static functions.
  //
  // Static functions that don't have a body will always cause a linking
  // error during compilation. They may still be useful as code is developed,
  // so we treat them as if they are external, and constrain parameters
  // to wild as appropriate.
  for (const auto &U : StaticFunctionFVCons) {
    for (const auto &V : U.second) {

      std::string FileName = U.first;
      std::string FuncName = V.first;
      FVConstraint *G = V.second;

      std::string Rsn = (G->hasBody() ? ""
                                      : "Unchecked pointer in parameter or "
                                        "return of static function " +
                                            FuncName + " in " + FileName);

      // TODO: Ditto re getting a PSL
      G->equateWithItype(*this, Rsn, nullptr);

      if (!G->hasBody()) {

        if (!G->getExternalReturn()->isGeneric())
          G->getExternalReturn()->constrainToWild(CS, Rsn);
        for (unsigned I = 0; I < G->numParams(); I++)
          if (!G->getExternalParam(I)->isGeneric())
            G->getExternalParam(I)->constrainToWild(CS, Rsn);
      }
    }
  }

  return true;
}

// Populate Variables, VarDeclToStatement, RVariables, and DepthMap with
// AST data structures that correspond do the data stored in PDMap and
// ReversePDMap.
void ProgramInfo::enterCompilationUnit(ASTContext &Context) {
  assert(Persisted);
  // Get a set of all of the PersistentSourceLoc's we need to fill in.
  std::set<PersistentSourceLoc> P;
  //for (auto I : PersistentVariables)
  //  P.insert(I.first);

  // Resolve the PersistentSourceLoc to one of Decl,Stmt,Type.
  MappingVisitor V(P, Context);
  TranslationUnitDecl *TUD = Context.getTranslationUnitDecl();
  for (const auto &D : TUD->decls())
    V.TraverseDecl(D);

  Persisted = false;
  return;
}

// Remove any references we maintain to AST data structure pointers.
// After this, the Variables, VarDeclToStatement, RVariables, and DepthMap
// should all be empty.
void ProgramInfo::exitCompilationUnit() {
  assert(!Persisted);
  Persisted = true;
  return;
}

FunctionVariableConstraint *
ProgramInfo::insertNewFVConstraint(FunctionDecl *FD, FVConstraint *NewC,
                                   ASTContext *C) {
  std::string FuncName = FD->getNameAsString();

  // Choose a storage location

  // assume a global function, but change to a static if not
  ExternalFunctionMapType *Map = &ExternalFunctionFVCons;
  if (!FD->isGlobal()) {
    // if the filename has not yet been seen, just insert and we're done
    auto Psl = PersistentSourceLoc::mkPSL(FD, *C);
    std::string FileName = Psl.getFileName();
    if (StaticFunctionFVCons.find(FileName) == StaticFunctionFVCons.end()) {
      StaticFunctionFVCons[FileName][FuncName] = NewC;
      return NewC;
    }

    // store in static map
    Map = &StaticFunctionFVCons[FileName];
  }

  // if the function has not yet been seen, just insert and we're done
  if (Map->find(FuncName) == Map->end()) {
    (*Map)[FuncName] = NewC;
    return NewC;
  }

  // Resolve conflicts

  auto *OldC = (*Map)[FuncName];
  std::string ReasonFailed = "";
  int OldCount = OldC->numParams();
  int NewCount = NewC->numParams();

  // merge short parameter lists into long ones
  // Choose number of params, but favor definitions if available
  if ((OldCount < NewCount) ||
      (OldCount == NewCount && !OldC->hasBody() && NewC->hasBody())) {
    NewC->mergeDeclaration(OldC, *this, ReasonFailed);
    (*Map)[FuncName] = NewC;
  } else {
    OldC->mergeDeclaration(NewC, *this, ReasonFailed);
  }

  // If successful, we're done and can skip error reporting
  if (ReasonFailed == "")
    return (*Map)[FuncName];

  // Error reporting
  reportCustomDiagnostic(C->getDiagnostics(),
                         DiagnosticsEngine::Fatal,
                         "merging failed for %q0 due to %1",
                         FD->getLocation())
      << FD << ReasonFailed;
  // A failed merge will provide poor data, but the diagnostic error report
  // will cause the program to terminate after the variable adder step.
  return (*Map)[FuncName];
}

// For each pointer type in the declaration of D, add a variable to the
// constraint system for that pointer type.
void ProgramInfo::addVariable(clang::DeclaratorDecl *D,
                              clang::ASTContext *AstContext) {
  assert(!Persisted);

  PersistentSourceLoc PLoc = PersistentSourceLoc::mkPSL(D, *AstContext);
  assert(PLoc.valid());

  // We only add a PVConstraint if Variables[PLoc] does not exist.
  // Functions are exempt from this check because they need to be added to the
  // Extern/Static function map even if they are inside a macro expansion.
  if (Variables.find(PLoc) != Variables.end() && !isa<FunctionDecl>(D)) {
    // Two variables can have the same source locations when they are
    // declared inside the same macro expansion. The first instance of the
    // source location will have been constrained to WILD, so it's safe to bail
    // without doing anymore work.
    if (!Rewriter::isRewritable(D->getLocation())) {
      // If we're not in a macro, we should make the constraint variable WILD
      // anyways. This happens if the name of the variable is a macro defined
      // differently is different parts of the program.
      std::string Rsn = "Duplicate source location. Possibly part of a macro.";
      Variables[PLoc]->constrainToWild(CS, Rsn, &PLoc);
    }
    return;
  }

  ConstraintVariable *NewCV = nullptr;

  if (FunctionDecl *FD = dyn_cast<FunctionDecl>(D)) {
    // Function Decls have FVConstraints.
    std::string FuncName = FD->getNameAsString();
    FVConstraint *F = new FVConstraint(D, *this, *AstContext);
    F->setValidDecl();

    // Handling of PSL collision for functions is different since we need to
    // consider the static and extern function maps.
    if (Variables.find(PLoc) != Variables.end()) {
      // Try to find a previous definition based on function name
      if (!getFuncConstraint(FD, AstContext)) {
        // No function with the same name exists. It's concerning that
        // something already exists at this source location, but we add the
        // function to the function map anyways. The function map indexes by
        // function name, so there's no collision.
        insertNewFVConstraint(FD, F, AstContext);
        constrainWildIfMacro(F, FD->getLocation());
      } else {
        // A function with the same name exists in the same source location.
        // This happens when a function is defined in a header file which is
        // included in multiple translation units. getFuncConstraint returned
        // non-null, so we know that the definition has been processed already,
        // and there is no more work to do.
      }
      return;
    }

    // Store the FVConstraint in the global and Variables maps. It may be
    // merged with others if this is a redeclaration, and the merged version
    // is returned.
    F = insertNewFVConstraint(FD, F, AstContext);
    NewCV = F;

    auto RetTy = FD->getReturnType();
    unifyIfTypedef(RetTy, *AstContext, F->getExternalReturn(), Wild_to_Safe);
    unifyIfTypedef(RetTy, *AstContext, F->getInternalReturn(), Safe_to_Wild);
    ensureNtCorrect(RetTy, *AstContext, F->getExternalReturn());
    ensureNtCorrect(RetTy, *AstContext, F->getInternalReturn());

    // Add mappings from the parameters PLoc to the constraint variables for
    // the parameters.
    for (unsigned I = 0; I < FD->getNumParams(); I++) {
      ParmVarDecl *PVD = FD->getParamDecl(I);
      QualType ParamTy = PVD->getType();
      PVConstraint *PVInternal = F->getInternalParam(I);
      PVConstraint *PVExternal = F->getExternalParam(I);
      unifyIfTypedef(ParamTy, *AstContext, PVExternal, Wild_to_Safe);
      unifyIfTypedef(ParamTy, *AstContext, PVInternal, Safe_to_Wild);
      ensureNtCorrect(ParamTy, *AstContext, PVInternal);
      ensureNtCorrect(ParamTy, *AstContext, PVExternal);
      PVInternal->setValidDecl();
      PersistentSourceLoc PSL = PersistentSourceLoc::mkPSL(PVD, *AstContext);
      // Constraint variable is stored on the parent function, so we need to
      // constrain to WILD even if we don't end up storing this in the map.
      constrainWildIfMacro(PVExternal, PVD->getLocation());
      // If this is "main", constrain its argv parameter to a nested arr
<<<<<<< HEAD
      if (AllTypes && FuncName == "main" && FD->isGlobal() && I == 1) {
        PVInternal->constrainOuterTo(CS, CS.getArr(),
                                     std::string(SPECIAL_REASON) +"main");
        PVInternal->constrainIdxTo(CS, CS.getNTArr(), 1,
                                   std::string(SPECIAL_REASON) +"main");
=======
      if (_3COpts.AllTypes && FuncName == "main" && FD->isGlobal() && I == 1) {
        PVInternal->constrainOuterTo(CS, CS.getArr());
        PVInternal->constrainIdxTo(CS, CS.getNTArr(), 1);
>>>>>>> 07c53117
      }
      // It is possible to have a param decl in a macro when the function is
      // not.
      if (Variables.find(PSL) != Variables.end())
        continue;
      Variables[PSL] = PVInternal;
    }

  } else if (VarDecl *VD = dyn_cast<VarDecl>(D)) {
    assert(!isa<ParmVarDecl>(VD));
    QualType QT = VD->getTypeSourceInfo()->getTypeLoc().getType();
    if (QT->isPointerType() || QT->isArrayType()) {
      PVConstraint *P = new PVConstraint(D, *this, *AstContext);
      P->setValidDecl();
      NewCV = P;
      std::string VarName(VD->getName());
      unifyIfTypedef(QT, *AstContext, P);
      ensureNtCorrect(VD->getType(), *AstContext, P);
      if (VD->hasGlobalStorage()) {
        // If we see a definition for this global variable, indicate so in
        // ExternGVars.
        if (VD->hasDefinition() || VD->hasDefinition(*AstContext)) {
          ExternGVars[VarName] = true;
        }
        // If we don't, check that we haven't seen one before before setting to
        // false.
        else if (!ExternGVars[VarName]) {
          ExternGVars[VarName] = false;
        }
        GlobalVariableSymbols[VarName].insert(P);
      }
    }

  } else if (FieldDecl *FlD = dyn_cast<FieldDecl>(D)) {
    QualType QT = FlD->getTypeSourceInfo()->getTypeLoc().getType();
    if (QT->isPointerType() || QT->isArrayType()) {
      PVConstraint *P = new PVConstraint(D, *this, *AstContext);
      unifyIfTypedef(QT, *AstContext, P);
      NewCV = P;
      NewCV->setValidDecl();
    }
  } else
    llvm_unreachable("unknown decl type");

  assert("We shouldn't be adding a null CV to Variables map." && NewCV);
  if (!canWrite(PLoc.getFileName())) {
    NewCV->equateWithItype(*this, UNWRITABLE_REASON, &PLoc);
    NewCV->constrainToWild(CS, UNWRITABLE_REASON, &PLoc);
  }
  constrainWildIfMacro(NewCV, D->getLocation());
  Variables[PLoc] = NewCV;
}

void ProgramInfo::ensureNtCorrect(const QualType &QT, const ASTContext &C,
                                  PointerVariableConstraint *PV) {
<<<<<<< HEAD
  if (AllTypes && !canBeNtArray(QT)) {
    PV->constrainOuterTo(CS, CS.getArr(), ARRAY_REASON, true, true);
=======
  if (_3COpts.AllTypes && !canBeNtArray(QT)) {
    PV->constrainOuterTo(CS, CS.getArr(), true, true);
>>>>>>> 07c53117
  }
}

void ProgramInfo::unifyIfTypedef(const QualType &QT, ASTContext &Context,
                                 PVConstraint *P, ConsAction CA) {
  if (const auto *TDT = dyn_cast<TypedefType>(QT.getTypePtr())) {
    auto *TDecl = TDT->getDecl();
    auto PSL = PersistentSourceLoc::mkPSL(TDecl, Context);
    auto O = lookupTypedef(PSL);
    if (O.hasValue()) {
      auto *Bounds = &O.getValue();
      P->setTypedef(Bounds, TDecl->getNameAsString());
      constrainConsVarGeq(P, Bounds, CS, &PSL, CA, false, this);
    }
  }
}

ProgramInfo::IDAndTranslationUnit ProgramInfo::getExprKey(Expr *E,
                                                          ASTContext *C) const {
  return std::make_pair(getStmtIdWorkaround(E, *C),
                        TranslationUnitIdxMap.at(C));
}

bool ProgramInfo::hasPersistentConstraints(Expr *E, ASTContext *C) const {
  return ExprConstraintVars.find(getExprKey(E, C)) != ExprConstraintVars.end();
}

const CVarSet &ProgramInfo::getPersistentConstraintsSet(clang::Expr *E,
                                                        ASTContext *C) const {
  return getPersistentConstraints(E, C).first;
}

void ProgramInfo::storePersistentConstraints(clang::Expr *E,
                                             const CVarSet &Vars,
                                             ASTContext *C) {
  BKeySet EmptySet;
  EmptySet.clear();
  storePersistentConstraints(E, std::make_pair(Vars, EmptySet), C);
}

// Get the pair of set of constraint variables and set of bounds key
// for an expression that will persist between the constraint generation
// and rewriting pass. If the expression already has a set of persistent
// constraints, this set is returned. Otherwise, the set provided in the
// arguments is stored persistent and returned. This is required for
// correct cast insertion.
const CSetBkeyPair &ProgramInfo::getPersistentConstraints(Expr *E,
                                                          ASTContext *C) const {
  assert(hasPersistentConstraints(E, C) &&
         "Persistent constraints not present.");
  return ExprConstraintVars.at(getExprKey(E, C));
}

void ProgramInfo::storePersistentConstraints(Expr *E, const CSetBkeyPair &Vars,
                                             ASTContext *C) {
  assert(!hasPersistentConstraints(E, C) &&
         "Persistent constraints already present.");

  auto PSL = PersistentSourceLoc::mkPSL(E, *C);
  if (PSL.valid() && !canWrite(PSL.getFileName()))
    for (ConstraintVariable *CVar : Vars.first)
      CVar->constrainToWild(CS, UNWRITABLE_REASON, &PSL);

  IDAndTranslationUnit Key = getExprKey(E, C);
  ExprConstraintVars[Key] = Vars;
  ExprLocations[Key] = PSL;
}

void ProgramInfo::removePersistentConstraints(Expr *E, ASTContext *C) {
  assert(hasPersistentConstraints(E, C) &&
         "Persistent constraints not present.");

  IDAndTranslationUnit Key = getExprKey(E, C);

  // Save VarAtom locations so they can be used to assign source locations to
  // root causes.
  for (auto *CV : ExprConstraintVars[Key].first)
    if (auto *PVC  = dyn_cast<PointerVariableConstraint>(CV))
      for (Atom *A : PVC->getCvars())
        if (auto *VA = dyn_cast<VarAtom>(A))
          DeletedAtomLocations[VA->getLoc()] = ExprLocations[Key];

  ExprConstraintVars.erase(Key);
  ExprLocations.erase(Key);
}

// The Rewriter won't let us re-write things that are in macros. So, we
// should check to see if what we just added was defined within a macro.
// If it was, we should constrain it to top. This is sad. Hopefully,
// someday, the Rewriter will become less lame and let us re-write stuff
// in macros.
void ProgramInfo::constrainWildIfMacro(ConstraintVariable *CV,
                                       SourceLocation Location,
                                       PersistentSourceLoc *PSL) {
  std::string Rsn = "Pointer in Macro declaration.";
  if (!Rewriter::isRewritable(Location))
    CV->constrainToWild(CS, Rsn, PSL);
}

//std::string ProgramInfo::getUniqueDeclKey(Decl *D, ASTContext *C) {
//  auto Psl = PersistentSourceLoc::mkPSL(D, *C);
//  std::string FileName = Psl.getFileName() + ":" +
//                         std::to_string(Psl.getLineNo());
//  std::string Dname = D->getDeclKindName();
//  if (FunctionDecl *FD = dyn_cast<FunctionDecl>(D)) {
//    Dname = FD->getNameAsString();
//  }
//  std::string DeclKey = FileName + ":" + Dname;
//  return DeclKey;
//}
//
//std::string ProgramInfo::getUniqueFuncKey(FunctionDecl *D,
//                                          ASTContext *C) {
//  // Get unique key for a function: which is function name,
//  // file and line number.
//  if (FunctionDecl *FuncDef = getDefinition(D)) {
//    D = FuncDef;
//  }
//  return getUniqueDeclKey(D, C);
//}

FVConstraint *ProgramInfo::getFuncConstraint(FunctionDecl *D,
                                             ASTContext *C) const {
  std::string FuncName = D->getNameAsString();
  if (D->isGlobal()) {
    // Is this a global (externally visible) function?
    return getExtFuncDefnConstraint(FuncName);
  }
  // Static function.
  auto Psl = PersistentSourceLoc::mkPSL(D, *C);
  std::string FileName = Psl.getFileName();
  return getStaticFuncConstraint(FuncName, FileName);
}

FVConstraint *ProgramInfo::getFuncFVConstraint(FunctionDecl *FD,
                                               ASTContext *C) {
  std::string FuncName = FD->getNameAsString();
  FVConstraint *FunFVar = nullptr;
  if (FD->isGlobal()) {
    FunFVar = getExtFuncDefnConstraint(FuncName);
    // FIXME: We are being asked to access a function never declared; best
    // action?
    if (FunFVar == nullptr) {
      // make one
      FVConstraint *F = new FVConstraint(FD, *this, *C);
      assert(!F->hasBody());
      assert("FunFVar can only be null if FuncName is not in the map!" &&
             ExternalFunctionFVCons.find(FuncName) ==
                 ExternalFunctionFVCons.end());
      ExternalFunctionFVCons[FuncName] = F;
      FunFVar = ExternalFunctionFVCons[FuncName];
    }
  } else {
    auto Psl = PersistentSourceLoc::mkPSL(FD, *C);
    std::string FileName = Psl.getFileName();
    FunFVar = getStaticFuncConstraint(FuncName, FileName);
  }

  return FunFVar;
}

// Given a decl, return the variables for the constraints of the Decl.
// Returns null if a constraint variable could not be found for the decl.
CVarOption ProgramInfo::getVariable(clang::Decl *D, clang::ASTContext *C) {
  assert(!Persisted);

  if (ParmVarDecl *PD = dyn_cast<ParmVarDecl>(D)) {
    DeclContext *DC = PD->getParentFunctionOrMethod();
    // This can fail for extern definitions
    if (!DC)
      return CVarOption();
    FunctionDecl *FD = dyn_cast<FunctionDecl>(DC);
    // Get the parameter index with in the function.
    unsigned int PIdx = getParameterIndex(PD, FD);
    // Get corresponding FVConstraint vars.
    FVConstraint *FunFVar = getFuncFVConstraint(FD, C);
    assert(FunFVar != nullptr && "Unable to find function constraints.");
    return CVarOption(*FunFVar->getInternalParam(PIdx));
  }
  if (FunctionDecl *FD = dyn_cast<FunctionDecl>(D)) {
    FVConstraint *FunFVar = getFuncFVConstraint(FD, C);
    if (FunFVar == nullptr) {
      llvm::errs() << "No fun constraints for " << FD->getName() << "?!\n";
    }
    return CVarOption(*FunFVar);
  }
  /* neither function nor function parameter */
  auto I = Variables.find(PersistentSourceLoc::mkPSL(D, *C));
  if (I != Variables.end())
    return CVarOption(*I->second);
  return CVarOption();
}

FVConstraint *
ProgramInfo::getExtFuncDefnConstraint(std::string FuncName) const {
  if (ExternalFunctionFVCons.find(FuncName) != ExternalFunctionFVCons.end()) {
    return ExternalFunctionFVCons.at(FuncName);
  }
  return nullptr;
}

FVConstraint *ProgramInfo::getStaticFuncConstraint(std::string FuncName,
                                                   std::string FileName) const {
  if (StaticFunctionFVCons.find(FileName) != StaticFunctionFVCons.end() &&
      StaticFunctionFVCons.at(FileName).find(FuncName) !=
          StaticFunctionFVCons.at(FileName).end()) {
    return StaticFunctionFVCons.at(FileName).at(FuncName);
  }
  return nullptr;
}

// From the given constraint graph, this method computes the interim constraint
// state that contains constraint vars which are directly assigned WILD and
// other constraint vars that have been determined to be WILD because they
// depend on other constraint vars that are directly assigned WILD.
bool ProgramInfo::computeInterimConstraintState(
    const std::set<std::string> &FilePaths) {

  // Get all the valid vars of interest i.e., all the Vars that are present
  // in one of the files being compiled.
  CAtoms ValidVarsVec;
  std::set<Atom *> AllValidVars;
  CVarSet Visited;
  CAtoms Tmp;
  for (const auto &I : Variables) {
    std::string FileName = I.first.getFileName();
    ConstraintVariable *C = I.second;
    if (C->isForValidDecl()) {
      Tmp.clear();
      getVarsFromConstraint(C, Tmp, Visited);
      AllValidVars.insert(Tmp.begin(), Tmp.end());
      if (canWrite(FileName))
        ValidVarsVec.insert(ValidVarsVec.begin(), Tmp.begin(), Tmp.end());
    }
  }

  // Make that into set, for efficiency.
  std::set<Atom *> ValidVarsS;
  ValidVarsS.insert(ValidVarsVec.begin(), ValidVarsVec.end());

  auto GetLocOrZero = [](const Atom *Val) {
    if (const auto *VA = dyn_cast<VarAtom>(Val))
      return VA->getLoc();
    return (ConstraintKey)0;
  };
  CVars ValidVarsKey;
  std::transform(ValidVarsS.begin(), ValidVarsS.end(),
                 std::inserter(ValidVarsKey, ValidVarsKey.end()), GetLocOrZero);
  CVars AllValidVarsKey;
  std::transform(AllValidVars.begin(), AllValidVars.end(),
                 std::inserter(AllValidVarsKey, AllValidVarsKey.end()),
                 GetLocOrZero);

  CState.clear();
  std::set<Atom *> DirectWildVarAtoms;
  std::vector<ConstraintsGraph::EdgeType*> DWVA;
  CS.getChkCG().getSuccessors(CS.getWild(), DWVA);
  for (auto A : DWVA) {
    DirectWildVarAtoms.insert(A->getTargetNode().getData());
  }

  CVars TmpCGrp;
  CVars OnlyIndirect;
  for (auto *A : DirectWildVarAtoms) {
    auto *VA = dyn_cast<VarAtom>(A);
    if (VA == nullptr)
      continue;

    TmpCGrp.clear();
    OnlyIndirect.clear();

    auto BFSVisitor = [&](Atom *SearchAtom) {
      auto *SearchVA = dyn_cast<VarAtom>(SearchAtom);
      if (SearchVA && AllValidVars.find(SearchVA) != AllValidVars.end()) {
        CState.RCMap[SearchVA->getLoc()].insert(VA->getLoc());

        if (ValidVarsKey.find(SearchVA->getLoc()) != ValidVarsKey.end())
          TmpCGrp.insert(SearchVA->getLoc());
        if (DirectWildVarAtoms.find(SearchVA) == DirectWildVarAtoms.end()) {
          OnlyIndirect.insert(SearchVA->getLoc());
        }
      }
    };
    CS.getChkCG().visitBreadthFirst(VA, BFSVisitor);

    CState.TotalNonDirectWildAtoms.insert(OnlyIndirect.begin(),
                                          OnlyIndirect.end());
    // Should we consider only pointers which with in the source files or
    // external pointers that affected pointers within the source files.
    CState.AllWildAtoms.insert(VA->getLoc());
    CVars &CGrp = CState.SrcWMap[VA->getLoc()];
    CGrp.insert(TmpCGrp.begin(), TmpCGrp.end());
  }
  findIntersection(CState.AllWildAtoms, ValidVarsKey, CState.InSrcWildAtoms);
  findIntersection(CState.TotalNonDirectWildAtoms, ValidVarsKey,
                   CState.InSrcNonDirectWildAtoms);

  // The ConstraintVariable for a variable normally appears in Variables for the
  // definition, but it may also be reused directly in ExprConstraintVars for a
  // reference to that variable. We want to give priority to the PSL of the
  // definition, not the reference. We currently achieve this by processing
  // Variables before ExprConstraintVars and making insertIntoPtrSourceMap not
  // overwrite a PSL already recorded for a given atom.
  for (const auto &I : Variables)
    insertIntoPtrSourceMap(I.first, I.second);
  for (const auto &I : ExprConstraintVars) {
    PersistentSourceLoc PSL = ExprLocations[I.first];
    for (auto *J : I.second.first)
      insertIntoPtrSourceMap(PSL, J);
  }
  for (auto E : DeletedAtomLocations)
    CState.AtomSourceMap.insert(std::make_pair(E.first, E.second));

  auto &WildPtrsReason = CState.RootWildAtomsWithReason;
  for (Constraint *CurrC : CS.getConstraints()) {
    if (Geq *EC = dyn_cast<Geq>(CurrC)) {
      VarAtom *VLhs = dyn_cast<VarAtom>(EC->getLHS());
      if (EC->constraintIsChecked() && dyn_cast<WildAtom>(EC->getRHS())) {
        PersistentSourceLoc PSL = EC->getLocation();
        PersistentSourceLoc APSL = CState.AtomSourceMap[VLhs->getLoc()];
        if (!PSL.valid() && APSL.valid())
          PSL = APSL;
        Feedback Info(EC->getReason(), PSL);
        for (auto Reason : CurrC->additionalReasons()) {
          PersistentSourceLoc P = Reason.Location;
          if (!P.valid() && APSL.valid())
            P = APSL;
          Info.addReason(Reason.Reason,P);
        }
        WildPtrsReason.insert(std::make_pair(VLhs->getLoc(), Info));
      }
    }
  }

  computePtrLevelStats();
  return true;
}

void ProgramInfo::insertIntoPtrSourceMap(PersistentSourceLoc PSL,
                                         ConstraintVariable *CV) {
  std::string FilePath = PSL.getFileName();
  if (canWrite(FilePath))
    CState.ValidSourceFiles.insert(FilePath);

  if (auto *PV = dyn_cast<PVConstraint>(CV)) {
    for (auto *A : PV->getCvars())
      if (auto *VA = dyn_cast<VarAtom>(A))
        // Don't overwrite a PSL already recorded for a given atom: see the
        // comment in computeInterimConstraintState.
        CState.AtomSourceMap.insert(std::make_pair(VA->getLoc(), PSL));
    // If the PVConstraint is a function pointer, create mappings for parameter
    // and return variables.
    if (auto *FV = PV->getFV()) {
      insertIntoPtrSourceMap(PSL, FV->getInternalReturn());
      for (unsigned int I = 0; I < FV->numParams(); I++)
        insertIntoPtrSourceMap(PSL, FV->getInternalParam(I));
    }
  } else if (auto *FV = dyn_cast<FVConstraint>(CV)) {
    insertIntoPtrSourceMap(PSL, FV->getInternalReturn());
  }
}

void ProgramInfo::insertCVAtoms(
    ConstraintVariable *CV,
    std::map<ConstraintKey, ConstraintVariable *> &AtomMap) {
  if (auto *PVC = dyn_cast<PVConstraint>(CV)) {
    for (Atom *A : PVC->getCvars())
      if (auto *VA = dyn_cast<VarAtom>(A)) {
        // It is possible that VA->getLoc() already exists in the map if there
        // is a function which is declared before it is defined.
        assert(AtomMap.find(VA->getLoc()) == AtomMap.end() ||
               PVC->isPartOfFunctionPrototype());
        AtomMap[VA->getLoc()] = PVC;
      }
    if (FVConstraint *FVC = PVC->getFV())
      insertCVAtoms(FVC, AtomMap);
  } else if (auto *FVC = dyn_cast<FVConstraint>(CV)) {
    insertCVAtoms(FVC->getInternalReturn(), AtomMap);
    for (unsigned I = 0; I < FVC->numParams(); I++)
      insertCVAtoms(FVC->getInternalParam(I), AtomMap);
  } else {
    llvm_unreachable("Unknown kind of constraint variable.");
  }
}

void ProgramInfo::computePtrLevelStats() {
  // Construct a map from Atoms to their containing constraint variable
  std::map<ConstraintKey, ConstraintVariable *> AtomPtrMap;
  for (const auto &I : Variables)
    insertCVAtoms(I.second, AtomPtrMap);

  // Populate maps with per-pointer root cause information
  for (auto Entry : CState.RCMap) {
    assert("RCMap entry is not mapped to a pointer!" &&
           AtomPtrMap.find(Entry.first) != AtomPtrMap.end());
    ConstraintVariable *CV = AtomPtrMap[Entry.first];
    for (auto RC : Entry.second)
      CState.PtrRCMap[CV].insert(RC);
  }
  for (auto Entry : CState.SrcWMap) {
    for (auto Key : Entry.second) {
      assert(AtomPtrMap.find(Key) != AtomPtrMap.end());
      CState.PtrSrcWMap[Entry.first].insert(AtomPtrMap[Key]);
    }
  }
}

void ProgramInfo::setTypeParamBinding(CallExpr *CE, unsigned int TypeVarIdx,
                                      ConstraintVariable *CV,
                                      ConstraintVariable *Ident,
                                      ASTContext *C) {

  auto Key = getExprKey(CE, C);
  auto CallMap = TypeParamBindings[Key];
  if (CallMap.find(TypeVarIdx) == CallMap.end()) {
    TypeParamBindings[Key][TypeVarIdx] = TypeParamConstraint(CV,Ident);
  } else {
    // If this CE/idx is at the same location, it's in a macro,
    // so mark it as inconsistent.
    TypeParamBindings[Key][TypeVarIdx] = TypeParamConstraint(nullptr,nullptr);
  }
}

bool ProgramInfo::hasTypeParamBindings(CallExpr *CE, ASTContext *C) const {
  auto Key = getExprKey(CE, C);
  return TypeParamBindings.find(Key) != TypeParamBindings.end();
}

const ProgramInfo::CallTypeParamBindingsT &
ProgramInfo::getTypeParamBindings(CallExpr *CE, ASTContext *C) const {
  auto Key = getExprKey(CE, C);
  assert("Type parameter bindings could not be found." &&
         TypeParamBindings.find(Key) != TypeParamBindings.end());
  return TypeParamBindings.at(Key);
}

CVarOption ProgramInfo::lookupTypedef(PersistentSourceLoc PSL) {
  return TypedefVars[PSL];
}

bool ProgramInfo::seenTypedef(PersistentSourceLoc PSL) {
  return TypedefVars.count(PSL) != 0;
}

void ProgramInfo::addTypedef(PersistentSourceLoc PSL, bool CanRewriteDef,
                             TypedefDecl *TD, ASTContext &C) {
  ConstraintVariable *V = nullptr;
  if (isa<clang::FunctionType>(TD->getUnderlyingType()))
    V = new FunctionVariableConstraint(TD, *this, C);
  else
    V = new PointerVariableConstraint(TD, *this, C);

  if (!CanRewriteDef)
    V->constrainToWild(this->getConstraints(), "Unable to rewrite a typedef with multiple names", &PSL);

  if (!canWrite(PSL.getFileName()))
    V->constrainToWild(this->getConstraints(), UNWRITABLE_REASON, &PSL);

  constrainWildIfMacro(V, TD->getLocation(), &PSL);
  this->TypedefVars[PSL] = {*V};
}

void ProgramInfo::registerTranslationUnits(
    const std::vector<std::unique_ptr<clang::ASTUnit>> &ASTs) {
  assert(TranslationUnitIdxMap.empty());
  unsigned int Idx = 0;
  for (const auto &AST : ASTs) {
    TranslationUnitIdxMap[&(AST->getASTContext())] = Idx;
    Idx++;
  }
}<|MERGE_RESOLUTION|>--- conflicted
+++ resolved
@@ -665,17 +665,11 @@
       // constrain to WILD even if we don't end up storing this in the map.
       constrainWildIfMacro(PVExternal, PVD->getLocation());
       // If this is "main", constrain its argv parameter to a nested arr
-<<<<<<< HEAD
-      if (AllTypes && FuncName == "main" && FD->isGlobal() && I == 1) {
+      if (_3COpts.AllTypes && FuncName == "main" && FD->isGlobal() && I == 1) {
         PVInternal->constrainOuterTo(CS, CS.getArr(),
                                      std::string(SPECIAL_REASON) +"main");
         PVInternal->constrainIdxTo(CS, CS.getNTArr(), 1,
                                    std::string(SPECIAL_REASON) +"main");
-=======
-      if (_3COpts.AllTypes && FuncName == "main" && FD->isGlobal() && I == 1) {
-        PVInternal->constrainOuterTo(CS, CS.getArr());
-        PVInternal->constrainIdxTo(CS, CS.getNTArr(), 1);
->>>>>>> 07c53117
       }
       // It is possible to have a param decl in a macro when the function is
       // not.
@@ -731,13 +725,8 @@
 
 void ProgramInfo::ensureNtCorrect(const QualType &QT, const ASTContext &C,
                                   PointerVariableConstraint *PV) {
-<<<<<<< HEAD
-  if (AllTypes && !canBeNtArray(QT)) {
+  if (_3COpts.AllTypes && !canBeNtArray(QT)) {
     PV->constrainOuterTo(CS, CS.getArr(), ARRAY_REASON, true, true);
-=======
-  if (_3COpts.AllTypes && !canBeNtArray(QT)) {
-    PV->constrainOuterTo(CS, CS.getArr(), true, true);
->>>>>>> 07c53117
   }
 }
 
