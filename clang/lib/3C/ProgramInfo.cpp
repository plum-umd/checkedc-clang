--- conflicted
+++ resolved
@@ -592,25 +592,11 @@
     PVC = dyn_cast<PVConstraint>(&CV);
   }
 
-<<<<<<< HEAD
   if (PVC != nullptr && isVarArgType(D->getType().getAsString())) {
     // Set the reason for making this variable WILD.
     PersistentSourceLoc PL = PersistentSourceLoc::mkPSL(D, *Context);
     std::string Rsn = "Variable type is va_list.";
     PVC->constrainToWild(CS, Rsn, &PL);
-=======
-  if (isa<ParmVarDecl>(D))
-    IsGeneric = PVC && PVC->getIsGeneric();
-  bool IsVarArg = isVarArgType(D->getType().getAsString());
-  bool IsVoidPtr = hasVoidType(D) && !IsGeneric;
-  if (IsVarArg || IsVoidPtr) {
-    // Set the reason for making this variable WILD.
-    PersistentSourceLoc PL = PersistentSourceLoc::mkPSL(D, *Context);
-    std::string Rsn = IsVoidPtr ? "Variable type void."
-                                : "Variable type is va_list.";
-    if (PVC != nullptr)
-      PVC->constrainToWild(CS, Rsn, &PL);
->>>>>>> d2452931
   }
 }
 
