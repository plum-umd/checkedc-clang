--- conflicted
+++ resolved
@@ -17,9 +17,6 @@
 
 using namespace clang;
 
-<<<<<<< HEAD
-ProgramInfo::ProgramInfo() : Persisted(true) {
-=======
 void PerformanceStats::startCompileTime() {
   CompileTimeSt = clock();
 }
@@ -78,8 +75,7 @@
 }
 
 ProgramInfo::ProgramInfo() :
-  persisted(true) {
->>>>>>> d080a806
+  Persisted(true) {
   ExternalFunctionFVCons.clear();
   StaticFunctionFVCons.clear();
 }
@@ -230,7 +226,7 @@
         AllAtoms.insert(FoundVars.begin(), FoundVars.end());
         Tmp = C;
         if (FVConstraint *FV = dyn_cast<FVConstraint>(C)) {
-          Tmp = FV->getReturnVar();
+          Tmp = FV->getExternalReturn();
         }
         // If this is a var atom?
         if (!FoundVars.empty() && dyn_cast_or_null<VarAtom>(*FoundVars.begin())) {
@@ -274,10 +270,10 @@
   O << "\"wild\":" << totWi;
   O << "}},";
   O << "{\"ArrBoundsStats\":";
-  ArrBInfo.print_stats(O, ArrPtrs, true);
+  ArrBInfo.printStats(O, ArrPtrs, true);
   O << "},";
   O << "{\"NtArrBoundsStats\":";
-  ArrBInfo.print_stats(O, NtArrPtrs, true);
+  ArrBInfo.printStats(O, NtArrPtrs, true);
   O << "},";
   O << "{\"TimingStats\":";
   PerfS.printPerformanceStats(O);
@@ -301,25 +297,16 @@
   // First, build the map and perform the aggregation.
   for (auto &I : Variables) {
     std::string FileName = I.first.getFileName();
-<<<<<<< HEAD
-    if (F.count(FileName)) {
+    if (F.count(FileName) || FileName.find(BaseDir) != std::string::npos) {
       int VarC = 0;
       int PC = 0;
-      int NtaC = 0;
+      int NtAC = 0;
       int AC = 0;
       int WC = 0;
-=======
-    if (F.count(FileName) || FileName.find(BaseDir) != std::string::npos) {
-      int varC = 0;
-      int pC = 0;
-      int ntAC = 0;
-      int aC = 0;
-      int wC = 0;
->>>>>>> d080a806
 
       auto J = FilesToVars.find(FileName);
       if (J != FilesToVars.end())
-        std::tie(VarC, PC, NtaC, AC, WC) = J->second;
+        std::tie(VarC, PC, NtAC, AC, WC) = J->second;
 
       ConstraintVariable *C = I.second;
       if (C->isForValidDecl()) {
@@ -335,7 +322,7 @@
             AC += 1;
             break;
           case Atom::A_NTArr:
-            NtaC += 1;
+            NtAC += 1;
             break;
           case Atom::A_Ptr:
             PC += 1;
@@ -350,7 +337,7 @@
         }
       }
       FilesToVars[FileName] =
-          std::tuple<int, int, int, int, int>(VarC, PC, NtaC, AC, WC);
+          std::tuple<int, int, int, int, int>(VarC, PC, NtAC, AC, WC);
     }
   }
 
@@ -811,19 +798,13 @@
   bool HasImpCastConstraint =
     isa<ImplicitCastExpr>(E) &&
     ImplicitCastConstraintVars.find(PSL) != ImplicitCastConstraintVars.end() &&
-    !ImplicitCastConstraintVars.at(PSL).empty();
+    !ImplicitCastConstraintVars.at(PSL).first.empty();
   bool HasExprConstraint =
     !isa<ImplicitCastExpr>(E) &&
     ExprConstraintVars.find(PSL) != ExprConstraintVars.end() &&
-    !ExprConstraintVars.at(PSL).empty();
+    !ExprConstraintVars.at(PSL).first.empty();
   // Has constraints only if the PSL is valid.
-<<<<<<< HEAD
   return PSL.valid() && (HasExprConstraint || HasImpCastConstraint);
-=======
-  return PSL.valid() &&
-         ExprConstraintVars.find(PSL) != ExprConstraintVars.end() &&
-         !ExprConstraintVars.at(PSL).first.empty();
->>>>>>> d080a806
 }
 
 const CVarSet &ProgramInfo::getPersistentConstraintsSet(clang::Expr *E,
@@ -867,16 +848,12 @@
   // have been computed and cached when the expression has not in fact been
   // visited before. To avoid this, the expression is not cached and instead is
   // recomputed each time it's needed.
-<<<<<<< HEAD
   if (PSL.valid() && Rewriter::isRewritable(E->getBeginLoc())) {
     auto &ExprMap = isa<ImplicitCastExpr>(E) ? ImplicitCastConstraintVars
                                              : ExprConstraintVars;
-    ExprMap[PSL].insert(Vars.begin(), Vars.end());
-  }
-=======
-  if (PSL.valid() && Rewriter::isRewritable(E->getBeginLoc()))
-    ExprConstraintVars[PSL] = Vars;
->>>>>>> d080a806
+    ExprMap[PSL].first.insert(Vars.first.begin(), Vars.first.end());
+    ExprMap[PSL].second.insert(Vars.second.begin(), Vars.second.end());
+  }
 }
 
 // The Rewriter won't let us re-write things that are in macros. So, we
@@ -1199,13 +1176,8 @@
 
   auto PSL = PersistentSourceLoc::mkPSL(CE, *C);
   auto CallMap = TypeParamBindings[PSL];
-<<<<<<< HEAD
-  assert("Attempting to overwrite type param binding in ProgramInfo." &&
-         CallMap.find(TypeVarIdx) == CallMap.end());
-=======
   /*assert("Attempting to overwrite type param binding in ProgramInfo."
              && CallMap.find(TypeVarIdx) == CallMap.end());*/
->>>>>>> d080a806
 
   TypeParamBindings[PSL][TypeVarIdx] = CV;
 }
