//=--ConstraintVariables.cpp--------------------------------------*- C++-*-===//
//
// Part of the LLVM Project, under the Apache License v2.0 with LLVM Exceptions.
// See https://llvm.org/LICENSE.txt for license information.
// SPDX-License-Identifier: Apache-2.0 WITH LLVM-exception
//
//===----------------------------------------------------------------------===//
// Implementation of ConstraintVariables methods.
//
//===----------------------------------------------------------------------===//

#include "clang/3C/ConstraintVariables.h"
#include "clang/3C/3CGlobalOptions.h"
#include "clang/3C/ProgramInfo.h"
#include "clang/Lex/Lexer.h"
#include "llvm/ADT/StringSwitch.h"
#include "llvm/Support/CommandLine.h"
#include <sstream>

using namespace clang;
// Macro for boolean implication.
#define IMPLIES(a, b) ((a) ? (b) : true)

static llvm::cl::OptionCategory OptimizationCategory("Optimization category");
static llvm::cl::opt<bool>
    DisableRDs("disable-rds",
               llvm::cl::desc("Disable reverse edges for Checked Constraints."),
               llvm::cl::init(false), llvm::cl::cat(OptimizationCategory));

static llvm::cl::opt<bool> DisableFunctionEdges(
    "disable-fnedgs",
    llvm::cl::desc("Disable reverse edges for external functions."),
    llvm::cl::init(false), llvm::cl::cat(OptimizationCategory));

std::string ConstraintVariable::getRewritableOriginalTy() const {
  std::string OrigTyString = getOriginalTy();
  std::string SpaceStr = " ";
  std::string AsterixStr = "*";
  // If the type does not end with " " or *
  // we need to add space.
  if (!std::equal(SpaceStr.rbegin(), SpaceStr.rend(), OrigTyString.rbegin()) &&
      !std::equal(AsterixStr.rbegin(), AsterixStr.rend(),
                  OrigTyString.rbegin())) {
    OrigTyString += " ";
  }
  return OrigTyString;
}

PointerVariableConstraint *PointerVariableConstraint::getWildPVConstraint(
    Constraints &CS, const std::string &Rsn, PersistentSourceLoc *PSL) {
  auto *WildPVC = new PointerVariableConstraint("wildvar");
  VarAtom *VA = CS.createFreshGEQ("wildvar", VarAtom::V_Other, CS.getWild(),
                                  Rsn, PSL);
  WildPVC->Vars.push_back(VA);
  WildPVC->SrcVars.push_back(CS.getWild());

  // Mark this constraint variable as generic. This is done because we do not
  // know the type of the constraint, and therefore we also don't know the
  // number of atoms it needs to have. Fortunately, it's already WILD, so any
  // constraint made with it will force the other constraint to WILD, safely
  // handling assignment between incompatible pointer depths.
  WildPVC->GenericIndex = 0;

  return WildPVC;
}

PointerVariableConstraint *
PointerVariableConstraint::getNonPtrPVConstraint(Constraints &CS) {
  static PointerVariableConstraint *GlobalNonPtrPV = nullptr;
  if (GlobalNonPtrPV == nullptr)
    GlobalNonPtrPV = new PointerVariableConstraint("basevar");
  return GlobalNonPtrPV;
}

PointerVariableConstraint *
PointerVariableConstraint::getNamedNonPtrPVConstraint(StringRef Name,
                                                      Constraints &CS) {
  return new PointerVariableConstraint(std::string(Name));
}

PointerVariableConstraint *
PointerVariableConstraint::derefPVConstraint(PointerVariableConstraint *PVC) {
  // Make a copy of the PVConstraint using the same VarAtoms
  auto *Copy = new PointerVariableConstraint(PVC);

  // Get rid of the outer atom to dereference the pointer.
  assert(!Copy->Vars.empty() && !Copy->SrcVars.empty());
  Copy->Vars.erase(Copy->Vars.begin());
  Copy->SrcVars.erase(Copy->SrcVars.begin());

  // This can't have bounds because bounds only apply to the top pointer level.
  Copy->BKey = 0;
  Copy->ValidBoundsKey = false;

  return Copy;
}

PointerVariableConstraint *PointerVariableConstraint::addAtomPVConstraint(
    PointerVariableConstraint *PVC, ConstAtom *PtrTyp, Constraints &CS) {
  auto *Copy = new PointerVariableConstraint(PVC);
  std::vector<Atom *> &Vars = Copy->Vars;
  std::vector<ConstAtom *> &SrcVars = Copy->SrcVars;

  VarAtom *NewA = CS.getFreshVar("&" + Copy->Name, VarAtom::V_Other);
  CS.addConstraint(CS.createGeq(NewA, PtrTyp, false));

  // Add a constraint between the new atom and any existing atom for this
  // pointer. This is the same constraint that is added between atoms of a
  // pointer in the PointerVariableConstraint constructor. It forces all inner
  // atoms to be wild if an outer atom in wild.
  if (!Vars.empty())
    if (auto *VA = dyn_cast<VarAtom>(*Vars.begin()))
      CS.addConstraint(new Geq(VA, NewA));

  Vars.insert(Vars.begin(), NewA);
  SrcVars.insert(SrcVars.begin(), PtrTyp);

  return Copy;
}

PointerVariableConstraint::PointerVariableConstraint(
    PointerVariableConstraint *Ot)
  : ConstraintVariable(ConstraintVariable::PointerVariable, Ot->OriginalType,
                       Ot->Name), BaseType(Ot->BaseType), Vars(Ot->Vars),
    SrcVars(Ot->SrcVars), FV(Ot->FV), QualMap(Ot->QualMap),
    ArrSizes(Ot->ArrSizes), ArrSizeStrs(Ot->ArrSizeStrs),
    SrcHasItype(Ot->SrcHasItype), ItypeStr(Ot->ItypeStr),
    PartOfFuncPrototype(Ot->PartOfFuncPrototype), Parent(Ot),
    BoundsAnnotationStr(Ot->BoundsAnnotationStr),
    GenericIndex(Ot->GenericIndex), IsZeroWidthArray(Ot->IsZeroWidthArray),
    IsTypedef(Ot->IsTypedef), TDT(Ot->TDT), TypedefString(Ot->TypedefString),
    TypedefLevelInfo(Ot->TypedefLevelInfo), IsVoidPtr(Ot->IsVoidPtr) {
  // These are fields of the super class Constraint Variable
  this->HasEqArgumentConstraints = Ot->HasEqArgumentConstraints;
  this->ValidBoundsKey = Ot->ValidBoundsKey;
  this->BKey = Ot->BKey;
<<<<<<< HEAD

  assert(Ot->Vars.size() == Ot->SrcVars.size());
  auto VAIt = Ot->Vars.begin();
  auto CAIt = Ot->SrcVars.begin();
  while (VAIt != Ot->Vars.end() && CAIt != Ot->SrcVars.end()) {
    if (ConstAtom *CA = dyn_cast<ConstAtom>(*VAIt)) {
      this->Vars.push_back(CA);
      this->SrcVars.push_back(CA);
    } else if (VarAtom *VA = dyn_cast<VarAtom>(*VAIt)) {
      VarAtom *FreshVA = CS.getFreshVar(VA->getName(), VA->getVarKind());
      this->Vars.push_back(FreshVA);
      this->SrcVars.push_back(*CAIt);
      if (!isa<WildAtom>(*CAIt))
        CS.addConstraint(CS.createGeq(*CAIt, FreshVA, false));
    }
    ++VAIt;
    ++CAIt;
  }

  if (Ot->FV != nullptr) {
    this->FV = dyn_cast<FVConstraint>(Ot->FV->getCopy(CS));
  }
  this->Parent = Ot;
  this->SourceGenericIndex = Ot->SourceGenericIndex;
  this->InferredGenericIndex = Ot->InferredGenericIndex;
  this->IsZeroWidthArray = Ot->IsZeroWidthArray;
  this->BaseType = Ot->BaseType;
  this->SrcHasItype = Ot->SrcHasItype;
  this->IsVoidPtr = Ot->IsVoidPtr;
  this->TypedefLevelInfo = Ot->TypedefLevelInfo;
=======
>>>>>>> 0fd38a3b
}

PointerVariableConstraint::PointerVariableConstraint(DeclaratorDecl *D,
                                                     ProgramInfo &I,
                                                     const ASTContext &C)
    : PointerVariableConstraint(D->getType(), D, std::string(D->getName()), I,
                                C, nullptr, -1, false, false,
                                D->getTypeSourceInfo()) {}

PointerVariableConstraint::PointerVariableConstraint(TypedefDecl *D,
                                                     ProgramInfo &I,
                                                     const ASTContext &C)
    : PointerVariableConstraint(D->getUnderlyingType(), nullptr,
                                D->getNameAsString(), I, C, nullptr, -1, false,
                                false, D->getTypeSourceInfo()) {}

PointerVariableConstraint::PointerVariableConstraint(Expr *E, ProgramInfo &I,
                                                     const ASTContext &C)
    : PointerVariableConstraint(E->getType(), nullptr, E->getStmtClassName(), I,
                                C, nullptr) {}

// Simple recursive visitor for determining if a type contains a typedef
// entrypoint is find().
class TypedefLevelFinder : public RecursiveASTVisitor<TypedefLevelFinder> {
public:
  static struct InternalTypedefInfo find(const QualType &QT) {
    TypedefLevelFinder TLF;
    QualType ToSearch;
    // If the type is currently a typedef, desugar that.
    // This is so we can see if the type _contains_ a typedef.
    if (const auto *TDT = dyn_cast<TypedefType>(QT))
      ToSearch = TDT->desugar();
    else
      ToSearch = QT;
    TLF.TraverseType(ToSearch);
    // If we found a typedef then we need to have filled out the name field.
    assert(IMPLIES(TLF.HasTypedef, TLF.TDname != ""));
    struct InternalTypedefInfo Info = {TLF.HasTypedef, TLF.TypedefLevel,
                                       TLF.TDname};
    return Info;
  }

  bool VisitTypedefType(TypedefType *TT) {
    HasTypedef = true;
    auto *TDT = TT->getDecl();
    TDname = TDT->getNameAsString();
    return false;
  }

  bool VisitPointerType(PointerType *PT) {
    TypedefLevel++;
    return true;
  }

  bool VisitArrayType(ArrayType *AT) {
    TypedefLevel++;
    return true;
  }

private:
  int TypedefLevel = 0;
  std::string TDname = "";
  bool HasTypedef = false;
};

PointerVariableConstraint::PointerVariableConstraint(
    const QualType &QT, DeclaratorDecl *D, std::string N, ProgramInfo &I,
    const ASTContext &C, std::string *InFunc, int ForceGenericIndex,
    bool PotentialGeneric,
    bool VarAtomForChecked, TypeSourceInfo *TSInfo, const QualType &ITypeT)
    : ConstraintVariable(ConstraintVariable::PointerVariable,
                         tyToStr(QT.getTypePtr()), N),
      FV(nullptr), SrcHasItype(false), PartOfFuncPrototype(InFunc != nullptr),
      Parent(nullptr) {
  QualType QTy = QT;
  const Type *Ty = QTy.getTypePtr();
  auto &CS = I.getConstraints();
  // If the type is a decayed type, then maybe this is the result of
  // decaying an array to a pointer. If the original type is some
  // kind of array type, we want to use that instead.
  if (const DecayedType *DC = dyn_cast<DecayedType>(Ty)) {
    QualType QTytmp = DC->getOriginalType();
    if (QTytmp->isArrayType() || QTytmp->isIncompleteArrayType()) {
      QTy = QTytmp;
      Ty = QTy.getTypePtr();
    }
  }

  bool IsTypedef = false;
  if (Ty->getAs<TypedefType>())
    IsTypedef = true;

  bool IsDeclTy = false;

  auto &ABInfo = I.getABoundsInfo();
  if (D != nullptr) {
    if (ABInfo.tryGetVariable(D, BKey)) {
      ValidBoundsKey = true;
    }
    if (D->hasBoundsAnnotations()) {
      BoundsAnnotations BA = D->getBoundsAnnotations();
      BoundsExpr *BExpr = BA.getBoundsExpr();
      if (BExpr != nullptr) {
        SourceRange R = BExpr->getSourceRange();
        if (R.isValid()) {
          BoundsAnnotationStr = getSourceText(R, C);
        }
        if (D->hasBoundsAnnotations() && ABInfo.isValidBoundVariable(D)) {
          assert(ABInfo.tryGetVariable(D, BKey) &&
                 "Is expected to have valid Bounds key");

          ABounds *NewB = ABounds::getBoundsInfo(&ABInfo, BExpr, C);
          ABInfo.insertDeclaredBounds(D, NewB);
        }
      }
    }

    IsDeclTy = D->getType() == QT; // If false, then QT may be D's return type
    if (InteropTypeExpr *ITE = D->getInteropTypeExpr()) {
      // External variables can also have itype.
      // Check if the provided declaration is an external
      // variable.
      // For functions, check to see that if we are analyzing
      // function return types.
      bool AnalyzeITypeExpr = IsDeclTy;
      if (!AnalyzeITypeExpr) {
        const Type *OrigType = Ty;
        if (isa<FunctionDecl>(D)) {
          FunctionDecl *FD = dyn_cast<FunctionDecl>(D);
          OrigType = FD->getType().getTypePtr();
        }
        if (OrigType->isFunctionProtoType()) {
          const FunctionProtoType *FPT = OrigType->getAs<FunctionProtoType>();
          AnalyzeITypeExpr = (FPT->getReturnType() == QT);
        }
      }
      if (AnalyzeITypeExpr) {
        QualType InteropType = ITE->getTypeAsWritten();
        QTy = InteropType;
        Ty = QTy.getTypePtr();
        SrcHasItype = true;

        SourceRange R = ITE->getSourceRange();
        if (R.isValid()) {
          ItypeStr = getSourceText(R, C);
          assert(ItypeStr.size() > 0);
        }
      }
    }
  }
  if (!SrcHasItype && !ITypeT.isNull()) {
    QTy = ITypeT;
    Ty = QTy.getTypePtr();
    SrcHasItype = true;
  }

  // At this point `QTy`/`Ty` hold the computed type (and `QT` still holds the
  // input type). It will be consumed to create atoms, so any code that needs
  // to be coordinated with the atoms should access it here first.

  TypedefLevelInfo = TypedefLevelFinder::find(QTy);

  if (ForceGenericIndex >= 0) {
    SourceGenericIndex = ForceGenericIndex;
  } else {
    SourceGenericIndex = -1;
    // This makes a lot of assumptions about how the AST will look, and limits
    // it to one level.
    // TODO: Enhance TypedefLevelFinder to get this info.
    if (Ty->isPointerType()) {
      auto *PtrTy = Ty->getPointeeType().getTypePtr();
      if (auto *TypdefTy = dyn_cast_or_null<TypedefType>(PtrTy)) {
        const auto *Tv = dyn_cast<TypeVariableType>(TypdefTy->desugar());
        if (Tv)
          SourceGenericIndex = Tv->GetIndex();
      }
    }
  }
  InferredGenericIndex = SourceGenericIndex;

  bool VarCreated = false;
  bool IsArr = false;
  bool IsIncompleteArr = false;
  bool IsTopMost = true;
  uint32_t TypeIdx = 0;
  std::string Npre = InFunc ? ((*InFunc) + ":") : "";
  VarAtom::VarKind VK =
      InFunc ? (N == RETVAR ? VarAtom::V_Return : VarAtom::V_Param)
             : VarAtom::V_Other;

  // Even though references don't exist in C, `va_list` is a typedef of
  // `__builtin_va_list &` on windows. In order to generate correct constraints
  // for var arg functions on windows, we need to strip the reference type.
  if (Ty->isLValueReferenceType()) {
    QTy = Ty->getPointeeType();
    Ty = QTy.getTypePtr();
  }

  IsZeroWidthArray = false;

  TypeLoc TLoc = TypeLoc();
  if (D && D->getTypeSourceInfo())
    TLoc = D->getTypeSourceInfo()->getTypeLoc();

  while (Ty->isPointerType() || Ty->isArrayType()) {
    // Is this a VarArg type?
    std::string TyName = tyToStr(Ty);
    if (isVarArgType(TyName)) {
      // Variable number of arguments. Make it WILD.
      std::string Rsn = "Variable number of arguments.";
      VarAtom *WildVA = CS.createFreshGEQ(Npre + N, VK, CS.getWild(), Rsn);
      Vars.push_back(WildVA);
      SrcVars.push_back(CS.getWild());
      VarCreated = true;
      break;
    }

    if (Ty->isCheckedPointerType() || Ty->isCheckedArrayType()) {
      ConstAtom *CAtom = nullptr;
      if (Ty->isCheckedPointerNtArrayType() || Ty->isNtCheckedArrayType()) {
        // This is an NT array type.
        CAtom = CS.getNTArr();
      } else if (Ty->isCheckedPointerArrayType() || Ty->isCheckedArrayType()) {
        // This is an array type.
        CAtom = CS.getArr();

        // In CheckedC, a pointer can be freely converted to a size 0 array
        // pointer, but our constraint system does not allow this. To enable
        // converting calls to functions with types similar to free, size 0
        // array pointers are made PTR instead of ARR.
        if (D && D->hasBoundsExpr())
          if (BoundsExpr *BE = D->getBoundsExpr())
            if (isZeroBoundsExpr(BE, C)) {
              IsZeroWidthArray = true;
              CAtom = CS.getPtr();
            }

      } else if (Ty->isCheckedPointerPtrType()) {
        // This is a regular checked pointer.
        CAtom = CS.getPtr();
      }
      VarCreated = true;
      assert(CAtom != nullptr && "Unable to find the type "
                                 "of the checked pointer.");
      Atom *NewAtom;
      if (VarAtomForChecked)
        NewAtom = CS.getFreshVar(Npre + N, VK);
      else
        NewAtom = CAtom;
      Vars.push_back(NewAtom);
      SrcVars.push_back(CAtom);
    }

    if (Ty->isArrayType() || Ty->isIncompleteArrayType()) {
      IsArr = true;
      IsIncompleteArr = Ty->isIncompleteArrayType();

      // Boil off the typedefs in the array case.
      // TODO this will need to change to properly account for typedefs
      bool Boiling = true;
      while (Boiling) {
        if (const TypedefType *TydTy = dyn_cast<TypedefType>(Ty)) {
          QTy = TydTy->desugar();
          Ty = QTy.getTypePtr();
          if (!TLoc.isNull()) {
            auto TDefTLoc = TLoc.getAs<TypedefTypeLoc>();
            if (!TDefTLoc.isNull())
              TLoc = TDefTLoc.getNextTypeLoc();
          }
        } else if (const ParenType *ParenTy = dyn_cast<ParenType>(Ty)) {
          QTy = ParenTy->desugar();
          Ty = QTy.getTypePtr();
          if (!TLoc.isNull()) {
            auto ParenTLoc = TLoc.getAs<ParenTypeLoc>();
            if (!ParenTLoc.isNull())
              TLoc = ParenTLoc.getInnerLoc();
          }
        } else {
          Boiling = false;
        }
      }

      // See if there is a constant size to this array type at this position.
      if (const ConstantArrayType *CAT = dyn_cast<ConstantArrayType>(Ty)) {
        ArrSizes[TypeIdx] = std::pair<OriginalArrType, uint64_t>(
            O_SizedArray, CAT->getSize().getZExtValue());

        if (!TLoc.isNull()) {
          auto ArrTLoc = TLoc.getAs<ArrayTypeLoc>();
          if (!ArrTLoc.isNull()) {
            std::string SizeStr = getSourceText(ArrTLoc.getBracketsRange(), C);
            if (!SizeStr.empty())
              ArrSizeStrs[TypeIdx] = SizeStr;
          }
        }

        // If this is the top-most pointer variable?
        if (hasBoundsKey() && IsTopMost) {
          BoundsKey CBKey = ABInfo.getConstKey(CAT->getSize().getZExtValue());
          ABounds *NB = new CountBound(CBKey);
          ABInfo.insertDeclaredBounds(D, NB);
        }
      } else {
        ArrSizes[TypeIdx] =
            std::pair<OriginalArrType, uint64_t>(O_UnSizedArray, 0);
      }

      // Iterate.
      if (const ArrayType *ArrTy = dyn_cast<ArrayType>(Ty)) {
        QTy = ArrTy->getElementType();
        Ty = QTy.getTypePtr();
      } else {
        llvm_unreachable("unknown array type");
      }
    } else {

      // Save here if QTy is qualified or not into a map that
      // indexes K to the qualification of QTy, if any.
      insertQualType(TypeIdx, QTy);

      ArrSizes[TypeIdx] = std::pair<OriginalArrType, uint64_t>(O_Pointer, 0);

      // Iterate.
      QTy = QTy.getSingleStepDesugaredType(C);
      QTy = QTy.getTypePtr()->getPointeeType();
      Ty = QTy.getTypePtr();
    }

    // This type is not a constant atom. We need to create a VarAtom for this.

    if (!VarCreated) {
      VarAtom *VA = CS.getFreshVar(Npre + N, VK);
      Vars.push_back(VA);
      SrcVars.push_back(CS.getWild());

      // Incomplete arrays are lower bounded to ARR because the transformation
      // int[] -> _Ptr<int> is permitted while int[1] -> _Ptr<int> is not.
      if (IsIncompleteArr)
        CS.addConstraint(CS.createGeq(VA, CS.getArr(), false));
      else if (IsArr)
        CS.addConstraint(CS.createGeq(CS.getArr(), VA, false));
    }

    // Prepare for next level of pointer
    VarCreated = false;
    IsArr = false;
    TypeIdx++;
    Npre = Npre + "*";
    VK = VarAtom::
        V_Other; // only the outermost pointer considered a param/return
    IsTopMost = false;
    if (!TLoc.isNull())
      TLoc = TLoc.getNextTypeLoc();
  }
  insertQualType(TypeIdx, QTy);

  // If, after boiling off the pointer-ness from this type, we hit a
  // function, then create a base-level FVConstraint that we carry
  // around too.
  if (Ty->isFunctionType())
    // C function-pointer type declarator syntax embeds the variable
    // name within the function-like syntax. For example:
    //    void (*fname)(int, int) = ...;
    // If a typedef'ed type name is used, the name can be omitted
    // because it is not embedded like that. Instead, it has the form
    //    tn fname = ...,
    // where tn is the typedef'ed type name.
    // There is possibly something more elegant to do in the code here.
    FV = new FVConstraint(Ty, IsDeclTy ? D : nullptr, IsTypedef ? "" : N, I, C,
                          TSInfo);

  // Get a string representing the type without pointer and array indirection.
  BaseType = extractBaseType(D, TSInfo, QT, Ty, C);

  // check if the type is some depth of pointers to void
  // TODO: is this what the field should mean? do we want to include other
  // indirection options like arrays?
  // https://github.com/correctcomputation/checkedc-clang/issues/648
  IsVoidPtr = QT->isPointerType() && isTypeHasVoid(QT);
  // varargs are always wild, as are void pointers that are not generic
  bool IsWild = isVarArgType(BaseType) ||
      (!(PotentialGeneric || isGeneric()) && IsVoidPtr);
  if (IsWild) {
    std::string Rsn =
        IsVoidPtr ? VOID_TYPE_REASON : "Default Var arg list type";
    // TODO: Github issue #61: improve handling of types for variable arguments.
    for (const auto &V : Vars)
      if (VarAtom *VA = dyn_cast<VarAtom>(V))
        CS.addConstraint(CS.createGeq(VA, CS.getWild(), Rsn));
  }

  // Add qualifiers.
  std::ostringstream QualStr;
  getQualString(TypeIdx, QualStr);
  BaseType = QualStr.str() + BaseType;

  // If an outer pointer is wild, then the inner pointer must also be wild.
  if (Vars.size() > 1) {
    for (unsigned VarIdx = 0; VarIdx < Vars.size() - 1; VarIdx++) {
      VarAtom *VI = dyn_cast<VarAtom>(Vars[VarIdx]);
      VarAtom *VJ = dyn_cast<VarAtom>(Vars[VarIdx + 1]);
      if (VI && VJ)
        CS.addConstraint(new Geq(VJ, VI));
    }
  }
}

std::string PointerVariableConstraint::tryExtractBaseType(DeclaratorDecl *D,
                                                          TypeSourceInfo *TSI,
                                                          QualType QT,
                                                          const Type *Ty,
                                                          const ASTContext &C) {
  bool FoundBaseTypeInSrc = false;
  if (D && !TSI)
    TSI = D->getTypeSourceInfo();
  if (!QT->isOrContainsCheckedType() && !Ty->getAs<TypedefType>() && D && TSI) {
    // Try to extract the type from original source to preserve defines
    TypeLoc TL = TSI->getTypeLoc();
    if (isa<FunctionDecl>(D)) {
      FoundBaseTypeInSrc = D->getAsFunction()->getReturnType() == QT;
      TL = getBaseTypeLoc(TL).getAs<FunctionTypeLoc>();
      // FunctionDecl that doesn't have function type? weird
      if (TL.isNull())
        return "";
      TL = TL.getAs<clang::FunctionTypeLoc>().getReturnLoc();
    } else {
      FoundBaseTypeInSrc = D->getType() == QT;
    }
    if (!TL.isNull()) {
      TypeLoc BaseLoc = getBaseTypeLoc(TL);
      // Only proceed if the base type location is not null, amd it is not a
      // typedef type location.
      if (!BaseLoc.isNull() && BaseLoc.getAs<TypedefTypeLoc>().isNull()) {
        SourceRange SR = BaseLoc.getSourceRange();
        if (FoundBaseTypeInSrc && SR.isValid())
          return getSourceText(SR, C);
      }
    }
  }

  return "";
}

std::string PointerVariableConstraint::extractBaseType(DeclaratorDecl *D,
                                                       TypeSourceInfo *TSI,
                                                       QualType QT,
                                                       const Type *Ty,
                                                       const ASTContext &C) {
  std::string BaseTypeStr = tryExtractBaseType(D, TSI, QT, Ty, C);
  // Fall back to rebuilding the base type based on type passed to constructor
  if (BaseTypeStr.empty())
    BaseTypeStr = tyToStr(Ty);

  return BaseTypeStr;
}

void PointerVariableConstraint::print(raw_ostream &O) const {
  O << "{ ";
  for (const auto &I : Vars) {
    I->print(O);
    O << " ";
  }
  O << " }";

  if (FV) {
    O << "(";
    FV->print(O);
    O << ")";
  }
}

void PointerVariableConstraint::dumpJson(llvm::raw_ostream &O) const {
  O << "{\"PointerVar\":{";
  O << "\"Vars\":[";
  bool AddComma = false;
  for (const auto &I : Vars) {
    if (AddComma) {
      O << ",";
    }
    I->dumpJson(O);

    AddComma = true;
  }
  O << "], \"name\":\"" << getName() << "\"";
  if (FV) {
    O << ", \"FunctionVariable\":";
    FV->dumpJson(O);
  }
  O << "}}";
}

void PointerVariableConstraint::getQualString(uint32_t TypeIdx,
                                              std::ostringstream &Ss) const {
  auto QIter = QualMap.find(TypeIdx);
  if (QIter != QualMap.end()) {
    for (Qualification Q : QIter->second) {
      switch (Q) {
      case ConstQualification:
        Ss << "const ";
        break;
      case VolatileQualification:
        Ss << "volatile ";
        break;
      case RestrictQualification:
        Ss << "restrict ";
        break;
      }
    }
  }
}

void PointerVariableConstraint::insertQualType(uint32_t TypeIdx,
                                               QualType &QTy) {
  if (QTy.isConstQualified())
    QualMap[TypeIdx].insert(ConstQualification);
  if (QTy.isVolatileQualified())
    QualMap[TypeIdx].insert(VolatileQualification);
  if (QTy.isRestrictQualified())
    QualMap[TypeIdx].insert(RestrictQualification);
}

// Take an array or nt_array variable, determines if it is a constant array,
// and if so emits the appropriate syntax for a stack-based array.
bool PointerVariableConstraint::emitArraySize(
    std::stack<std::string> &ConstSizeArrs, uint32_t TypeIdx,
    Atom::AtomKind Kind) const {
  auto I = ArrSizes.find(TypeIdx);
  assert(I != ArrSizes.end());
  OriginalArrType Oat = I->second.first;
  uint64_t Oas = I->second.second;

  if (Oat == O_SizedArray) {
    std::ostringstream SizeStr;
    if (Kind != Atom::A_Wild)
      SizeStr << (Kind == Atom::A_NTArr ? " _Nt_checked" : " _Checked");
    if (ArrSizeStrs.find(TypeIdx) != ArrSizeStrs.end()) {
      std::string SrcSizeStr = ArrSizeStrs.find(TypeIdx)->second;
      assert(!SrcSizeStr.empty());
      // In some weird edge cases the size of the array is defined by a macro
      // where the macro also includes the brackets. We need to add a space
      // between the _Checked annotation and this macro to ensure they aren't
      // concatenated into a single token.
      if (SrcSizeStr[0] != '[')
        SizeStr << " ";
      SizeStr << SrcSizeStr;
    } else
      SizeStr << "[" << Oas << "]";
    ConstSizeArrs.push(SizeStr.str());
    return true;
  }
  return false;
}

/*  addArrayAnnotiations
 *  This function takes all the stacked annotations for constant arrays
 *  and pops them onto the EndStrs, this ensures the right order of annotations
 *   */
void PointerVariableConstraint::addArrayAnnotations(
    std::stack<std::string> &ConstArrs,
    std::deque<std::string> &EndStrs) const {
  while (!ConstArrs.empty()) {
    auto NextStr = ConstArrs.top();
    ConstArrs.pop();
    EndStrs.push_front(NextStr);
  }
  assert(ConstArrs.empty());
}

bool PointerVariableConstraint::isTypedef(void) { return IsTypedef; }

void PointerVariableConstraint::setTypedef(TypedefNameDecl *T, std::string S) {
  IsTypedef = true;
  TDT = T;
  TypedefString = S;
}

// Mesh resolved constraints with the PointerVariableConstraints set of
// variables and potentially nested function pointer declaration. Produces a
// string that can be replaced in the source code.

std::string PointerVariableConstraint::gatherQualStrings(void) const {
  std::ostringstream S;
  getQualString(0, S);
  return S.str();
}

std::string
PointerVariableConstraint::mkString(Constraints &CS,
                                    const MkStringOpts &Opts) const {
  UNPACK_OPTS(EmitName, ForItype, EmitPointee, UnmaskTypedef, UseName,
              ForItypeBase);

  // The name field encodes if this variable is the return type for a function.
  // TODO: store this information in a separate field.
  bool IsReturn = getName() == RETVAR;

  if (UseName.empty())
    UseName = getName();

  if (IsTypedef && !UnmaskTypedef) {
    return gatherQualStrings() + TypedefString +
           (EmitName && !IsReturn ? (" " + UseName) : " ");
  }

  std::ostringstream Ss;
  // Annotations that will need to be placed on the identifier of an unchecked
  // function pointer.
  std::ostringstream FptrInner;
  // This deque will store all the type strings that need to pushed
  // to the end of the type string. This is typically things like
  // closing delimiters.
  std::deque<std::string> EndStrs;
  // This will store stacked array decls to ensure correct order
  // We encounter constant arrays variables in the reverse order they
  // need to appear in, so the LIFO structure reverses these annotations
  std::stack<std::string> ConstArrs;
  // Have we emitted the string for the base type
  bool EmittedBase = false;
  // Have we emitted the name of the variable yet?
  bool EmittedName = false;
  // Was the last variable an Array?
  bool PrevArr = false;
  // Is the entire type so far an array?
  bool AllArrays = true;
  if (!EmitName || IsReturn)
    EmittedName = true;
  uint32_t TypeIdx = 0;

  // If we've set a GenericIndex for void, it means we're converting it into
  // a generic function so give it the default generic type name.
  // Add more type names below if we expect to use a lot.
  std::string BaseTypeName = BaseType;
  if (InferredGenericIndex > -1 && isVoidPtr() &&
      isSolutionChecked(CS.getVariables())) {
    assert(InferredGenericIndex < 3
           && "Trying to use an unexpected type variable name");
    BaseTypeName = std::begin({"T","U","V"})[InferredGenericIndex];
  }

  auto It = Vars.begin();
  auto I = 0;
  // Skip over first pointer level if only emitting pointee string.
  // This is needed when inserting type arguments.
  if (EmitPointee)
    ++It;
  // Iterate through the vars(), but if we have an internal typedef, then stop
  // once you reach the typedef's level.
  for (; It != Vars.end() && IMPLIES(TypedefLevelInfo.HasTypedef,
                                     I < TypedefLevelInfo.TypedefLevel);
       ++It, I++) {
    const auto &V = *It;
    ConstAtom *C = nullptr;
    if (ForItypeBase) {
      C = CS.getWild();
    } else if (ConstAtom *CA = dyn_cast<ConstAtom>(V)) {
      C = CA;
    } else {
      VarAtom *VA = dyn_cast<VarAtom>(V);
      assert(VA != nullptr && "Constraint variable can "
                              "be either constant or VarAtom.");
      C = CS.getVariables().at(VA).first;
    }
    assert(C != nullptr);

    Atom::AtomKind K = C->getKind();

    // If this is not an itype or generic
    // make this wild as it can hold any pointer type.
    if (!ForItype && InferredGenericIndex == -1 && isVoidPtr())
      K = Atom::A_Wild;

    if (PrevArr && ArrSizes.at(TypeIdx).first != O_SizedArray && !EmittedName) {
      EmittedName = true;
      addArrayAnnotations(ConstArrs, EndStrs);
      EndStrs.push_front(" " + UseName);
    }
    PrevArr = ArrSizes.at(TypeIdx).first == O_SizedArray;

    switch (K) {
    case Atom::A_Ptr:
      getQualString(TypeIdx, Ss);

      // We need to check and see if this level of variable
      // is constrained by a bounds safe interface. If it is,
      // then we shouldn't re-write it.
      AllArrays = false;
      EmittedBase = false;
      Ss << "_Ptr<";
      EndStrs.push_front(">");
      break;
    case Atom::A_Arr:
      // If this is an array.
      getQualString(TypeIdx, Ss);
      // If it's an Arr, then the character we substitute should
      // be [] instead of *, IF, the original type was an array.
      // And, if the original type was a sized array of size K.
      // we should substitute [K].
      if (emitArraySize(ConstArrs, TypeIdx, K))
        break;
      AllArrays = false;
      // We need to check and see if this level of variable
      // is constrained by a bounds safe interface. If it is,
      // then we shouldn't re-write it.
      EmittedBase = false;
      Ss << "_Array_ptr<";
      EndStrs.push_front(">");
      break;
    case Atom::A_NTArr:
      if (emitArraySize(ConstArrs, TypeIdx, K))
        break;
      AllArrays = false;
      // This additional check is to prevent fall-through from the array.
      if (K == Atom::A_NTArr) {
        // If this is an NTArray.
        getQualString(TypeIdx, Ss);

        // We need to check and see if this level of variable
        // is constrained by a bounds safe interface. If it is,
        // then we shouldn't re-write it.
        EmittedBase = false;
        Ss << "_Nt_array_ptr<";
        EndStrs.push_front(">");
        break;
      }
      LLVM_FALLTHROUGH;
    // If there is no array in the original program, then we fall through to
    // the case where we write a pointer value.
    case Atom::A_Wild:
      if (emitArraySize(ConstArrs, TypeIdx, K))
        break;
      AllArrays = false;
      if (FV != nullptr) {
        FptrInner << "*";
        getQualString(TypeIdx, FptrInner);
      } else {
        if (!EmittedBase) {
          assert(!BaseTypeName.empty());
          EmittedBase = true;
          Ss << BaseTypeName << " ";
        }
        Ss << "*";
        getQualString(TypeIdx, Ss);
      }

      break;
    case Atom::A_Const:
    case Atom::A_Var:
      llvm_unreachable("impossible");
      break;
    }
    TypeIdx++;
  }

  // If the previous variable was an array or
  // if we are leaving an array run, we need to emit the
  // annotation for a stack-array
  if (PrevArr && !ConstArrs.empty())
    addArrayAnnotations(ConstArrs, EndStrs);

  // If the whole type is an array so far, and we haven't emitted
  // a name yet, then emit the name so that it appears before
  // the the stack array type.
  if (PrevArr && !EmittedName && AllArrays) {
    EmittedName = true;
    EndStrs.push_front(" " + UseName);
  }

  if (!EmittedBase) {
    // If we have a FV pointer, then our "base" type is a function pointer type.
    if (FV) {
      if (Ss.str().empty()) {
        if (!EmittedName) {
          FptrInner << UseName;
          EmittedName = true;
        }
        for (std::string Str : EndStrs)
          FptrInner << Str;
        EndStrs.clear();
      }
      bool EmitFVName = !FptrInner.str().empty();
      if (EmitFVName)
        Ss << FV->mkString(CS, MKSTRING_OPTS(UseName = FptrInner.str(),
                                             ForItypeBase = ForItypeBase));
      else
        Ss << FV->mkString(
            CS, MKSTRING_OPTS(EmitName = false, ForItypeBase = ForItypeBase));
    } else if (TypedefLevelInfo.HasTypedef) {
      std::ostringstream Buf;
      getQualString(TypedefLevelInfo.TypedefLevel, Buf);
      auto Name = TypedefLevelInfo.TypedefName;
      Ss << Buf.str() << Name;
    } else {
      Ss << BaseTypeName;
    }
  }

  // Add closing elements to type
  for (std::string Str : EndStrs) {
    Ss << Str;
  }

  // No space after itype.
  if (!EmittedName && !UseName.empty())
    Ss << " " << UseName;

  // Final array dropping.
  if (!ConstArrs.empty()) {
    std::deque<std::string> ArrStrs;
    addArrayAnnotations(ConstArrs, ArrStrs);
    for (std::string Str : ArrStrs)
      Ss << Str;
  }

  if (IsReturn && !ForItype)
    Ss << " ";

  return Ss.str();
}

bool PVConstraint::addArgumentConstraint(ConstraintVariable *DstCons,
                                         ProgramInfo &Info) {
  if (this->Parent == nullptr) {
    bool RetVal = false;
    if (isPartOfFunctionPrototype()) {
      RetVal = ArgumentConstraints.insert(DstCons).second;
      if (RetVal && this->HasEqArgumentConstraints) {
        constrainConsVarGeq(DstCons, this, Info.getConstraints(), nullptr,
                            Same_to_Same, true, &Info);
      }
    }
    return RetVal;
  }
  return this->Parent->addArgumentConstraint(DstCons, Info);
}

const CVarSet &PVConstraint::getArgumentConstraints() const {
  return ArgumentConstraints;
}

FunctionVariableConstraint::FunctionVariableConstraint(FVConstraint *Ot)
  : ConstraintVariable(ConstraintVariable::FunctionVariable, Ot->OriginalType,
                       Ot->getName()), ReturnVar(Ot->ReturnVar),
    ParamVars(Ot->ParamVars), FileName(Ot->FileName), Hasproto(Ot->Hasproto),
    Hasbody(Ot->Hasbody), IsStatic(Ot->IsStatic), Parent(Ot),
    IsFunctionPtr(Ot->IsFunctionPtr), TypeParams(Ot->TypeParams) {
  this->HasEqArgumentConstraints = Ot->HasEqArgumentConstraints;
}

// This describes a function, either a function pointer or a function
// declaration itself. Require constraint variables for each argument and
// return, even those that aren't pointer types, since we may need to
// re-emit the function signature as a type.
FunctionVariableConstraint::FunctionVariableConstraint(DeclaratorDecl *D,
                                                       ProgramInfo &I,
                                                       const ASTContext &C)
    : FunctionVariableConstraint(
          D->getType().getTypePtr(), D,
          D->getDeclName().isIdentifier() ? std::string(D->getName()) : "", I,
          C, D->getTypeSourceInfo()) {}

FunctionVariableConstraint::FunctionVariableConstraint(TypedefDecl *D,
                                                       ProgramInfo &I,
                                                       const ASTContext &C)
    : FunctionVariableConstraint(D->getUnderlyingType().getTypePtr(), nullptr,
                                 D->getNameAsString(), I, C,
                                 D->getTypeSourceInfo()) {}

FunctionVariableConstraint::FunctionVariableConstraint(
    const Type *Ty, DeclaratorDecl *D, std::string N, ProgramInfo &I,
    const ASTContext &Ctx, TypeSourceInfo *TSInfo)
    : ConstraintVariable(ConstraintVariable::FunctionVariable, tyToStr(Ty), N),
      Parent(nullptr) {
  QualType RT, RTIType;
  Hasproto = false;
  Hasbody = false;
  FileName = "";
  HasEqArgumentConstraints = false;
  IsFunctionPtr = true;
  TypeParams = 0;

  // Metadata about function.
  FunctionDecl *FD = nullptr;
  if (D)
    FD = dyn_cast<FunctionDecl>(D);
  if (FD) {
    // FunctionDecl::hasBody will return true if *any* declaration in the
    // declaration chain has a body, which is not what we want to record.
    // We want to record if *this* declaration has a body. To do that,
    // we'll check if the declaration that has the body is different
    // from the current declaration.
    const FunctionDecl *OFd = nullptr;
    if (FD->hasBody(OFd) && OFd == FD)
      Hasbody = true;
    IsStatic = !(FD->isGlobal());
    ASTContext *TmpCtx = const_cast<ASTContext *>(&Ctx);
    auto PSL = PersistentSourceLoc::mkPSL(D, *TmpCtx);
    FileName = PSL.getFileName();
    IsFunctionPtr = false;
    TypeParams = FD->getNumTypeVars();
  }

  bool ReturnHasItype = false;
  // ConstraintVariables for the parameters.
  if (Ty->isFunctionPointerType()) {
    // Is this a function pointer definition?
    llvm_unreachable("should not hit this case");
  } else if (Ty->isFunctionProtoType()) {
    // Is this a function?
    const FunctionProtoType *FT = Ty->getAs<FunctionProtoType>();
    assert(FT != nullptr);
    // If we don't have a function declaration, but the return does have an
    // itype, then use the itype as the return type. This is so that we don't
    // drop itype annotation on function pointer return types.
    RT = FT->getReturnType();
    ReturnHasItype = FT->getReturnAnnots().getInteropTypeExpr();
    if (ReturnHasItype)
      RTIType = FT->getReturnAnnots().getInteropTypeExpr()->getType();

    FunctionTypeLoc FTL;
    if (TSInfo != nullptr)
      if (TypeLoc TL = TSInfo->getTypeLoc())
        FTL = getBaseTypeLoc(TL).getAs<FunctionTypeLoc>();

    // Extract the types for the parameters to this function. If the parameter
    // has a bounds expression associated with it, substitute the type of that
    // bounds expression for the other type.
    for (unsigned J = 0; J < FT->getNumParams(); J++) {
      // Same conditional as we had for the return type. If we don't have a
      // function declaration then the itype for the parameter is used as if it
      // were the parameter's primary type.
      QualType QT = FT->getParamType(J);
      QualType ITypeT;
      bool ParamHasItype = FT->getParamAnnots(J).getInteropTypeExpr();
      if (ParamHasItype)
        ITypeT = FT->getParamAnnots(J).getInteropTypeExpr()->getType();

      DeclaratorDecl *ParmVD = nullptr;
      if (FD && J < FD->getNumParams())
        ParmVD = FD->getParamDecl(J);
      if (ParmVD == nullptr && FTL && J < FTL.getNumParams())
        ParmVD = FTL.getParam(J);
      std::string PName = ParmVD ? ParmVD->getName().str() : "";

      auto ParamVar =
          FVComponentVariable(QT, ITypeT, ParmVD, PName, I, Ctx,
                              &N, true, ParamHasItype);
      ParamVars.push_back(ParamVar);
    }

    Hasproto = true;
  } else if (Ty->isFunctionNoProtoType()) {
    const FunctionNoProtoType *FT = Ty->getAs<FunctionNoProtoType>();
    assert(FT != nullptr);
    RT = FT->getReturnType();
  } else {
    llvm_unreachable("don't know what to do");
  }

  // ConstraintVariable for the return.
  ReturnVar = FVComponentVariable(RT, RTIType, D, RETVAR, I, Ctx,
                                  &N, true, ReturnHasItype);

  // Locate the void* params for potential generic use, or to mark wild
  std::vector<int> Voids;
  if(ReturnVar.ExternalConstraint->isVoidPtr() &&
      !ReturnVar.ExternalConstraint->isGeneric() &&
      ReturnVar.ExternalConstraint->getCvars().size() == 1) {
    Voids.push_back(-1);
  }
  for(unsigned i=0; i < ParamVars.size();i++) {
    if(ParamVars[i].ExternalConstraint->isVoidPtr() &&
        !ParamVars[i].ExternalConstraint->isGeneric() &&
        ParamVars[i].ExternalConstraint->getCvars().size() == 1) {
      Voids.push_back(i);
    }
  }
  // Strategy: If there's one void*, turn this into a generic function.
  // Otherwise, we need to constraint the void*'s to wild
  // Exclude unwritables, external functions,
  // function pointers, and source generics for now
  if(canWrite(FileName) && hasBody() && !IsFunctionPtr && TypeParams == 0
       && Voids.size() == 1){
    int Index = Voids[0];
    if(Index == -1) {
      ReturnVar.setGenericIndex(0);
    } else {
      ParamVars[Index].setGenericIndex(0);
    }
    TypeParams = 1;
  } else {
    auto &CS = I.getConstraints();
    for(int idx : Voids)
      if(idx == -1){
        ReturnVar.ExternalConstraint->constrainToWild(
            CS, VOID_TYPE_REASON);
      } else {
        ParamVars[idx].ExternalConstraint->constrainToWild(
            CS, VOID_TYPE_REASON);
      }
  }

}

void FunctionVariableConstraint::constrainToWild(Constraints &CS,
                                                 const std::string &Rsn) const {
  constrainToWild(CS, Rsn, nullptr);
}

void FunctionVariableConstraint::constrainToWild(
    Constraints &CS, const std::string &Rsn, PersistentSourceLoc *PL) const {
  ReturnVar.ExternalConstraint->constrainToWild(CS, Rsn, PL);

  for (const auto &V : ParamVars)
    V.ExternalConstraint->constrainToWild(CS, Rsn, PL);
}
bool FunctionVariableConstraint::anyChanges(const EnvironmentMap &E) const {
  return ReturnVar.ExternalConstraint->anyChanges(E) ||
         llvm::any_of(ParamVars, [&E](FVComponentVariable CV) {
           return CV.ExternalConstraint->anyChanges(E);
         });
}

bool FunctionVariableConstraint::isSolutionChecked(
    const EnvironmentMap &E) const {
  return ReturnVar.ExternalConstraint->isSolutionChecked(E) ||
         llvm::any_of(ParamVars, [&E](FVComponentVariable CV) {
           return CV.ExternalConstraint->isSolutionChecked(E);
         });
}

bool FunctionVariableConstraint::isSolutionFullyChecked(
    const EnvironmentMap &E) const {
  return ReturnVar.ExternalConstraint->isSolutionChecked(E) &&
         llvm::all_of(ParamVars, [&E](FVComponentVariable CV) {
           return CV.ExternalConstraint->isSolutionChecked(E);
         });
}

bool FunctionVariableConstraint::hasWild(const EnvironmentMap &E,
                                         int AIdx) const {
  return ReturnVar.ExternalConstraint->hasWild(E, AIdx);
}

bool FunctionVariableConstraint::hasArr(const EnvironmentMap &E,
                                        int AIdx) const {
  return ReturnVar.ExternalConstraint->hasArr(E, AIdx);
}

bool FunctionVariableConstraint::hasNtArr(const EnvironmentMap &E,
                                          int AIdx) const {
  return ReturnVar.ExternalConstraint->hasNtArr(E, AIdx);
}

FVConstraint *FunctionVariableConstraint::getCopy(Constraints &CS) {
  FunctionVariableConstraint *Copy = new FunctionVariableConstraint(this);
  Copy->ReturnVar = FVComponentVariable(&Copy->ReturnVar, CS);
  // Make copy of ParameterCVs too.
  std::vector<FVComponentVariable> FreshParams;
  for (auto &ParmPv : Copy->ParamVars)
    FreshParams.push_back(FVComponentVariable(&ParmPv, CS));
  Copy->ParamVars = FreshParams;
  return Copy;
}

void PVConstraint::equateArgumentConstraints(ProgramInfo &Info) {
  if (HasEqArgumentConstraints) {
    return;
  }
  HasEqArgumentConstraints = true;
  constrainConsVarGeq(this, this->ArgumentConstraints, Info.getConstraints(),
                      nullptr, Same_to_Same, true, &Info);

  if (this->FV != nullptr) {
    this->FV->equateArgumentConstraints(Info);
  }
}

void FunctionVariableConstraint::equateFVConstraintVars(
    ConstraintVariable *CV, ProgramInfo &Info) const {
  if (FVConstraint *FVCons = dyn_cast<FVConstraint>(CV)) {
    for (auto &PCon : FVCons->ParamVars)
      PCon.InternalConstraint->equateArgumentConstraints(Info);
    FVCons->ReturnVar.InternalConstraint->equateArgumentConstraints(Info);
  }
}

void FunctionVariableConstraint::equateArgumentConstraints(ProgramInfo &Info) {
  if (HasEqArgumentConstraints) {
    return;
  }

  HasEqArgumentConstraints = true;

  // Equate arguments and parameters vars.
  this->equateFVConstraintVars(this, Info);

  // Is this not a function pointer?
  if (!IsFunctionPtr) {
    FVConstraint *DefnCons = nullptr;

    // Get appropriate constraints based on whether the function is static or
    // not.
    if (IsStatic) {
      DefnCons = Info.getStaticFuncConstraint(Name, FileName);
    } else {
      DefnCons = Info.getExtFuncDefnConstraint(Name);
    }
    assert(DefnCons != nullptr);

    // Equate arguments and parameters vars.
    this->equateFVConstraintVars(DefnCons, Info);
  }
}

void PointerVariableConstraint::constrainToWild(Constraints &CS,
                                                const std::string &Rsn) const {
  constrainToWild(CS, Rsn, nullptr);
}

void PointerVariableConstraint::constrainToWild(Constraints &CS,
                                                const std::string &Rsn,
                                                PersistentSourceLoc *PL) const {
  // Find the first VarAtom. All atoms before this are ConstAtoms, so
  // constraining them isn't useful;
  VarAtom *FirstVA = nullptr;
  for (Atom *A : Vars)
    if (isa<VarAtom>(A)) {
      FirstVA = cast<VarAtom>(A);
      break;
    }

  // Constrains the outer VarAtom to WILD. All inner pointer levels will also be
  // implicitly constrained to WILD because of GEQ constraints that exist
  // between levels of a pointer.
  if (FirstVA)
    CS.addConstraint(CS.createGeq(FirstVA, CS.getWild(), Rsn, PL, true));

  if (FV)
    FV->constrainToWild(CS, Rsn, PL);
}

void PointerVariableConstraint::constrainIdxTo(Constraints &CS, ConstAtom *C,
                                               unsigned int Idx, bool DoLB,
                                               bool Soft) {
  assert(C == CS.getPtr() || C == CS.getArr() || C == CS.getNTArr());

  if (Vars.size() > Idx) {
    Atom *A = Vars[Idx];
    if (VarAtom *VA = dyn_cast<VarAtom>(A)) {
      if (DoLB)
        CS.addConstraint(CS.createGeq(VA, C, false, Soft));
      else
        CS.addConstraint(CS.createGeq(C, VA, false, Soft));
    } else if (ConstAtom *CA = dyn_cast<ConstAtom>(A)) {
      if (DoLB) {
        if (*CA < *C) {
          llvm::errs() << "Warning: " << CA->getStr() << " not less than "
                       << C->getStr() << "\n";
          //assert(CA == CS.getWild()); // Definitely bogus if not.
        }
      } else if (*C < *CA) {
        llvm::errs() << "Warning: " << C->getStr() << " not less than "
                     << CA->getStr() << "\n";
        //assert(CA == CS.getWild()); // Definitely bogus if not.
      }
    }
  }
}

void PointerVariableConstraint::constrainOuterTo(Constraints &CS, ConstAtom *C,
                                                 bool DoLB, bool Soft) {
  constrainIdxTo(CS, C, 0, DoLB, Soft);
}

bool PointerVariableConstraint::anyArgumentIsWild(const EnvironmentMap &E) {
  return llvm::any_of(ArgumentConstraints, [&E](ConstraintVariable *CV) {
    return !CV->isSolutionChecked(E);
  });
}

bool PointerVariableConstraint::isSolutionChecked(
    const EnvironmentMap &E) const {
  return (FV && FV->isSolutionChecked(E)) ||
         llvm::any_of(Vars, [this, &E](Atom *A) {
           return !isa<WildAtom>(getSolution(A, E));
         });
}

bool PointerVariableConstraint::isSolutionFullyChecked(
    const EnvironmentMap &E) const {
  return (!FV || FV->isSolutionChecked(E)) &&
         llvm::all_of(Vars, [this, &E](Atom *A) {
           return !isa<WildAtom>(getSolution(A, E));
         });
}

bool PointerVariableConstraint::anyChanges(const EnvironmentMap &E) const {
  // If it was not checked in the input, then it has changed if it now has a
  // checked type.
  bool PtrChanged = false;

  // Are there any non-WILD pointers?
  for (unsigned I = 0; I < Vars.size(); I++) {
    ConstAtom *SrcType = SrcVars[I];
    const ConstAtom *SolutionType = getSolution(Vars[I], E);
    PtrChanged |= SrcType != SolutionType;
  }

  // also check if we've make this generic
  PtrChanged |= isGenericChanged();

  if (FV)
    PtrChanged |= FV->anyChanges(E);

  return PtrChanged;
}

PVConstraint *PointerVariableConstraint::getCopy(Constraints &CS) {
  auto *Copy = new PointerVariableConstraint(this);

  // After the copy construct, the copy Vars vector holds exactly the same
  // atoms as this. For this method, we want it to contain fresh VarAtoms.
  std::vector<Atom *> FreshVars;
  auto VAIt = Copy->Vars.begin();
  auto CAIt = Copy->SrcVars.begin();
  while (VAIt != Copy->Vars.end() && CAIt != Copy->SrcVars.end()) {
    if (auto *CA = dyn_cast<ConstAtom>(*VAIt)) {
      FreshVars.push_back(CA);
    } else if (auto *VA = dyn_cast<VarAtom>(*VAIt)) {
      VarAtom *FreshVA = CS.getFreshVar(VA->getName(), VA->getVarKind());
      FreshVars.push_back(FreshVA);
      if (!isa<WildAtom>(*CAIt))
        CS.addConstraint(CS.createGeq(*CAIt, FreshVA, false));
    }
    ++VAIt;
    ++CAIt;
  }
  Copy->Vars = FreshVars;

  if (Copy->FV != nullptr)
    Copy->FV = Copy->FV->getCopy(CS);

  return Copy;
}

const ConstAtom *
PointerVariableConstraint::getSolution(const Atom *A,
                                       const EnvironmentMap &E) const {
  const ConstAtom *CS = nullptr;
  if (const ConstAtom *CA = dyn_cast<ConstAtom>(A)) {
    CS = CA;
  } else if (const VarAtom *VA = dyn_cast<VarAtom>(A)) {
    // If this is a VarAtom?, we need to fetch from solution i.e., environment.
    CS = E.at(const_cast<VarAtom *>(VA)).first;
  }
  assert(CS != nullptr && "Atom should be either const or var");
  return CS;
}

bool PointerVariableConstraint::hasWild(const EnvironmentMap &E,
                                        int AIdx) const {
  int VarIdx = 0;
  for (const auto &C : Vars) {
    const ConstAtom *CS = getSolution(C, E);
    if (isa<WildAtom>(CS))
      return true;
    if (VarIdx == AIdx)
      break;
    VarIdx++;
  }

  if (FV)
    return FV->hasWild(E, AIdx);

  return false;
}

bool PointerVariableConstraint::hasArr(const EnvironmentMap &E,
                                       int AIdx) const {
  int VarIdx = 0;
  for (const auto &C : Vars) {
    const ConstAtom *CS = getSolution(C, E);
    if (isa<ArrAtom>(CS))
      return true;
    if (VarIdx == AIdx)
      break;
    VarIdx++;
  }

  if (FV)
    return FV->hasArr(E, AIdx);

  return false;
}

bool PointerVariableConstraint::hasNtArr(const EnvironmentMap &E,
                                         int AIdx) const {
  int VarIdx = 0;
  for (const auto &C : Vars) {
    const ConstAtom *CS = getSolution(C, E);
    if (isa<NTArrAtom>(CS))
      return true;
    if (VarIdx == AIdx)
      break;
    VarIdx++;
  }

  if (FV)
    return FV->hasNtArr(E, AIdx);

  return false;
}

bool PointerVariableConstraint::getArrPresent() const {
  return llvm::any_of(ArrSizes,
                      [](auto E) { return E.second.first != O_Pointer; });
}

bool PointerVariableConstraint::isTopCvarUnsizedArr() const {
  if (ArrSizes.find(0) != ArrSizes.end()) {
    return ArrSizes.at(0).first != O_SizedArray;
  }
  return true;
}

bool PointerVariableConstraint::hasSomeSizedArr() const {
  for (auto &AS : ArrSizes) {
    if (AS.second.first == O_SizedArray || AS.second.second == O_UnSizedArray) {
      return true;
    }
  }
  return false;
}

bool PointerVariableConstraint::solutionEqualTo(Constraints &CS,
                                                const ConstraintVariable *CV,
                                                bool ComparePtyp) const {
  bool Ret = false;
  if (CV != nullptr) {
    if (const auto *PV = dyn_cast<PVConstraint>(CV)) {
      auto &OthCVars = PV->Vars;
      if (isGeneric() || PV->isGeneric() ||
          Vars.size() == OthCVars.size()) {
        Ret = true;

        auto I = Vars.begin();
        auto J = OthCVars.begin();
        // Special handling for zero width arrays so they can compare equal to
        // ARR or PTR.
        if (ComparePtyp && IsZeroWidthArray) {
          assert(I != Vars.end() && "Zero width array cannot be base type.");
          assert("Zero width arrays should be encoded as PTR." &&
                 CS.getAssignment(*I) == CS.getPtr());
          ConstAtom *JAtom = CS.getAssignment(*J);
          // Zero width array can compare as either ARR or PTR
          if (JAtom != CS.getArr() && JAtom != CS.getPtr())
            Ret = false;
          ++I;
          ++J;
        }
        // Compare Vars to see if they are same.
        while (Ret && I != Vars.end() && J != OthCVars.end()) {
          ConstAtom *IAssign = CS.getAssignment(*I);
          ConstAtom *JAssign = CS.getAssignment(*J);
          if (ComparePtyp) {
            if (IAssign != JAssign) {
              Ret = false;
              break;
            }
          } else {
            bool IIsWild = isa<WildAtom>(IAssign);
            bool JIsWild = isa<WildAtom>(JAssign);
            if (IIsWild != JIsWild) {
              Ret = false;
              break;
            }
          }
          ++I;
          ++J;
        }

        if (Ret) {
          FVConstraint *OtherFV = PV->getFV();
          if (FV != nullptr && OtherFV != nullptr) {
            Ret = FV->solutionEqualTo(CS, OtherFV, ComparePtyp);
          } else if (FV != nullptr || OtherFV != nullptr) {
            // One of them has FV null.
            Ret = false;
          }
        }
      }
    } else if (FV && Vars.size() == 1) {
      // If this a function pointer and we're comparing it to a FVConstraint,
      // then solutions can still be equal.
      Ret = FV->solutionEqualTo(CS, CV, ComparePtyp);
    }
  }
  return Ret;
}

void FunctionVariableConstraint::print(raw_ostream &O) const {
  O << "( ";
  ReturnVar.InternalConstraint->print(O);
  O << ", ";
  ReturnVar.ExternalConstraint->print(O);
  O << " )";
  O << " " << Name << " ";
  for (const auto &I : ParamVars) {
    O << "( ";
    I.InternalConstraint->print(O);
    O << ", ";
    I.ExternalConstraint->print(O);
    O << " )";
  }
}

void FunctionVariableConstraint::dumpJson(raw_ostream &O) const {
  O << "{\"FunctionVar\":{\"ReturnVar\":[";
  bool AddComma = false;
  ReturnVar.InternalConstraint->dumpJson(O);
  O << ", ";
  ReturnVar.ExternalConstraint->dumpJson(O);
  O << "], \"name\":\"" << Name << "\", ";
  O << "\"Parameters\":[";
  AddComma = false;
  for (const auto &I : ParamVars) {
    if (AddComma) {
      O << ",\n";
    }
    O << "[";
    I.InternalConstraint->dumpJson(O);
    O << ", ";
    I.ExternalConstraint->dumpJson(O);
    O << "]";
    AddComma = true;
  }
  O << "]";
  O << "}}";
}

bool FunctionVariableConstraint::srcHasItype() const {
  return ReturnVar.ExternalConstraint->srcHasItype();
}

bool FunctionVariableConstraint::srcHasBounds() const {
  return ReturnVar.ExternalConstraint->srcHasBounds();
}

bool FunctionVariableConstraint::solutionEqualTo(Constraints &CS,
                                                 const ConstraintVariable *CV,
                                                 bool ComparePtyp) const {
  bool Ret = false;
  if (CV != nullptr) {
    if (const auto *OtherFV = dyn_cast<FVConstraint>(CV)) {
      Ret = (numParams() == OtherFV->numParams()) &&
            ReturnVar.solutionEqualTo(CS, OtherFV->getCombineReturn(),
                                      ComparePtyp);
      for (unsigned I = 0; I < numParams(); I++) {
        Ret &= getCombineParam(I)->solutionEqualTo(
            CS, OtherFV->getCombineParam(I), ComparePtyp);
      }
    } else if (const auto *OtherPV = dyn_cast<PVConstraint>(CV)) {
      // When comparing to a pointer variable, it might be that the pointer is a
      // function pointer. This is handled by PVConstraint::solutionEqualTo.
      return OtherPV->solutionEqualTo(CS, this, ComparePtyp);
    }
  }
  return Ret;
}

std::string
FunctionVariableConstraint::mkString(Constraints &CS,
                                     const MkStringOpts &Opts) const {
  UNPACK_OPTS(EmitName, ForItype, EmitPointee, UnmaskTypedef, UseName,
              ForItypeBase);
  if (UseName.empty())
    UseName = Name;
  std::string Ret = ReturnVar.mkTypeStr(CS, false, "", ForItypeBase);
  std::string Itype = ReturnVar.mkItypeStr(CS, ForItypeBase);
  // When a function pointer type is the base for an itype, the name and
  // parameter list need to be surrounded in an extra set of parenthesis.
  if (ForItypeBase)
    Ret += "(";
  if (EmitName) {
    if (UnmaskTypedef)
      // This is done to rewrite the typedef of a function proto
      Ret += UseName;
    else
      Ret += "(" + UseName + ")";
  }
  Ret = Ret + "(";
  std::vector<std::string> ParmStrs;
  for (const auto &I : this->ParamVars)
    ParmStrs.push_back(I.mkString(CS, true, ForItypeBase));

  if (ParmStrs.size() > 0) {
    std::ostringstream Ss;

    std::copy(ParmStrs.begin(), ParmStrs.end() - 1,
              std::ostream_iterator<std::string>(Ss, ", "));
    Ss << ParmStrs.back();

    Ret = Ret + Ss.str() + ")";
  } else
    Ret = Ret + "void)";
  // Close the parenthesis required on the base for function pointer itypes.
  if (ForItypeBase)
    Ret += ")";
  return Ret + Itype;
}

// Reverses the direction of CA for function subtyping.
//   TODO: Function pointers forced to be equal right now.
//static ConsAction neg(ConsAction CA) {
//  switch (CA) {
//  case Safe_to_Wild: return Wild_to_Safe;
//  case Wild_to_Safe: return Safe_to_Wild;
//  case Same_to_Same: return Same_to_Same;
//  }
//  // Silencing the compiler.
//  assert(false && "Can never reach here.");
//  return Same_to_Same;
//}

// CA |- R <: L
// Action depends on the kind of constraint (checked, ptyp),
//   which is inferred from the atom type
static void createAtomGeq(Constraints &CS, Atom *L, Atom *R, std::string &Rsn,
                          PersistentSourceLoc *PSL, ConsAction CAct,
                          bool DoEqType) {
  ConstAtom *CAL, *CAR;
  VarAtom *VAL, *VAR;
  ConstAtom *Wild = CS.getWild();

  CAL = clang::dyn_cast<ConstAtom>(L);
  CAR = clang::dyn_cast<ConstAtom>(R);
  VAL = clang::dyn_cast<VarAtom>(L);
  VAR = clang::dyn_cast<VarAtom>(R);

  if (CAR != nullptr && CAL != nullptr) {
    // These checks were used to verify that the relationships between constant
    // atom were valid. While we do not generally intend to rewrite code in a
    // way that violates these relationships, it is possible for a user of 3C
    // to manually modify their code so that it does while still having valid
    // CheckedC code.
    //if (DoEqType) { // Check equality, no matter the atom.
    //  assert(*CAR == *CAL && "Invalid: RHS ConstAtom != LHS ConstAtom");
    //} else {
    //  if (CAL != Wild && CAR != Wild) { // pType atom, disregard CAct.
    //    assert(!(*CAL < *CAR) && "Invalid: LHS ConstAtom < RHS ConstAtom");
    //  } else { // Checked atom (Wild/Ptr); respect CAct.
    //    switch (CAct) {
    //    case Same_to_Same:
    //      assert(*CAR == *CAL && "Invalid: RHS ConstAtom != LHS ConstAtom");
    //      break;
    //    case Safe_to_Wild:
    //      assert(!(*CAL < *CAR) && "LHS ConstAtom < RHS ConstAtom");
    //      break;
    //    case Wild_to_Safe:
    //      assert(!(*CAR < *CAL) && "RHS ConstAtom < LHS ConstAtom");
    //      break;
    //    }
    //  }
    //}
  } else if (VAL != nullptr && VAR != nullptr) {
    switch (CAct) {
    case Same_to_Same:
      // Equality for checked.
      CS.addConstraint(CS.createGeq(L, R, Rsn, PSL, true));
      CS.addConstraint(CS.createGeq(R, L, Rsn, PSL, true));
      // Not for ptyp.
      CS.addConstraint(CS.createGeq(L, R, Rsn, PSL, false));
      // Unless indicated.
      if (DoEqType)
        CS.addConstraint(CS.createGeq(R, L, Rsn, PSL, false));
      break;
    case Safe_to_Wild:
      CS.addConstraint(CS.createGeq(L, R, Rsn, PSL, true));
      CS.addConstraint(CS.createGeq(L, R, Rsn, PSL, false));
      if (DoEqType) {
        CS.addConstraint(CS.createGeq(R, L, Rsn, PSL, true));
        CS.addConstraint(CS.createGeq(R, L, Rsn, PSL, false));
      }
      break;
    case Wild_to_Safe:
      if (!DisableRDs) {
        // Note: reversal.
        CS.addConstraint(CS.createGeq(R, L, Rsn, PSL, true));
      } else {
        // Add edges both ways.
        CS.addConstraint(CS.createGeq(L, R, Rsn, PSL, true));
        CS.addConstraint(CS.createGeq(R, L, Rsn, PSL, true));
      }
      CS.addConstraint(CS.createGeq(L, R, Rsn, PSL, false));
      if (DoEqType) {
        CS.addConstraint(CS.createGeq(L, R, Rsn, PSL, true));
        CS.addConstraint(CS.createGeq(R, L, Rsn, PSL, false));
      }
      break;
    }
  } else {
    // This should be a checked/unchecked constraint.
    if (CAL == Wild || CAR == Wild) {
      switch (CAct) {
      case Same_to_Same:
        CS.addConstraint(CS.createGeq(L, R, Rsn, PSL, true));
        CS.addConstraint(CS.createGeq(R, L, Rsn, PSL, true));
        break;
      case Safe_to_Wild:
        CS.addConstraint(CS.createGeq(L, R, Rsn, PSL, true));
        if (DoEqType)
          CS.addConstraint(CS.createGeq(R, L, Rsn, PSL, true));
        break;
      case Wild_to_Safe:
        if (!DisableRDs) {
          // Note: reversal.
          CS.addConstraint(CS.createGeq(R, L, Rsn, PSL, true));
        } else {
          CS.addConstraint(CS.createGeq(L, R, Rsn, PSL, true));
        }
        if (DoEqType)
          CS.addConstraint(CS.createGeq(L, R, Rsn, PSL, true));
        break;
      }
    } else {
      // This should be a pointer-type constraint.
      switch (CAct) {
      case Same_to_Same:
      case Safe_to_Wild:
      case Wild_to_Safe:
        CS.addConstraint(CS.createGeq(L, R, Rsn, PSL, false));
        if (DoEqType)
          CS.addConstraint(CS.createGeq(R, L, Rsn, PSL, false));
        break;
      }
    }
  }
}

// Generate constraints according to CA |- RHS <: LHS.
// If doEqType is true, then also do CA |- LHS <: RHS.
void constrainConsVarGeq(ConstraintVariable *LHS, ConstraintVariable *RHS,
                         Constraints &CS, PersistentSourceLoc *PL,
                         ConsAction CA, bool DoEqType, ProgramInfo *Info,
                         bool HandleBoundsKey) {

  // If one of the constraint is NULL, make the other constraint WILD.
  // This can happen when a non-function pointer gets assigned to
  // a function pointer.
  if (LHS == nullptr || RHS == nullptr) {
    std::string Rsn = "Assignment a non-pointer to a pointer";
    if (LHS != nullptr) {
      LHS->constrainToWild(CS, Rsn, PL);
    }
    if (RHS != nullptr) {
      RHS->constrainToWild(CS, Rsn, PL);
    }
    return;
  }

  if (RHS->getKind() == LHS->getKind()) {
    if (FVConstraint *FCLHS = dyn_cast<FVConstraint>(LHS)) {
      if (FVConstraint *FCRHS = dyn_cast<FVConstraint>(RHS)) {

        // This is an assignment between function pointer and
        // function pointer or a function.
        // Force past/future callers of function to use equality constraints.
        FCLHS->equateArgumentConstraints(*Info);
        FCRHS->equateArgumentConstraints(*Info);

        // Constrain the return values covariantly.
        // FIXME: Make neg(CA) here? Function pointers equated.
        constrainConsVarGeq(FCLHS->getExternalReturn(),
                            FCRHS->getExternalReturn(), CS, PL, Same_to_Same,
                            DoEqType, Info, HandleBoundsKey);
        constrainConsVarGeq(FCLHS->getInternalReturn(),
                            FCRHS->getInternalReturn(), CS, PL, Same_to_Same,
                            DoEqType, Info, HandleBoundsKey);

        // Constrain the parameters contravariantly.
        if (FCLHS->numParams() == FCRHS->numParams()) {
          for (unsigned I = 0; I < FCLHS->numParams(); I++) {
            ConstraintVariable *LHSV = FCLHS->getExternalParam(I);
            ConstraintVariable *RHSV = FCRHS->getExternalParam(I);
            // FIXME: Make neg(CA) here? Now: Function pointers equated.
            constrainConsVarGeq(RHSV, LHSV, CS, PL, Same_to_Same, DoEqType,
                                Info, HandleBoundsKey);

            ConstraintVariable *LParam = FCLHS->getInternalParam(I);
            ConstraintVariable *RParam = FCRHS->getInternalParam(I);
            constrainConsVarGeq(RParam, LParam, CS, PL, Same_to_Same, DoEqType,
                                Info, HandleBoundsKey);
          }
        } else {
          // Constrain both to be top.
          std::string Rsn =
              "Assigning from:" + FCRHS->getName() + " to " + FCLHS->getName();
          RHS->constrainToWild(CS, Rsn, PL);
          LHS->constrainToWild(CS, Rsn, PL);
        }
      } else {
        llvm_unreachable("impossible");
      }
    } else if (PVConstraint *PCLHS = dyn_cast<PVConstraint>(LHS)) {
      if (PVConstraint *PCRHS = dyn_cast<PVConstraint>(RHS)) {

        // Add assignment to bounds info graph.
        if (HandleBoundsKey && PCLHS->hasBoundsKey() && PCRHS->hasBoundsKey()) {
          Info->getABoundsInfo().addAssignment(PCLHS->getBoundsKey(),
                                               PCRHS->getBoundsKey());
        }

        std::string Rsn = "";
        // This is to handle function subtyping. Try to add LHS and RHS
        // to each others argument constraints.
        PCLHS->addArgumentConstraint(PCRHS, *Info);
        PCRHS->addArgumentConstraint(PCLHS, *Info);
        // Element-wise constrain PCLHS and PCRHS to be equal.
        CAtoms CLHS = PCLHS->getCvars();
        CAtoms CRHS = PCRHS->getCvars();

        // Only generate constraint if LHS is not a base type.
        if (CLHS.size() != 0) {
          if (CLHS.size() == CRHS.size() ||
              (CLHS.size() < CRHS.size() && PCLHS->isGeneric()) ||
              (CLHS.size() > CRHS.size() && PCRHS->isGeneric())) {
            unsigned Min = std::min(CLHS.size(), CRHS.size());
            for (unsigned N = 0; N < Min; N++) {
              Atom *IAtom = PCLHS->getAtom(N, CS);
              Atom *JAtom = PCRHS->getAtom(N, CS);
              if (IAtom == nullptr || JAtom == nullptr)
                break;

              // Get outermost pointer first, using current ConsAction.
              if (N == 0)
                createAtomGeq(CS, IAtom, JAtom, Rsn, PL, CA, DoEqType);
              else {
                // Now constrain the inner ones as equal.
                createAtomGeq(CS, IAtom, JAtom, Rsn, PL, CA, true);
              }
            }
            // Unequal sizes means casting from (say) T** to T*; not safe.
            // unless assigning to a generic type.
          } else {
            // Constrain both to be top.
            std::string Rsn = "Assigning from:" + std::to_string(CRHS.size()) +
                              " depth pointer to " +
                              std::to_string(CLHS.size()) + " depth pointer.";
            PCLHS->constrainToWild(CS, Rsn, PL);
            PCRHS->constrainToWild(CS, Rsn, PL);
          }
          // Equate the corresponding FunctionConstraint.
          constrainConsVarGeq(PCLHS->getFV(), PCRHS->getFV(), CS, PL, CA,
                              DoEqType, Info, HandleBoundsKey);
        }
      } else
        llvm_unreachable("impossible");
    } else
      llvm_unreachable("unknown kind");
  } else {
    // Assigning from a function variable to a pointer variable?
    PVConstraint *PCLHS = dyn_cast<PVConstraint>(LHS);
    FVConstraint *FCRHS = dyn_cast<FVConstraint>(RHS);
    if (PCLHS && FCRHS) {
      if (FVConstraint *FCLHS = PCLHS->getFV()) {
        constrainConsVarGeq(FCLHS, FCRHS, CS, PL, CA, DoEqType, Info,
                            HandleBoundsKey);
      } else {
        std::string Rsn = "Function:" + FCRHS->getName() +
                          " assigned to non-function pointer.";
        LHS->constrainToWild(CS, Rsn, PL);
        RHS->constrainToWild(CS, Rsn, PL);
      }
    } else {
      // Constrain everything in both to wild.
      std::string Rsn = "Assignment to functions from variables";
      LHS->constrainToWild(CS, Rsn, PL);
      RHS->constrainToWild(CS, Rsn, PL);
    }
  }
}

void constrainConsVarGeq(ConstraintVariable *LHS, const CVarSet &RHS,
                         Constraints &CS, PersistentSourceLoc *PL,
                         ConsAction CA, bool DoEqType, ProgramInfo *Info,
                         bool HandleBoundsKey) {
  for (const auto &J : RHS)
    constrainConsVarGeq(LHS, J, CS, PL, CA, DoEqType, Info, HandleBoundsKey);
}

// Given an RHS and a LHS, constrain them to be equal.
void constrainConsVarGeq(const CVarSet &LHS, const CVarSet &RHS,
                         Constraints &CS, PersistentSourceLoc *PL,
                         ConsAction CA, bool DoEqType, ProgramInfo *Info,
                         bool HandleBoundsKey) {
  for (const auto &I : LHS)
    constrainConsVarGeq(I, RHS, CS, PL, CA, DoEqType, Info, HandleBoundsKey);
}

// True if [C] is a PVConstraint that contains at least one Atom (i.e.,
//   it represents a C pointer).
bool isAValidPVConstraint(const ConstraintVariable *C) {
  if (const auto *PV = dyn_cast_or_null<PVConstraint>(C))
    return !PV->getCvars().empty();
  return false;
}

void PointerVariableConstraint::mergeDeclaration(ConstraintVariable *FromCV,
                                                 ProgramInfo &Info,
                                                 std::string &ReasonFailed) {
  PVConstraint *From = dyn_cast<PVConstraint>(FromCV);
  std::vector<Atom *> NewVAtoms;
  std::vector<ConstAtom *> NewSrcAtoms;
  CAtoms CFrom = From->getCvars();
  if (CFrom.size() != Vars.size()) {
    ReasonFailed = "transplanting between pointers with different depths";
    return;
  }
  for (unsigned AtomIdx = 0; AtomIdx < Vars.size(); AtomIdx++) {
    // Take the ConstAtom if merging from a constraint variable with ConstAtoms
    // into a variable with VarAtoms. This case shows up less often with the
    // changes made to allow updating itype pointer types, but it can still
    // happen whenever a pointer other than a function parameter is redeclared
    // with a checked type after an unchecked declaration. For example, an
    // extern global can be redeclared with an itype.
    if (!isa<ConstAtom>(Vars[AtomIdx]) && isa<ConstAtom>(From->Vars[AtomIdx]))
      NewVAtoms.push_back(From->Vars[AtomIdx]);
    else
      NewVAtoms.push_back(Vars[AtomIdx]);

    // If the current variable was wild in the source, and we're merging
    // something that had a checked type, then take the checked type. This is
    // particularly important for itypes since function parameters can be
    // redeclared with an itype.
    if (isa<WildAtom>(SrcVars[AtomIdx]))
      NewSrcAtoms.push_back(From->SrcVars[AtomIdx]);
    else
      NewSrcAtoms.push_back(SrcVars[AtomIdx]);
  }
  assert(Vars.size() == NewVAtoms.size() &&
         SrcVars.size() == NewSrcAtoms.size() &&
         "Merging error, pointer depth change");
  Vars = NewVAtoms;
  SrcVars = NewSrcAtoms;
  if (Name.empty())
    Name = From->Name;
  SrcHasItype = SrcHasItype || From->SrcHasItype;
  if (!From->ItypeStr.empty())
    ItypeStr = From->ItypeStr;

  // Merge Bounds Related information.
  if (hasBoundsKey() && From->hasBoundsKey())
    Info.getABoundsInfo().mergeBoundsKey(getBoundsKey(), From->getBoundsKey());
  if (!From->BoundsAnnotationStr.empty())
    BoundsAnnotationStr = From->BoundsAnnotationStr;

  if (From->SourceGenericIndex >= 0) {
    SourceGenericIndex = From->SourceGenericIndex;
    InferredGenericIndex = From->InferredGenericIndex;
  }
  if (FV) {
    assert(From->FV);
    FV->mergeDeclaration(From->FV, Info, ReasonFailed);
    if (ReasonFailed != "") {
      ReasonFailed += " within the referenced function";
      return;
    }
  }
}

Atom *PointerVariableConstraint::getAtom(unsigned AtomIdx, Constraints &CS) {
  assert(AtomIdx < Vars.size());
  return Vars[AtomIdx];
}

void PointerVariableConstraint::equateWithItype(
    ProgramInfo &I, const std::string &ReasonUnchangeable,
    PersistentSourceLoc *PSL) {
  Constraints &CS = I.getConstraints();
  assert(SrcVars.size() == Vars.size());
  for (unsigned VarIdx = 0; VarIdx < Vars.size(); VarIdx++) {
    ConstAtom *CA = SrcVars[VarIdx];
    if (isa<WildAtom>(CA))
      CS.addConstraint(CS.createGeq(
          Vars[VarIdx], CA,
          ReasonUnchangeable.empty() ? DEFAULT_REASON : ReasonUnchangeable, PSL,
          true));
    else
      Vars[VarIdx] = SrcVars[VarIdx];
  }
  if (FV) {
    FV->equateWithItype(I, ReasonUnchangeable, PSL);
  }
}

void FunctionVariableConstraint::mergeDeclaration(ConstraintVariable *FromCV,
                                                  ProgramInfo &I,
                                                  std::string &ReasonFailed) {
  // `this`: is the declaration the tool saw first.
  // `FromCV`: is the declaration seen second

  FVConstraint *From = dyn_cast<FVConstraint>(FromCV);
  assert(From != nullptr);
  assert("this should have more params" &&
         this->numParams() >= From->numParams());

  // transferable basic info
  Hasbody |= From->Hasbody;
  if (Name.empty())
    Name = From->Name;

  // Merge returns.
  ReturnVar.mergeDeclaration(&From->ReturnVar, I, ReasonFailed);
  if (ReasonFailed != "") {
    ReasonFailed += " for return value";
    return;
  }

  // Merge params.
  for (unsigned J = 0; J < From->numParams(); J++) {
    ParamVars[J].mergeDeclaration(&From->ParamVars[J], I, ReasonFailed);
    if (ReasonFailed != "") {
      ReasonFailed += " for parameter " + std::to_string(J);
      return;
    }
  }
}

bool FunctionVariableConstraint::isOriginallyChecked() const {
  return ReturnVar.ExternalConstraint->isOriginallyChecked();
}

void FunctionVariableConstraint::equateWithItype(
    ProgramInfo &I, const std::string &ReasonUnchangeable,
    PersistentSourceLoc *PSL) {
  ReturnVar.equateWithItype(I, ReasonUnchangeable, PSL);
  for (auto Param : ParamVars)
    Param.equateWithItype(I, ReasonUnchangeable, PSL);
}

void FVComponentVariable::mergeDeclaration(FVComponentVariable *From,
                                           ProgramInfo &I,
                                           std::string &ReasonFailed) {
  if (InternalConstraint == ExternalConstraint &&
      From->InternalConstraint != From->ExternalConstraint) {
    // Special handling for merging declarations where the original declaration
    // was allocated using the same constraint variable for internal and
    // external constraints but a subsequent declaration allocated separate
    // variables. This can happen if the second declaration declares an itype
    // but the original declaration does not.
    From->InternalConstraint->mergeDeclaration(InternalConstraint, I,
                                               ReasonFailed);
    InternalConstraint = From->InternalConstraint;
  } else {
    InternalConstraint->mergeDeclaration(From->InternalConstraint, I,
                                         ReasonFailed);
  }
  if (ReasonFailed != "") {
    ReasonFailed += " during internal merge";
    return;
  }
  ExternalConstraint->mergeDeclaration(From->ExternalConstraint, I,
                                       ReasonFailed);
}

std::string FVComponentVariable::mkString(Constraints &CS, bool EmitName,
                                          bool ForItypeBase) const {
  return mkTypeStr(CS, EmitName, "", ForItypeBase) +
         mkItypeStr(CS, ForItypeBase);
}

std::string FVComponentVariable::mkTypeStr(Constraints &CS, bool EmitName,
                                           std::string UseName,
                                           bool ForItypeBase) const {
  std::string Ret;
  // If checked or given new name, generate new type from constraint variables.
  // We also call to mkString when ForItypeBase is true to work around an issue
  // with the type returned by getRewritableOriginalTy for function pointers
  // declared with itypes where the function pointer parameters have a checked
  // type (e.g., `void ((*fn)(int *)) : itype(_Ptr<void (_Ptr<int>))`). The
  // original type for the function pointer parameter is stored as `_Ptr<int>`,
  // so emitting this string does guarantee that we emit the unchecked type. By
  // instead calling mkString the type is generated from the external constraint
  // variable. Because the call is passed ForItypeBase, it will emit an
  // unchecked type instead of the solved type.
  if (ForItypeBase || hasCheckedSolution(CS) || (EmitName && !UseName.empty())) {
    Ret = ExternalConstraint->mkString(
        CS, MKSTRING_OPTS(EmitName = EmitName, UseName = UseName,
                          ForItypeBase = ForItypeBase));
  } else {
    // if no need to generate type, try to use source
    if (!SourceDeclaration.empty())
      Ret = SourceDeclaration;
    // if no source and no name, generate nameless type
    else if (EmitName && ExternalConstraint->getName().empty())
      Ret = ExternalConstraint->getOriginalTy();
    // if no source and a have a needed name, generate named type
    else if (EmitName)
      Ret = ExternalConstraint->getRewritableOriginalTy() +
            ExternalConstraint->getName();
    else
      // if no source and don't need a name, generate type ready for one
      Ret = ExternalConstraint->getRewritableOriginalTy();
  }

  if (ExternalConstraint->srcHasBounds())
    Ret += " : " + ExternalConstraint->getBoundsStr();

  return Ret;
}

std::string
FVComponentVariable::mkItypeStr(Constraints &CS, bool ForItypeBase) const {
  if (!ForItypeBase && hasItypeSolution(CS))
    return " : itype(" +
           ExternalConstraint->mkString(
               CS, MKSTRING_OPTS(EmitName = false, ForItype = true)) +
           ")";
  return "";
}

bool FVComponentVariable::hasCheckedSolution(Constraints &CS) const {
  // If the external constraint variable is checked, then the variable should
  // be advertised as checked to callers. If the internal and external
  // constraint variables solve to the same type, then they are both checked and
  // we can use a _Ptr type.
  return ExternalConstraint->isSolutionChecked(CS.getVariables()) &&
         ((ExternalConstraint->srcHasItype() &&
           InternalConstraint->isSolutionChecked(CS.getVariables())) ||
          ExternalConstraint->anyChanges(CS.getVariables())) &&
         InternalConstraint->solutionEqualTo(CS, ExternalConstraint);
}

bool FVComponentVariable::hasItypeSolution(Constraints &CS) const {
  // As in hasCheckedSolution, we want the variable to be advertised as checked
  // if the external variable is checked. If the external is checked, but the
  // internal is not equal to the external, then the internal is unchecked, so
  // have to use an itype instead of a _Ptr type.
  return ExternalConstraint->isSolutionChecked(CS.getVariables()) &&
         ExternalConstraint->anyChanges(CS.getVariables()) &&
         !InternalConstraint->solutionEqualTo(CS, ExternalConstraint);
}

FVComponentVariable::FVComponentVariable(const QualType &QT,
                                         const QualType &ITypeT,
                                         clang::DeclaratorDecl *D,
                                         std::string N, ProgramInfo &I,
                                         const ASTContext &C,
                                         std::string *InFunc,
                                         bool PotentialGeneric,
                                         bool HasItype) {
  ExternalConstraint =
      new PVConstraint(QT, D, N, I, C, InFunc, -1, PotentialGeneric, HasItype,
                       nullptr, ITypeT);
  if (!HasItype && QT->isVoidPointerType()) {
    InternalConstraint = ExternalConstraint;
  } else {
    InternalConstraint =
        new PVConstraint(QT, D, N, I, C, InFunc, -1, PotentialGeneric, HasItype,
                         nullptr, ITypeT);
    bool EquateChecked = (QT->isVoidPointerType());
    linkInternalExternal(I, EquateChecked);
  }

  // Save the original source for the declaration if this is a param
  // declaration. This lets us avoid macro expansion in function pointer
  // parameters similarly to how we do it for pointers in regular function
  // declarations.
  if (D && D->getType() == QT) {
    SourceRange SR = D->getSourceRange();
    SourceDeclaration = SR.isValid() ? getSourceText(SR, C) : "";
  }
}

void FVComponentVariable::equateWithItype(ProgramInfo &I,
                                          const std::string &ReasonUnchangeable,
                                          PersistentSourceLoc *PSL) const {
  Constraints &CS = I.getConstraints();
  const std::string ReasonUnchangeable2 =
      (ReasonUnchangeable.empty() && ExternalConstraint->isGeneric())
          ? "Internal constraint for generic function declaration, "
            "for which 3C currently does not support re-solving."
          : ReasonUnchangeable;
  bool HasBounds = ExternalConstraint->srcHasBounds();
  bool HasItype = ExternalConstraint->srcHasItype();
  // If the type cannot change at all (ReasonUnchangeable2 is set), then we
  // constrain both the external and internal types to not change. Otherwise, if
  // the variable has bounds, then we don't want the checked (external) portion
  // of the type to change because that could blow away the bounds, but we still
  // allow the internal type to change so that the type can change from an itype
  // to fully checked.
  bool MustConstrainInternalType = !ReasonUnchangeable2.empty();
  if (HasItype && (MustConstrainInternalType || HasBounds)) {
    ExternalConstraint->equateWithItype(I, ReasonUnchangeable2, PSL);
    if (ExternalConstraint != InternalConstraint)
      linkInternalExternal(I, false);
    if (MustConstrainInternalType)
      InternalConstraint->constrainToWild(CS, ReasonUnchangeable2, PSL);
  }
}

void FVComponentVariable::linkInternalExternal(ProgramInfo &I,
                                               bool EquateChecked) const {
  Constraints &CS = I.getConstraints();
  for (unsigned J = 0; J < InternalConstraint->getCvars().size(); J++) {
    Atom *InternalA = InternalConstraint->getCvars()[J];
    Atom *ExternalA = ExternalConstraint->getCvars()[J];
    if (isa<VarAtom>(InternalA) || isa<VarAtom>(ExternalA)) {
      // Equate pointer types for internal and external parameter constraint
      // variables.
      CS.addConstraint(CS.createGeq(InternalA, ExternalA, false));
      CS.addConstraint(CS.createGeq(ExternalA, InternalA, false));

      if (!isa<ConstAtom>(ExternalA)) {
        // Constrain Internal >= External. If external solves to wild, then so
        // does the internal. Not that this doesn't mean any unsafe external
        // use causes the internal variable to be wild because the external
        // variable solves to WILD only when there is an unsafe use that
        // cannot be resolved by inserting casts.
        CS.addConstraint(CS.createGeq(InternalA, ExternalA, true));

        // Atoms of return constraint variables are unified after the first
        // level. This is because CheckedC does not allow assignment from e.g.
        // a function return of type `int ** : itype(_Ptr<_Ptr<int>>)` to a
        // variable with type `int **`.
        if (DisableFunctionEdges || DisableRDs || EquateChecked ||
            (ExternalConstraint->getName() == RETVAR && J > 0))
          CS.addConstraint(CS.createGeq(ExternalA, InternalA, true));
      }
    }
  }
  if (FVConstraint *ExtFV = ExternalConstraint->getFV()) {
    FVConstraint *IntFV = InternalConstraint->getFV();
    assert(IntFV != nullptr);
    constrainConsVarGeq(ExtFV, IntFV, CS, nullptr, Same_to_Same, true, &I);
  }
}

bool FVComponentVariable::solutionEqualTo(Constraints &CS,
                                          const FVComponentVariable *Other,
                                          bool ComparePtyp) const {
  bool InternalEq =
      getInternal()->solutionEqualTo(CS, Other->getInternal(), ComparePtyp);
  bool ExternalEq =
      getExternal()->solutionEqualTo(CS, Other->getExternal(), ComparePtyp);
  return InternalEq || ExternalEq;
}

FVComponentVariable::FVComponentVariable(FVComponentVariable *Ot,
                                         Constraints &CS) {
  InternalConstraint = Ot->InternalConstraint->getCopy(CS);
  ExternalConstraint = Ot->ExternalConstraint->getCopy(CS);
}<|MERGE_RESOLUTION|>--- conflicted
+++ resolved
@@ -59,7 +59,7 @@
   // number of atoms it needs to have. Fortunately, it's already WILD, so any
   // constraint made with it will force the other constraint to WILD, safely
   // handling assignment between incompatible pointer depths.
-  WildPVC->GenericIndex = 0;
+  WildPVC->InferredGenericIndex = 0;
 
   return WildPVC;
 }
@@ -127,46 +127,15 @@
     SrcHasItype(Ot->SrcHasItype), ItypeStr(Ot->ItypeStr),
     PartOfFuncPrototype(Ot->PartOfFuncPrototype), Parent(Ot),
     BoundsAnnotationStr(Ot->BoundsAnnotationStr),
-    GenericIndex(Ot->GenericIndex), IsZeroWidthArray(Ot->IsZeroWidthArray),
+    SourceGenericIndex(Ot->SourceGenericIndex),
+    InferredGenericIndex(Ot->InferredGenericIndex),
+    IsZeroWidthArray(Ot->IsZeroWidthArray),
     IsTypedef(Ot->IsTypedef), TDT(Ot->TDT), TypedefString(Ot->TypedefString),
     TypedefLevelInfo(Ot->TypedefLevelInfo), IsVoidPtr(Ot->IsVoidPtr) {
   // These are fields of the super class Constraint Variable
   this->HasEqArgumentConstraints = Ot->HasEqArgumentConstraints;
   this->ValidBoundsKey = Ot->ValidBoundsKey;
   this->BKey = Ot->BKey;
-<<<<<<< HEAD
-
-  assert(Ot->Vars.size() == Ot->SrcVars.size());
-  auto VAIt = Ot->Vars.begin();
-  auto CAIt = Ot->SrcVars.begin();
-  while (VAIt != Ot->Vars.end() && CAIt != Ot->SrcVars.end()) {
-    if (ConstAtom *CA = dyn_cast<ConstAtom>(*VAIt)) {
-      this->Vars.push_back(CA);
-      this->SrcVars.push_back(CA);
-    } else if (VarAtom *VA = dyn_cast<VarAtom>(*VAIt)) {
-      VarAtom *FreshVA = CS.getFreshVar(VA->getName(), VA->getVarKind());
-      this->Vars.push_back(FreshVA);
-      this->SrcVars.push_back(*CAIt);
-      if (!isa<WildAtom>(*CAIt))
-        CS.addConstraint(CS.createGeq(*CAIt, FreshVA, false));
-    }
-    ++VAIt;
-    ++CAIt;
-  }
-
-  if (Ot->FV != nullptr) {
-    this->FV = dyn_cast<FVConstraint>(Ot->FV->getCopy(CS));
-  }
-  this->Parent = Ot;
-  this->SourceGenericIndex = Ot->SourceGenericIndex;
-  this->InferredGenericIndex = Ot->InferredGenericIndex;
-  this->IsZeroWidthArray = Ot->IsZeroWidthArray;
-  this->BaseType = Ot->BaseType;
-  this->SrcHasItype = Ot->SrcHasItype;
-  this->IsVoidPtr = Ot->IsVoidPtr;
-  this->TypedefLevelInfo = Ot->TypedefLevelInfo;
-=======
->>>>>>> 0fd38a3b
 }
 
 PointerVariableConstraint::PointerVariableConstraint(DeclaratorDecl *D,
