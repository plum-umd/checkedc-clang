--- conflicted
+++ resolved
@@ -1795,47 +1795,6 @@
   return nullptr;
 }
 
-<<<<<<< HEAD
-=======
-// Brain Transplant params and returns in [FromCV], recursively.
-void FunctionVariableConstraint::brainTransplant(ConstraintVariable *FromCV,
-                                                 ProgramInfo &I) {
-  FVConstraint *From = dyn_cast<FVConstraint>(FromCV);
-  assert (From != nullptr);
-  // Transplant returns.
-  ReturnVar->brainTransplant(From->ReturnVar, I);
-  // Transplant params.
-  if (numParams() == From->numParams()) {
-    for (unsigned i = 0; i < From->numParams(); i++) {
-      ConstraintVariable *FromVar = From->getParamVar(i);
-      ConstraintVariable *Var = getParamVar(i);
-      Var->brainTransplant(FromVar, I);
-    }
-  } else if (numParams() != 0 && From->numParams() == 0) {
-    auto &CS = I.getConstraints();
-    const std::vector<ParamDeferment> &defers = From->getDeferredParams();
-    assert(getDeferredParams().size() == 0);
-    for (auto deferred : defers ) {
-      assert(numParams() == deferred.PS.size());
-      for(unsigned i = 0; i < deferred.PS.size(); i++) {
-        ConstraintVariable *ParamDC = getParamVar(i);
-        CVarSet ArgDC = deferred.PS[i].first;
-        constrainConsVarGeq(ParamDC, ArgDC, CS, &(deferred.PL), Wild_to_Safe,
-                            false, &I, false);
-        auto &CSBI = I.getABoundsInfo().getCtxSensBoundsHandler();
-        CSBI.handleContextSensitiveAssignment(deferred.PL, nullptr, ParamDC,
-                                              nullptr,
-                                              deferred.PS[i].first,
-                                              deferred.PS[i].second,
-                                              nullptr, nullptr);
-      }
-    }
-  } else {
-    llvm_unreachable("Brain Transplant on empty params");
-  }
-}
-
->>>>>>> d080a806
 void FunctionVariableConstraint::mergeDeclaration(ConstraintVariable *FromCV,
                                                   ProgramInfo &I,
                                                   std::string &ReasonFailed) {
@@ -1876,8 +1835,10 @@
   }
 }
 
-void FunctionVariableConstraint::addDeferredParams(PersistentSourceLoc PL,
-                                                   std::vector<CVarSet> Ps) {
+void 
+FunctionVariableConstraint::
+addDeferredParams(PersistentSourceLoc PL,
+                  std::vector<std::pair<CVarSet, BKeySet>> Ps) {
   ParamDeferment P = {PL, Ps};
   DeferredParams.push_back(P);
 }
@@ -1925,17 +1886,10 @@
   return Str;
 }
 
-<<<<<<< HEAD
 std::string FVComponentVariable::mkTypeStr(const EnvironmentMap &E) const {
   if (ExternalConstraint->anyChanges(E) && InternalConstraint->anyChanges(E))
     return ExternalConstraint->mkString(E, false);
   return ExternalConstraint->getRewritableOriginalTy();
-=======
-void FunctionVariableConstraint::addDeferredParams
-(PersistentSourceLoc PL, std::vector<std::pair<CVarSet, BKeySet>> Ps) {
-  ParamDeferment P = { PL, Ps };
-  deferredParams.push_back(P);
->>>>>>> d080a806
 }
 
 std::string FVComponentVariable::mkItypeStr(const EnvironmentMap &E) const {
