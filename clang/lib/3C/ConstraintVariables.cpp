--- conflicted
+++ resolved
@@ -43,45 +43,18 @@
 
 PointerVariableConstraint *PointerVariableConstraint::getWildPVConstraint(
     Constraints &CS, const std::string &Rsn, PersistentSourceLoc *PSL) {
-<<<<<<< HEAD
-  VarAtom *VA =
-      CS.createFreshGEQ("wildvar", VarAtom::V_Other, CS.getWild(), Rsn, PSL);
-  CAtoms NewAtoms = {VA};
-  PVConstraint *WildPVC =
-      new PVConstraint(NewAtoms, "unsigned", "wildvar", nullptr, "");
-  return WildPVC;
-}
-
-PointerVariableConstraint *
-PointerVariableConstraint::getPtrPVConstraint(Constraints &CS) {
-  static PointerVariableConstraint *GlobalPtrPV = nullptr;
-  if (GlobalPtrPV == nullptr) {
-    CAtoms NewVA;
-    NewVA.push_back(CS.getPtr());
-    GlobalPtrPV =
-        new PVConstraint(NewVA, "unsigned", "ptrvar", nullptr, "");
-  }
-  return GlobalPtrPV;
-=======
   VarAtom *VA = CS.createFreshGEQ("wildvar", VarAtom::V_Other, CS.getWild(),
                                   Rsn, PSL);
   return new PointerVariableConstraint({VA}, {CS.getWild()}, "unsigned",
-                                       "wildvar", nullptr, false, "");
->>>>>>> b01052a2
+                                       "wildvar", nullptr, "");
 }
 
 PointerVariableConstraint *
 PointerVariableConstraint::getNonPtrPVConstraint(Constraints &CS) {
   static PointerVariableConstraint *GlobalNonPtrPV = nullptr;
   if (GlobalNonPtrPV == nullptr) {
-<<<<<<< HEAD
-    CAtoms NewVA; // Empty -- represents a base type.
-    GlobalNonPtrPV =
-        new PVConstraint(NewVA, "unsigned", "basevar", nullptr, "");
-=======
     return new PointerVariableConstraint({}, {}, "unsigned", "basevar", nullptr,
-                                         false, "");
->>>>>>> b01052a2
+                                         "");
   }
   return GlobalNonPtrPV;
 }
@@ -89,12 +62,8 @@
 PointerVariableConstraint *
 PointerVariableConstraint::getNamedNonPtrPVConstraint(StringRef Name,
                                                       Constraints &CS) {
-<<<<<<< HEAD
-  CAtoms NewVA; // Empty -- represents a base type.
-  return new PVConstraint(NewVA, "unsigned", std::string(Name), nullptr, "");
-=======
   return new PointerVariableConstraint({}, {}, "unsigned", std::string(Name),
-                                       nullptr, false, "");
+                                       nullptr, "");
 }
 
 PointerVariableConstraint *
@@ -106,7 +75,7 @@
   SrcVars.erase(SrcVars.begin());
   return new PointerVariableConstraint(Vars, SrcVars, PVC->getTy(),
                                        PVC->getName(), PVC->getFV(),
-                                       PVC->getArrPresent(), PVC->getItype());
+                                       PVC->getItype());
 }
 
 PointerVariableConstraint *
@@ -130,8 +99,7 @@
   Vars.insert(Vars.begin(), NewA);
   SrcVars.insert(SrcVars.begin(), PtrTyp);
   return new PointerVariableConstraint(Vars, SrcVars, PVC->BaseType, PVC->Name,
-                                       PVC->FV, PVC->ArrPresent, PVC->ItypeStr);
->>>>>>> b01052a2
+                                       PVC->FV, PVC->ItypeStr);
 }
 
 PointerVariableConstraint::PointerVariableConstraint(
@@ -765,13 +733,7 @@
   bool PrevArr = false;
   // Is the entire type so far an array?
   bool AllArrays = true;
-<<<<<<< HEAD
-  if (!EmitName || getName() == RETVAR)
-=======
-  // Are we in a sequence of arrays
-  bool ArrayRun = false;
   if (!EmitName || IsReturn)
->>>>>>> b01052a2
     EmittedName = true;
   uint32_t TypeIdx = 0;
 
@@ -807,13 +769,8 @@
 
     if (PrevArr && ArrSizes.at(TypeIdx).first == O_Pointer && !EmittedName) {
       EmittedName = true;
-<<<<<<< HEAD
       addArrayAnnotations(ConstArrs, EndStrs);
-      EndStrs.push_front(" " + getName());
-=======
-      addArrayAnnotations(CheckedArrs, EndStrs);
       EndStrs.push_front(" " + UseName);
->>>>>>> b01052a2
     }
     PrevArr = ArrSizes.at(TypeIdx).first != O_Pointer;
 
@@ -874,21 +831,10 @@
         FptrInner << "*";
         getQualString(TypeIdx, FptrInner);
       } else {
-<<<<<<< HEAD
         if (!EmittedBase) {
           assert(!BaseType.empty());
           EmittedBase = true;
           Ss << BaseType << " ";
-=======
-        assert(BaseType.size() > 0);
-        EmittedBase = true;
-        if (FV) {
-          Ss << FV->mkString(CS, EmitName, ForItype,
-                             EmitPointee, UnmaskTypedef, UseName);
-          EmittedName |= EmitName;
-        } else {
-          Ss << BaseType << " *";
->>>>>>> b01052a2
         }
         Ss << "*";
         getQualString(TypeIdx, Ss);
@@ -920,7 +866,6 @@
   if (!EmittedBase) {
     // If we have a FV pointer, then our "base" type is a function pointer type.
     if (FV) {
-<<<<<<< HEAD
       if (Ss.str().empty()) {
         if (!EmittedName) {
           FptrInner << getName();
@@ -931,16 +876,10 @@
         EndStrs.clear();
       }
       bool EmitFVName = !FptrInner.str().empty();
-      if (EmitFVName) {
-        auto FVStrSplit = FV->mkStringSplit(CS);
-        Ss << FVStrSplit.first << "(" << FptrInner.str() << ")"
-           << FVStrSplit.second;
-      } else {
+      if (EmitFVName)
+        Ss << FV->mkString(CS, true, false, false, false, FptrInner.str());
+      else
         Ss << FV->mkString(CS);
-      }
-=======
-      Ss << FV->mkString(CS, false);
->>>>>>> b01052a2
     } else if (TypedefLevelInfo.HasTypedef) {
       std::ostringstream Buf;
       getQualString(TypedefLevelInfo.TypedefLevel, Buf);
@@ -1567,23 +1506,6 @@
 std::string FunctionVariableConstraint::mkString(Constraints &CS,
                                                  bool EmitName, bool ForItype,
                                                  bool EmitPointee,
-<<<<<<< HEAD
-                                                 bool UnmaskTypedef) const {
-  std::string Front, Back;
-  std::tie(Front, Back) = mkStringSplit(CS);
-  // This is done to rewrite the typedef of a function proto
-  if (UnmaskTypedef && EmitName)
-    return Front + Name + Back;
-  return Front + Back;
-}
-
-std::pair<std::string, std::string>
-FunctionVariableConstraint::mkStringSplit(Constraints &CS) const {
-  std::string Ret = ReturnVar.mkTypeStr(CS, false);
-  std::string Itype = ReturnVar.mkItypeStr(CS);
-
-  std::string Params = "(";
-=======
                                                  bool UnmaskTypedef,
                                                  std::string UseName) const {
   if (UseName.empty())
@@ -1598,7 +1520,6 @@
       Ret += "(*" + UseName + ")";
   }
   Ret = Ret + "(";
->>>>>>> b01052a2
   std::vector<std::string> ParmStrs;
   for (const auto &I : this->ParamVars)
     ParmStrs.push_back(I.mkString(CS));
@@ -1610,10 +1531,10 @@
               std::ostream_iterator<std::string>(Ss, ", "));
     Ss << ParmStrs.back();
 
-    Params = Params + Ss.str() + ")";
+    Ret = Ret + Ss.str() + ")";
   } else
-    Params = Params + "void)";
-  return std::make_pair(Ret, Params + Itype);
+    Ret = Ret + "void)";
+  return Ret;
 }
 
 // Reverses the direction of CA for function subtyping.
