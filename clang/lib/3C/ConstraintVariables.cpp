//=--ConstraintVariables.cpp--------------------------------------*- C++-*-===//
//
// Part of the LLVM Project, under the Apache License v2.0 with LLVM Exceptions.
// See https://llvm.org/LICENSE.txt for license information.
// SPDX-License-Identifier: Apache-2.0 WITH LLVM-exception
//
//===----------------------------------------------------------------------===//
// Implementation of ConstraintVariables methods.
//
//===----------------------------------------------------------------------===//

#include "clang/3C/ConstraintVariables.h"
#include "clang/3C/3CGlobalOptions.h"
#include "clang/3C/ProgramInfo.h"
#include "clang/Lex/Lexer.h"
#include "llvm/ADT/StringSwitch.h"
#include "llvm/Support/CommandLine.h"
#include <sstream>

using namespace clang;
// Macro for boolean implication.
#define IMPLIES(a, b) ((a) ? (b) : true)

static llvm::cl::OptionCategory OptimizationCategory("Optimization category");
static llvm::cl::opt<bool>
    DisableRDs("disable-rds",
               llvm::cl::desc("Disable reverse edges for Checked Constraints."),
               llvm::cl::init(false), llvm::cl::cat(OptimizationCategory));

static llvm::cl::opt<bool> DisableFunctionEdges(
    "disable-fnedgs",
    llvm::cl::desc("Disable reverse edges for external functions."),
    llvm::cl::init(false), llvm::cl::cat(OptimizationCategory));

std::string ConstraintVariable::getRewritableOriginalTy() const {
  std::string OrigTyString = getOriginalTy();
  std::string SpaceStr = " ";
  std::string AsterixStr = "*";
  // If the type does not end with " " or *
  // we need to add space.
  if (!std::equal(SpaceStr.rbegin(), SpaceStr.rend(), OrigTyString.rbegin()) &&
      !std::equal(AsterixStr.rbegin(), AsterixStr.rend(),
                  OrigTyString.rbegin())) {
    OrigTyString += " ";
  }
  return OrigTyString;
}

std::string ConstraintVariable::getOriginalTypeWithName() const {
  if (Name == RETVAR)
    return getRewritableOriginalTy();
  return OriginalTypeWithName;
}

PointerVariableConstraint *PointerVariableConstraint::getWildPVConstraint(
    Constraints &CS, const ReasonLoc &Rsn) {
  auto *WildPVC = new PointerVariableConstraint("wildvar");
  VarAtom *VA = CS.createFreshGEQ("wildvar", VarAtom::V_Other, CS.getWild(),
                                  Rsn);
  WildPVC->Vars.push_back(VA);
  WildPVC->SrcVars.push_back(CS.getWild());

  // Mark this constraint variable as generic. This is done because we do not
  // know the type of the constraint, and therefore we also don't know the
  // number of atoms it needs to have. Fortunately, it's already WILD, so any
  // constraint made with it will force the other constraint to WILD, safely
  // handling assignment between incompatible pointer depths.
  WildPVC->InferredGenericIndex = 0;

  return WildPVC;
}

PointerVariableConstraint *
PointerVariableConstraint::getNonPtrPVConstraint(Constraints &CS) {
  static PointerVariableConstraint *GlobalNonPtrPV = nullptr;
  if (GlobalNonPtrPV == nullptr)
    GlobalNonPtrPV = new PointerVariableConstraint("basevar");
  return GlobalNonPtrPV;
}

PointerVariableConstraint *
PointerVariableConstraint::getNamedNonPtrPVConstraint(StringRef Name,
                                                      Constraints &CS) {
  return new PointerVariableConstraint(std::string(Name));
}

PointerVariableConstraint *
PointerVariableConstraint::derefPVConstraint(PointerVariableConstraint *PVC) {
  // Make a copy of the PVConstraint using the same VarAtoms
  auto *Copy = new PointerVariableConstraint(PVC);

  // Get rid of the outer atom to dereference the pointer.
  assert(!Copy->Vars.empty() && !Copy->SrcVars.empty());
  Copy->Vars.erase(Copy->Vars.begin());
  Copy->SrcVars.erase(Copy->SrcVars.begin());

  // This can't have bounds because bounds only apply to the top pointer level.
  Copy->BKey = 0;
  Copy->ValidBoundsKey = false;

  return Copy;
}

PointerVariableConstraint *PointerVariableConstraint::addAtomPVConstraint(
    PointerVariableConstraint *PVC, ConstAtom *PtrTyp,
    ReasonLoc &Rsn, Constraints &CS) {
  auto *Copy = new PointerVariableConstraint(PVC);
  std::vector<Atom *> &Vars = Copy->Vars;
  std::vector<ConstAtom *> &SrcVars = Copy->SrcVars;

  VarAtom *NewA = CS.getFreshVar("&" + Copy->Name, VarAtom::V_Other);
  CS.addConstraint(CS.createGeq(NewA, PtrTyp, Rsn, false));

  // Add a constraint between the new atom and any existing atom for this
  // pointer. This is the same constraint that is added between atoms of a
  // pointer in the PointerVariableConstraint constructor. It forces all inner
  // atoms to be wild if an outer atom is wild.
  if (!Vars.empty())
    if (auto *VA = dyn_cast<VarAtom>(*Vars.begin()))
      CS.addConstraint(new Geq(VA, NewA,
                       ReasonLoc(INNER_POINTER_REASON, PersistentSourceLoc())));

  Vars.insert(Vars.begin(), NewA);
  SrcVars.insert(SrcVars.begin(), PtrTyp);

  return Copy;
}

PointerVariableConstraint::PointerVariableConstraint(
    PointerVariableConstraint *Ot)
  : ConstraintVariable(ConstraintVariable::PointerVariable, Ot->OriginalType,
                       Ot->Name, Ot->OriginalTypeWithName),
    BaseType(Ot->BaseType), Vars(Ot->Vars), SrcVars(Ot->SrcVars), FV(Ot->FV),
    QualMap(Ot->QualMap), ArrSizes(Ot->ArrSizes), ArrSizeStrs(Ot->ArrSizeStrs),
    SrcHasItype(Ot->SrcHasItype), ItypeStr(Ot->ItypeStr),
    PartOfFuncPrototype(Ot->PartOfFuncPrototype), Parent(Ot),
    BoundsAnnotationStr(Ot->BoundsAnnotationStr),
    SourceGenericIndex(Ot->SourceGenericIndex),
    InferredGenericIndex(Ot->InferredGenericIndex),
    IsZeroWidthArray(Ot->IsZeroWidthArray),
    IsTypedef(Ot->IsTypedef), TypedefString(Ot->TypedefString),
    TypedefLevelInfo(Ot->TypedefLevelInfo), IsVoidPtr(Ot->IsVoidPtr) {
  // These are fields of the super class Constraint Variable
  this->HasEqArgumentConstraints = Ot->HasEqArgumentConstraints;
  this->ValidBoundsKey = Ot->ValidBoundsKey;
  this->BKey = Ot->BKey;
}

PointerVariableConstraint::PointerVariableConstraint(DeclaratorDecl *D,
                                                     ProgramInfo &I,
                                                     const ASTContext &C)
    : PointerVariableConstraint(D->getType(), D, std::string(D->getName()), I,
                                C, nullptr, -1, false, false,
                                D->getTypeSourceInfo()) {}

PointerVariableConstraint::PointerVariableConstraint(TypedefDecl *D,
                                                     ProgramInfo &I,
                                                     const ASTContext &C)
    : PointerVariableConstraint(D->getUnderlyingType(), nullptr,
                                D->getNameAsString(), I, C, nullptr, -1, false,
                                false, D->getTypeSourceInfo()) {}

PointerVariableConstraint::PointerVariableConstraint(Expr *E, ProgramInfo &I,
                                                     const ASTContext &C)
    : PointerVariableConstraint(E->getType(), nullptr, E->getStmtClassName(), I,
                                C, nullptr) {}

// Simple recursive visitor for determining if a type contains a typedef
// entrypoint is find().
class TypedefLevelFinder : public RecursiveASTVisitor<TypedefLevelFinder> {
public:
  static struct InternalTypedefInfo find(const QualType &QT) {
    TypedefLevelFinder TLF;
    QualType ToSearch;
    // If the type is currently a typedef, desugar that.
    // This is so we can see if the type _contains_ a typedef.
    if (const auto *TDT = dyn_cast<TypedefType>(QT))
      ToSearch = TDT->desugar();
    else
      ToSearch = QT;
    TLF.TraverseType(ToSearch);
    // If we found a typedef then we need to have filled out the name field.
    assert(IMPLIES(TLF.HasTypedef, TLF.TDname != ""));
    struct InternalTypedefInfo Info = {TLF.HasTypedef, TLF.TypedefLevel,
                                       TLF.TDname};
    return Info;
  }

  bool VisitTypedefType(TypedefType *TT) {
    HasTypedef = true;
    auto *TDT = TT->getDecl();
    TDname = TDT->getNameAsString();
    return false;
  }

  bool VisitPointerType(PointerType *PT) {
    TypedefLevel++;
    return true;
  }

  bool VisitArrayType(ArrayType *AT) {
    TypedefLevel++;
    return true;
  }

private:
  int TypedefLevel = 0;
  std::string TDname = "";
  bool HasTypedef = false;
};

PointerVariableConstraint::PointerVariableConstraint(
    const QualType &QT, DeclaratorDecl *D, std::string N, ProgramInfo &I,
    const ASTContext &C, std::string *InFunc, int ForceGenericIndex,
    bool PotentialGeneric,
    bool VarAtomForChecked, TypeSourceInfo *TSInfo, const QualType &ITypeT)
    : ConstraintVariable(ConstraintVariable::PointerVariable, QT, N),
      FV(nullptr), SrcHasItype(false), PartOfFuncPrototype(InFunc != nullptr),
      Parent(nullptr) {
  PersistentSourceLoc PSL = PersistentSourceLoc::mkPSL(D, C);
  QualType QTy = QT;
  const Type *Ty = QTy.getTypePtr();
  auto &CS = I.getConstraints();
  // If the type is a decayed type, then maybe this is the result of
  // decaying an array to a pointer. If the original type is some
  // kind of array type, we want to use that instead.
  if (const DecayedType *DC = dyn_cast<DecayedType>(Ty)) {
    QualType QTytmp = DC->getOriginalType();
    if (QTytmp->isArrayType() || QTytmp->isIncompleteArrayType()) {
      QTy = QTytmp;
      Ty = QTy.getTypePtr();
    }
  }

  bool IsTypedef = false;
  if (Ty->getAs<TypedefType>())
    IsTypedef = true;

  bool IsDeclTy = false;

  auto &ABInfo = I.getABoundsInfo();
  if (D != nullptr) {
    if (ABInfo.tryGetVariable(D, BKey)) {
      ValidBoundsKey = true;
    }
    if (D->hasBoundsAnnotations()) {
      BoundsAnnotations BA = D->getBoundsAnnotations();
      BoundsExpr *BExpr = BA.getBoundsExpr();
      if (BExpr != nullptr) {
        SourceRange R = BExpr->getSourceRange();
        if (R.isValid()) {
          BoundsAnnotationStr = getSourceText(R, C);
        }
        if (D->hasBoundsAnnotations() && ABInfo.isValidBoundVariable(D)) {
          assert(ABInfo.tryGetVariable(D, BKey) &&
                 "Is expected to have valid Bounds key");

          ABounds *NewB = ABounds::getBoundsInfo(&ABInfo, BExpr, C);
          ABInfo.insertDeclaredBounds(D, NewB);
        }
      }
    }

    IsDeclTy = D->getType() == QT; // If false, then QT may be D's return type
    if (InteropTypeExpr *ITE = D->getInteropTypeExpr()) {
      // External variables can also have itype.
      // Check if the provided declaration is an external
      // variable.
      // For functions, check to see that if we are analyzing
      // function return types.
      bool AnalyzeITypeExpr = IsDeclTy;
      if (!AnalyzeITypeExpr) {
        const Type *OrigType = Ty;
        if (isa<FunctionDecl>(D)) {
          FunctionDecl *FD = dyn_cast<FunctionDecl>(D);
          OrigType = FD->getType().getTypePtr();
        }
        if (OrigType->isFunctionProtoType()) {
          const FunctionProtoType *FPT = OrigType->getAs<FunctionProtoType>();
          AnalyzeITypeExpr = (FPT->getReturnType() == QT);
        }
      }
      if (AnalyzeITypeExpr) {
        QualType InteropType = ITE->getTypeAsWritten();
        QTy = InteropType;
        Ty = QTy.getTypePtr();
        SrcHasItype = true;

        SourceRange R = ITE->getSourceRange();
        if (R.isValid()) {
          ItypeStr = getSourceText(R, C);
        }

        // ITE->isCompilerGenerated will be true when an itype expression is
        // implied by a bounds expression on the declaration. When the itype
        // expression is not generated by the compiler, but we failed to extract
        // its string representation from the source, build the itype string
        // from the AST.
        if (!ITE->isCompilerGenerated() && ItypeStr.empty()) {
          assert(!InteropType.getAsString().empty());
          ItypeStr = "itype(" + InteropType.getAsString() + ")";
        }
      }
    }
  }
  if (!SrcHasItype && !ITypeT.isNull()) {
    QTy = ITypeT;
    Ty = QTy.getTypePtr();
    SrcHasItype = true;
  }

  // At this point `QTy`/`Ty` hold the computed type (and `QT` still holds the
  // input type). It will be consumed to create atoms, so any code that needs
  // to be coordinated with the atoms should access it here first.

  TypedefLevelInfo = TypedefLevelFinder::find(QTy);

  if (ForceGenericIndex >= 0) {
    SourceGenericIndex = ForceGenericIndex;
  } else {
    SourceGenericIndex = -1;
    // This makes a lot of assumptions about how the AST will look, and limits
    // it to one level.
    // TODO: Enhance TypedefLevelFinder to get this info.
    if (Ty->isPointerType()) {
      auto *PtrTy = Ty->getPointeeType().getTypePtr();
      if (auto *TypdefTy = dyn_cast_or_null<TypedefType>(PtrTy)) {
        const auto *Tv = dyn_cast<TypeVariableType>(TypdefTy->desugar());
        if (Tv)
          SourceGenericIndex = Tv->GetIndex();
      }
    }
  }
  InferredGenericIndex = SourceGenericIndex;

  uint32_t TypeIdx = 0;
  std::string Npre = InFunc ? ((*InFunc) + ":") : "";
  VarAtom::VarKind VK =
      InFunc ? (N == RETVAR ? VarAtom::V_Return : VarAtom::V_Param)
             : VarAtom::V_Other;

  // Even though references don't exist in C, `va_list` is a typedef of
  // `__builtin_va_list &` on windows. In order to generate correct constraints
  // for var arg functions on windows, we need to strip the reference type.
  if (Ty->isLValueReferenceType()) {
    QTy = Ty->getPointeeType();
    Ty = QTy.getTypePtr();
  }

  IsZeroWidthArray = false;

  TypeLoc TLoc = TypeLoc();
  if (D && D->getTypeSourceInfo())
    TLoc = D->getTypeSourceInfo()->getTypeLoc();

  while (Ty->isPointerType() || Ty->isArrayType()) {
    bool VarCreated = false;

    // Is this a VarArg type?
    std::string TyName = tyToStr(Ty);
    if (isVarArgType(TyName)) {
      // Variable number of arguments. Make it WILD.
      auto Rsn = ReasonLoc("Variable number of arguments.", PSL);
      VarAtom *WildVA = CS.createFreshGEQ(Npre + N, VK, CS.getWild(), Rsn);
      Vars.push_back(WildVA);
      SrcVars.push_back(CS.getWild());
      VarCreated = true;
      break;
    }

    if (Ty->isCheckedPointerType() || Ty->isCheckedArrayType()) {
      ConstAtom *CAtom = nullptr;
      if (Ty->isCheckedPointerNtArrayType() || Ty->isNtCheckedArrayType()) {
        // This is an NT array type.
        CAtom = CS.getNTArr();
      } else if (Ty->isCheckedPointerArrayType() || Ty->isCheckedArrayType()) {
        // This is an array type.
        CAtom = CS.getArr();

        // In CheckedC, a pointer can be freely converted to a size 0 array
        // pointer, but our constraint system does not allow this. To enable
        // converting calls to functions with types similar to free, size 0
        // array pointers are made PTR instead of ARR.
        if (D && D->hasBoundsExpr())
          if (BoundsExpr *BE = D->getBoundsExpr())
            if (isZeroBoundsExpr(BE, C)) {
              IsZeroWidthArray = true;
              CAtom = CS.getPtr();
            }

      } else if (Ty->isCheckedPointerPtrType()) {
        // This is a regular checked pointer.
        CAtom = CS.getPtr();
      }
      VarCreated = true;
      assert(CAtom != nullptr && "Unable to find the type "
                                 "of the checked pointer.");
      Atom *NewAtom;
      if (VarAtomForChecked)
        NewAtom = CS.getFreshVar(Npre + N, VK);
      else
        NewAtom = CAtom;
      Vars.push_back(NewAtom);
      SrcVars.push_back(CAtom);
    }

    if (Ty->isArrayType() || Ty->isIncompleteArrayType()) {
      // Boil off the typedefs in the array case.
      // TODO this will need to change to properly account for typedefs
      bool Boiling = true;
      while (Boiling) {
        if (const TypedefType *TydTy = dyn_cast<TypedefType>(Ty)) {
          QTy = TydTy->desugar();
          Ty = QTy.getTypePtr();
          if (!TLoc.isNull()) {
            auto TDefTLoc = TLoc.getAs<TypedefTypeLoc>();
            if (!TDefTLoc.isNull())
              TLoc = TDefTLoc.getNextTypeLoc();
          }
        } else if (const ParenType *ParenTy = dyn_cast<ParenType>(Ty)) {
          QTy = ParenTy->desugar();
          Ty = QTy.getTypePtr();
          if (!TLoc.isNull()) {
            auto ParenTLoc = TLoc.getAs<ParenTypeLoc>();
            if (!ParenTLoc.isNull())
              TLoc = ParenTLoc.getInnerLoc();
          }
        } else {
          Boiling = false;
        }
      }

      // See if there is a constant size to this array type at this position.
      if (const ConstantArrayType *CAT = dyn_cast<ConstantArrayType>(Ty)) {
        ArrSizes[TypeIdx] = std::pair<OriginalArrType, uint64_t>(
            O_SizedArray, CAT->getSize().getZExtValue());

        if (!TLoc.isNull()) {
          auto ArrTLoc = TLoc.getAs<ArrayTypeLoc>();
          if (!ArrTLoc.isNull()) {
            std::string SizeStr = getSourceText(ArrTLoc.getBracketsRange(), C);
            if (!SizeStr.empty())
              ArrSizeStrs[TypeIdx] = SizeStr;
          }
        }
      } else {
        ArrSizes[TypeIdx] =
            std::pair<OriginalArrType, uint64_t>(O_UnSizedArray, 0);
      }

      // Iterate.
      if (const ArrayType *ArrTy = dyn_cast<ArrayType>(Ty)) {
        QTy = ArrTy->getElementType();
        Ty = QTy.getTypePtr();
      } else {
        llvm_unreachable("unknown array type");
      }
    } else {

      // Save here if QTy is qualified or not into a map that
      // indexes K to the qualification of QTy, if any.
      insertQualType(TypeIdx, QTy);

      ArrSizes[TypeIdx] = std::pair<OriginalArrType, uint64_t>(O_Pointer, 0);

      // Iterate.
      QTy = QTy.getSingleStepDesugaredType(C);
      QTy = QTy.getTypePtr()->getPointeeType();
      Ty = QTy.getTypePtr();
    }

    // This type is not a constant atom. We need to create a VarAtom for this.
    if (!VarCreated) {
      VarAtom *VA = CS.getFreshVar(Npre + N, VK);
      Vars.push_back(VA);
      SrcVars.push_back(CS.getWild());

<<<<<<< HEAD
      // Incomplete arrays are lower bounded to ARR because the transformation
      // int[] -> _Ptr<int> is permitted while int[1] -> _Ptr<int> is not.
      auto Rsn = ReasonLoc(ARRAY_REASON, PSL);
      if (IsIncompleteArr)
        CS.addConstraint(CS.createGeq(VA, CS.getArr(), Rsn, false));
      else if (IsArr)
        CS.addConstraint(CS.createGeq(CS.getArr(), VA, Rsn, false));
=======
      // Incomplete arrays are not given ARR as an upper bound because the
      // transformation int[] -> _Ptr<int> is permitted but int[1] -> _Ptr<int>
      // is not.
      if (ArrSizes[TypeIdx].first == O_SizedArray) {
        CS.addConstraint(CS.createGeq(CS.getArr(), VA, false));
        // A constant array declared with size 0 cannot be _Nt_checked. Checked
        // C requires that _Nt_checked arrays are not empty since the declared
        // size of the array includes the null terminator.
        if (ArrSizes[TypeIdx].second == 0)
          CS.addConstraint(CS.createGeq(VA, CS.getArr(), false));
      }
>>>>>>> d37e5cae
    }

    // Prepare for next level of pointer
    TypeIdx++;
    Npre = Npre + "*";
    // Only the outermost pointer considered a param/return
    VK = VarAtom::V_Other;
    if (!TLoc.isNull())
      TLoc = TLoc.getNextTypeLoc();
  }
  insertQualType(TypeIdx, QTy);

  // If, after boiling off the pointer-ness from this type, we hit a
  // function, then create a base-level FVConstraint that we carry
  // around too.
  if (Ty->isFunctionType())
    // C function-pointer type declarator syntax embeds the variable
    // name within the function-like syntax. For example:
    //    void (*fname)(int, int) = ...;
    // If a typedef'ed type name is used, the name can be omitted
    // because it is not embedded like that. Instead, it has the form
    //    tn fname = ...,
    // where tn is the typedef'ed type name.
    // There is possibly something more elegant to do in the code here.
    FV = new FVConstraint(QTy, IsDeclTy ? D : nullptr, IsTypedef ? "" : N, I, C,
                          TSInfo);

  // Get a string representing the type without pointer and array indirection.
  BaseType = extractBaseType(D, TSInfo, QT, Ty, C);

  // check if the type is some depth of pointers to void
  // TODO: is this what the field should mean? do we want to include other
  // indirection options like arrays?
  // https://github.com/correctcomputation/checkedc-clang/issues/648
  IsVoidPtr = QT->isPointerType() && isTypeHasVoid(QT);
  // varargs are always wild, as are void pointers that are not generic
  bool IsWild = isVarArgType(BaseType) ||
      (!(PotentialGeneric || isGeneric()) && IsVoidPtr);
  if (IsWild) {
    std::string Rsn =
        IsVoidPtr ? VOID_TYPE_REASON : "Default Var arg list type";
    // TODO: Github issue #61: improve handling of types for variable arguments.
    for (const auto &V : Vars)
      if (VarAtom *VA = dyn_cast<VarAtom>(V))
        CS.addConstraint(CS.createGeq(VA, CS.getWild(), ReasonLoc(Rsn,PSL)));
  }

  // Add qualifiers.
  std::ostringstream QualStr;
  getQualString(TypeIdx, QualStr);
  BaseType = QualStr.str() + BaseType;

  // If an outer pointer is wild, then the inner pointer must also be wild.
  if (Vars.size() > 1) {
    for (unsigned VarIdx = 0; VarIdx < Vars.size() - 1; VarIdx++) {
      VarAtom *VI = dyn_cast<VarAtom>(Vars[VarIdx]);
      VarAtom *VJ = dyn_cast<VarAtom>(Vars[VarIdx + 1]);
      if (VI && VJ)
        CS.addConstraint(new Geq(VJ, VI, ReasonLoc(INNER_POINTER_REASON, PSL)));
    }
  }
}

std::string PointerVariableConstraint::tryExtractBaseType(DeclaratorDecl *D,
                                                          TypeSourceInfo *TSI,
                                                          QualType QT,
                                                          const Type *Ty,
                                                          const ASTContext &C) {
  // Implicit parameters declarations from typedef function declarations will
  // still have valid and non-empty source ranges, but implicit declarations
  // aren't written in the source, so extracting the base type from this range
  // gives incorrect type strings. For example, the base type for the implicit
  // parameter for `foo_decl` in `typedef void foo(int*); foo foo_decl;` would
  // be extracted as "foo_decl", when it should be "int".
  if (!D || D->isImplicit())
    return "";

  if (!TSI)
    TSI = D->getTypeSourceInfo();
  if (!QT->isOrContainsCheckedType() && !Ty->getAs<TypedefType>() && TSI) {
    // Try to extract the type from original source to preserve defines
    TypeLoc TL = TSI->getTypeLoc();
    bool FoundBaseTypeInSrc = false;
    if (isa<FunctionDecl>(D)) {
      FoundBaseTypeInSrc = D->getAsFunction()->getReturnType() == QT;
      TL = getBaseTypeLoc(TL).getAs<FunctionTypeLoc>();
      // FunctionDecl that doesn't have function type? weird
      if (TL.isNull())
        return "";
      TL = TL.getAs<clang::FunctionTypeLoc>().getReturnLoc();
    } else {
      FoundBaseTypeInSrc = D->getType() == QT;
    }
    if (!TL.isNull()) {
      TypeLoc BaseLoc = getBaseTypeLoc(TL);
      // Only proceed if the base type location is not null, amd it is not a
      // typedef type location.
      if (!BaseLoc.isNull() && BaseLoc.getAs<TypedefTypeLoc>().isNull()) {
        SourceRange SR = BaseLoc.getSourceRange();
        if (FoundBaseTypeInSrc && SR.isValid())
          return getSourceText(SR, C);
      }
    }
  }

  return "";
}

std::string PointerVariableConstraint::extractBaseType(DeclaratorDecl *D,
                                                       TypeSourceInfo *TSI,
                                                       QualType QT,
                                                       const Type *Ty,
                                                       const ASTContext &C) {
  std::string BaseTypeStr = tryExtractBaseType(D, TSI, QT, Ty, C);
  // Fall back to rebuilding the base type based on type passed to constructor
  if (BaseTypeStr.empty())
    BaseTypeStr = tyToStr(Ty);

  return BaseTypeStr;
}

void PointerVariableConstraint::print(raw_ostream &O) const {
  O << "{ ";
  for (const auto &I : Vars) {
    I->print(O);
    O << " ";
  }
  O << " }";

  if (FV) {
    O << "(";
    FV->print(O);
    O << ")";
  }
}

void PointerVariableConstraint::dumpJson(llvm::raw_ostream &O) const {
  O << "{\"PointerVar\":{";
  O << "\"Vars\":[";
  bool AddComma = false;
  for (const auto &I : Vars) {
    if (AddComma) {
      O << ",";
    }
    I->dumpJson(O);

    AddComma = true;
  }
  O << "], \"name\":\"" << getName() << "\"";
  if (FV) {
    O << ", \"FunctionVariable\":";
    FV->dumpJson(O);
  }
  O << "}}";
}

void PointerVariableConstraint::getQualString(uint32_t TypeIdx,
                                              std::ostringstream &Ss) const {
  auto QIter = QualMap.find(TypeIdx);
  if (QIter != QualMap.end()) {
    for (Qualification Q : QIter->second) {
      switch (Q) {
      case ConstQualification:
        Ss << "const ";
        break;
      case VolatileQualification:
        Ss << "volatile ";
        break;
      case RestrictQualification:
        Ss << "restrict ";
        break;
      }
    }
  }
}

void PointerVariableConstraint::insertQualType(uint32_t TypeIdx,
                                               QualType &QTy) {
  if (QTy.isConstQualified())
    QualMap[TypeIdx].insert(ConstQualification);
  if (QTy.isVolatileQualified())
    QualMap[TypeIdx].insert(VolatileQualification);
  if (QTy.isRestrictQualified())
    QualMap[TypeIdx].insert(RestrictQualification);
}

// Take an array or nt_array variable, determines if it is a constant array,
// and if so emits the appropriate syntax for a stack-based array.
bool PointerVariableConstraint::emitArraySize(
    std::stack<std::string> &ConstSizeArrs, uint32_t TypeIdx,
    Atom::AtomKind Kind) const {
  auto I = ArrSizes.find(TypeIdx);
  assert(I != ArrSizes.end());
  OriginalArrType Oat = I->second.first;
  uint64_t Oas = I->second.second;

  if (Oat == O_SizedArray) {
    std::ostringstream SizeStr;
    if (Kind != Atom::A_Wild)
      SizeStr << (Kind == Atom::A_NTArr ? " _Nt_checked" : " _Checked");
    if (ArrSizeStrs.find(TypeIdx) != ArrSizeStrs.end()) {
      std::string SrcSizeStr = ArrSizeStrs.find(TypeIdx)->second;
      assert(!SrcSizeStr.empty());
      // In some weird edge cases the size of the array is defined by a macro
      // where the macro also includes the brackets. We need to add a space
      // between the _Checked annotation and this macro to ensure they aren't
      // concatenated into a single token.
      if (SrcSizeStr[0] != '[')
        SizeStr << " ";
      SizeStr << SrcSizeStr;
    } else
      SizeStr << "[" << Oas << "]";
    ConstSizeArrs.push(SizeStr.str());
    return true;
  }
  return false;
}

/*  addArrayAnnotiations
 *  This function takes all the stacked annotations for constant arrays
 *  and pops them onto the EndStrs, this ensures the right order of annotations
 *   */
void PointerVariableConstraint::addArrayAnnotations(
    std::stack<std::string> &ConstArrs,
    std::deque<std::string> &EndStrs) const {
  while (!ConstArrs.empty()) {
    auto NextStr = ConstArrs.top();
    ConstArrs.pop();
    EndStrs.push_front(NextStr);
  }
  assert(ConstArrs.empty());
}

bool PointerVariableConstraint::isTypedef(void) const { return IsTypedef; }

void PointerVariableConstraint::setTypedef(ConstraintVariable *TDVar,
                                           std::string S) {
  IsTypedef = true;
  TypedefVar = TDVar;
  TypedefString = S;
}

const ConstraintVariable *PointerVariableConstraint::getTypedefVar() const {
  assert(isTypedef());
  return TypedefVar;
}

// Mesh resolved constraints with the PointerVariableConstraints set of
// variables and potentially nested function pointer declaration. Produces a
// string that can be replaced in the source code.

std::string PointerVariableConstraint::gatherQualStrings(void) const {
  std::ostringstream S;
  getQualString(0, S);
  return S.str();
}

std::string
PointerVariableConstraint::mkString(Constraints &CS,
                                    const MkStringOpts &Opts) const {
  UNPACK_OPTS(EmitName, ForItype, EmitPointee, UnmaskTypedef, UseName,
              ForItypeBase);

  // The name field encodes if this variable is the return type for a function.
  // TODO: store this information in a separate field.
  bool IsReturn = getName() == RETVAR;

  if (UseName.empty())
    UseName = getName();

  if (IsTypedef && !UnmaskTypedef) {
    std::string QualTypedef = gatherQualStrings() + TypedefString;
    if (!ForItype)
      QualTypedef += " ";
    if (EmitName && !IsReturn)
      QualTypedef += UseName;
    return QualTypedef;
  }

  std::ostringstream Ss;
  // Annotations that will need to be placed on the identifier of an unchecked
  // function pointer.
  std::ostringstream FptrInner;
  // This deque will store all the type strings that need to pushed
  // to the end of the type string. This is typically things like
  // closing delimiters.
  std::deque<std::string> EndStrs;
  // This will store stacked array decls to ensure correct order
  // We encounter constant arrays variables in the reverse order they
  // need to appear in, so the LIFO structure reverses these annotations
  std::stack<std::string> ConstArrs;
  // Have we emitted the string for the base type
  bool EmittedBase = false;
  // Have we emitted the name of the variable yet?
  bool EmittedName = false;
  // Was the last variable an Array?
  bool PrevArr = false;
  // Is the entire type so far an array?
  bool AllArrays = true;
  if (!EmitName || IsReturn)
    EmittedName = true;
  uint32_t TypeIdx = 0;

  // If we've set a GenericIndex for void, it means we're converting it into
  // a generic function so give it the default generic type name.
  // Add more type names below if we expect to use a lot.
  std::string BaseTypeName = BaseType;
  if (InferredGenericIndex > -1 && isVoidPtr() &&
      isSolutionChecked(CS.getVariables())) {
    assert(InferredGenericIndex < 3
           && "Trying to use an unexpected type variable name");
    BaseTypeName = std::begin({"T","U","V"})[InferredGenericIndex];
  }

  auto It = Vars.begin();
  auto I = 0;
  // Skip over first pointer level if only emitting pointee string.
  // This is needed when inserting type arguments.
  if (EmitPointee)
    ++It;
  // Iterate through the vars(), but if we have an internal typedef, then stop
  // once you reach the typedef's level.
  for (; It != Vars.end() && IMPLIES(TypedefLevelInfo.HasTypedef,
                                     I < TypedefLevelInfo.TypedefLevel);
       ++It, I++) {
    const auto &V = *It;
    ConstAtom *C = nullptr;
    if (ForItypeBase) {
      C = CS.getWild();
    } else if (ConstAtom *CA = dyn_cast<ConstAtom>(V)) {
      C = CA;
    } else {
      VarAtom *VA = dyn_cast<VarAtom>(V);
      assert(VA != nullptr && "Constraint variable can "
                              "be either constant or VarAtom.");
      C = CS.getVariables().at(VA).first;
    }
    assert(C != nullptr);

    Atom::AtomKind K = C->getKind();

    // If this is not an itype or generic
    // make this wild as it can hold any pointer type.
    if (!ForItype && InferredGenericIndex == -1 && isVoidPtr())
      K = Atom::A_Wild;

    if (PrevArr && ArrSizes.at(TypeIdx).first != O_SizedArray && !EmittedName) {
      EmittedName = true;
      addArrayAnnotations(ConstArrs, EndStrs);
      EndStrs.push_front(" " + UseName);
    }
    PrevArr = ArrSizes.at(TypeIdx).first == O_SizedArray;

    switch (K) {
    case Atom::A_Ptr:
      getQualString(TypeIdx, Ss);

      // We need to check and see if this level of variable
      // is constrained by a bounds safe interface. If it is,
      // then we shouldn't re-write it.
      AllArrays = false;
      EmittedBase = false;
      Ss << "_Ptr<";
      EndStrs.push_front(">");
      break;
    case Atom::A_Arr:
      // If this is an array.
      getQualString(TypeIdx, Ss);
      // If it's an Arr, then the character we substitute should
      // be [] instead of *, IF, the original type was an array.
      // And, if the original type was a sized array of size K.
      // we should substitute [K].
      if (emitArraySize(ConstArrs, TypeIdx, K))
        break;
      AllArrays = false;
      // We need to check and see if this level of variable
      // is constrained by a bounds safe interface. If it is,
      // then we shouldn't re-write it.
      EmittedBase = false;
      Ss << "_Array_ptr<";
      EndStrs.push_front(">");
      break;
    case Atom::A_NTArr:
      if (emitArraySize(ConstArrs, TypeIdx, K))
        break;
      AllArrays = false;
      // This additional check is to prevent fall-through from the array.
      if (K == Atom::A_NTArr) {
        // If this is an NTArray.
        getQualString(TypeIdx, Ss);

        // We need to check and see if this level of variable
        // is constrained by a bounds safe interface. If it is,
        // then we shouldn't re-write it.
        EmittedBase = false;
        Ss << "_Nt_array_ptr<";
        EndStrs.push_front(">");
        break;
      }
      LLVM_FALLTHROUGH;
    // If there is no array in the original program, then we fall through to
    // the case where we write a pointer value.
    case Atom::A_Wild:
      if (emitArraySize(ConstArrs, TypeIdx, K))
        break;
      AllArrays = false;
      if (FV != nullptr) {
        FptrInner << "*";
        getQualString(TypeIdx, FptrInner);
      } else {
        if (!EmittedBase) {
          assert(!BaseTypeName.empty());
          EmittedBase = true;
          Ss << BaseTypeName << " ";
        }
        Ss << "*";
        getQualString(TypeIdx, Ss);
      }

      break;
    case Atom::A_Const:
    case Atom::A_Var:
      llvm_unreachable("impossible");
      break;
    }
    TypeIdx++;
  }

  // If the previous variable was an array or
  // if we are leaving an array run, we need to emit the
  // annotation for a stack-array
  if (PrevArr && !ConstArrs.empty())
    addArrayAnnotations(ConstArrs, EndStrs);

  // If the whole type is an array so far, and we haven't emitted
  // a name yet, then emit the name so that it appears before
  // the the stack array type.
  if (PrevArr && !EmittedName && AllArrays) {
    EmittedName = true;
    EndStrs.push_front(" " + UseName);
  }

  if (!EmittedBase) {
    // If we have a FV pointer, then our "base" type is a function pointer type.
    if (FV) {
      if (Ss.str().empty()) {
        if (!EmittedName) {
          FptrInner << UseName;
          EmittedName = true;
        }
        for (std::string Str : EndStrs)
          FptrInner << Str;
        EndStrs.clear();
      }
      bool EmitFVName = !FptrInner.str().empty();
      if (EmitFVName)
        Ss << FV->mkString(CS, MKSTRING_OPTS(UseName = FptrInner.str(),
                                             ForItypeBase = ForItypeBase));
      else
        Ss << FV->mkString(
            CS, MKSTRING_OPTS(EmitName = false, ForItypeBase = ForItypeBase));
    } else if (TypedefLevelInfo.HasTypedef) {
      std::ostringstream Buf;
      getQualString(TypedefLevelInfo.TypedefLevel, Buf);
      auto Name = TypedefLevelInfo.TypedefName;
      Ss << Buf.str() << Name;
    } else {
      Ss << BaseTypeName;
    }
  }

  // Add closing elements to type
  for (std::string Str : EndStrs) {
    Ss << Str;
  }

  // No space after itype.
  if (!EmittedName && !UseName.empty()) {
    if (!StringRef(Ss.str()).endswith("*"))
      Ss << " ";
    Ss << UseName;
  }

  // Final array dropping.
  if (!ConstArrs.empty()) {
    std::deque<std::string> ArrStrs;
    addArrayAnnotations(ConstArrs, ArrStrs);
    for (std::string Str : ArrStrs)
      Ss << Str;
  }

  if (IsReturn && !ForItype)
    Ss << " ";

  return Ss.str();
}

bool PVConstraint::addArgumentConstraint(ConstraintVariable *DstCons,
                                         ReasonLoc &Rsn,
                                         ProgramInfo &Info) {
  if (this->Parent == nullptr) {
    bool RetVal = false;
    if (isPartOfFunctionPrototype()) {
      RetVal = ArgumentConstraints.insert(DstCons).second;
      if (RetVal && this->HasEqArgumentConstraints) {
        constrainConsVarGeq(DstCons, this, Info.getConstraints(), Rsn,
                            Same_to_Same, true, &Info);
      }
    }
    return RetVal;
  }
  return this->Parent->addArgumentConstraint(DstCons, Rsn, Info);
}

const CVarSet &PVConstraint::getArgumentConstraints() const {
  return ArgumentConstraints;
}

FunctionVariableConstraint::FunctionVariableConstraint(FVConstraint *Ot)
  : ConstraintVariable(ConstraintVariable::FunctionVariable, Ot->OriginalType,
                       Ot->getName(), Ot->OriginalTypeWithName),
    ReturnVar(Ot->ReturnVar), ParamVars(Ot->ParamVars), FileName(Ot->FileName),
    Hasproto(Ot->Hasproto), Hasbody(Ot->Hasbody), IsStatic(Ot->IsStatic),
    Parent(Ot), IsFunctionPtr(Ot->IsFunctionPtr), TypeParams(Ot->TypeParams) {
  this->HasEqArgumentConstraints = Ot->HasEqArgumentConstraints;
}

// This describes a function, either a function pointer or a function
// declaration itself. Require constraint variables for each argument and
// return, even those that aren't pointer types, since we may need to
// re-emit the function signature as a type.
FunctionVariableConstraint::FunctionVariableConstraint(DeclaratorDecl *D,
                                                       ProgramInfo &I,
                                                       const ASTContext &C)
    : FunctionVariableConstraint(
          D->getType(), D,
          D->getDeclName().isIdentifier() ? std::string(D->getName()) : "", I,
          C, D->getTypeSourceInfo()) {}

FunctionVariableConstraint::FunctionVariableConstraint(TypedefDecl *D,
                                                       ProgramInfo &I,
                                                       const ASTContext &C)
    : FunctionVariableConstraint(D->getUnderlyingType(), nullptr,
                                 D->getNameAsString(), I, C,
                                 D->getTypeSourceInfo()) {}

FunctionVariableConstraint::FunctionVariableConstraint(
    const QualType QT, DeclaratorDecl *D, std::string N, ProgramInfo &I,
    const ASTContext &Ctx, TypeSourceInfo *TSInfo)
    : ConstraintVariable(ConstraintVariable::FunctionVariable, QT, N),
      Parent(nullptr) {
  const Type *Ty = QT.getTypePtr();
  QualType RT, RTIType;
  Hasproto = false;
  Hasbody = false;
  FileName = "";
  HasEqArgumentConstraints = false;
  IsFunctionPtr = true;
  TypeParams = 0;
  PersistentSourceLoc PSL;

  // Metadata about function.
  FunctionDecl *FD = nullptr;
  if (D)
    FD = dyn_cast<FunctionDecl>(D);
  if (FD) {
    // FunctionDecl::hasBody will return true if *any* declaration in the
    // declaration chain has a body, which is not what we want to record.
    // We want to record if *this* declaration has a body. To do that,
    // we'll check if the declaration that has the body is different
    // from the current declaration.
    const FunctionDecl *OFd = nullptr;
    if (FD->hasBody(OFd) && OFd == FD)
      Hasbody = true;
    IsStatic = !(FD->isGlobal());
    ASTContext *TmpCtx = const_cast<ASTContext *>(&Ctx);
    PSL = PersistentSourceLoc::mkPSL(D, *TmpCtx);
    FileName = PSL.getFileName();
    IsFunctionPtr = false;
    TypeParams = FD->getNumTypeVars();
  }

  bool ReturnHasItype = false;
  // ConstraintVariables for the parameters.
  if (Ty->isFunctionPointerType()) {
    // Is this a function pointer definition?
    llvm_unreachable("should not hit this case");
  } else if (Ty->isFunctionProtoType()) {
    // Is this a function?
    const FunctionProtoType *FT = Ty->getAs<FunctionProtoType>();
    assert(FT != nullptr);
    // If we don't have a function declaration, but the return does have an
    // itype, then use the itype as the return type. This is so that we don't
    // drop itype annotation on function pointer return types.
    RT = FT->getReturnType();
    ReturnHasItype = FT->getReturnAnnots().getInteropTypeExpr();
    if (ReturnHasItype)
      RTIType = FT->getReturnAnnots().getInteropTypeExpr()->getType();

    FunctionTypeLoc FTL;
    if (TSInfo != nullptr)
      if (TypeLoc TL = TSInfo->getTypeLoc())
        FTL = getBaseTypeLoc(TL).getAs<FunctionTypeLoc>();

    // Extract the types for the parameters to this function. If the parameter
    // has a bounds expression associated with it, substitute the type of that
    // bounds expression for the other type.
    for (unsigned J = 0; J < FT->getNumParams(); J++) {
      // Same conditional as we had for the return type. If we don't have a
      // function declaration then the itype for the parameter is used as if it
      // were the parameter's primary type.
      QualType QT = FT->getParamType(J);
      QualType ITypeT;
      bool ParamHasItype = FT->getParamAnnots(J).getInteropTypeExpr();
      if (ParamHasItype)
        ITypeT = FT->getParamAnnots(J).getInteropTypeExpr()->getType();

      DeclaratorDecl *ParmVD = nullptr;
      if (FD && J < FD->getNumParams())
        ParmVD = FD->getParamDecl(J);
      if (ParmVD == nullptr && FTL && J < FTL.getNumParams())
        ParmVD = FTL.getParam(J);
      std::string PName = ParmVD ? ParmVD->getName().str() : "";

      auto ParamVar =
          FVComponentVariable(QT, ITypeT, ParmVD, PName, I, Ctx,
                              &N, true, ParamHasItype);
      ParamVars.push_back(ParamVar);
    }

    Hasproto = true;
  } else if (Ty->isFunctionNoProtoType()) {
    const FunctionNoProtoType *FT = Ty->getAs<FunctionNoProtoType>();
    assert(FT != nullptr);
    RT = FT->getReturnType();
  } else {
    llvm_unreachable("don't know what to do");
  }

  // ConstraintVariable for the return.
  ReturnVar = FVComponentVariable(RT, RTIType, D, RETVAR, I, Ctx,
                                  &N, true, ReturnHasItype);

  // Locate the void* params that were not marked wild above
  // to either do so or use as generics
  std::vector<int> Voids;
  auto Ext = ReturnVar.ExternalConstraint;
  if(Ext->isVoidPtr() && !Ext->isGeneric()) {
    Voids.push_back(-1);
  }
  for(unsigned i=0; i < ParamVars.size();i++) {
    auto Ext = ParamVars[i].ExternalConstraint;
    if(Ext->isVoidPtr() && !Ext->isGeneric()) {
      Voids.push_back(i);
    }
  }
  // Strategy: If there's one void*, turn this into a generic function.
  // Otherwise, we need to constraint the void*'s to wild
  // Exclude unwritables, external functions,
  // function pointers, and source generics for now
  // Also exclude params that are checked or have itypes
  bool ConvertFunc = canWrite(FileName) && hasBody() && !IsFunctionPtr &&
                        TypeParams == 0 && Voids.size() == 1;
  bool DidConvert = false;
  auto &CS = I.getConstraints();
  for(int idx : Voids) {
    FVComponentVariable *FVCV = idx == -1 ? &ReturnVar : &ParamVars[idx];
    auto Ext = FVCV->ExternalConstraint;
    if (ConvertFunc && !Ext->isOriginallyChecked() && !Ext->srcHasItype() &&
        Ext->getCvars().size() == 1) {
      FVCV->setGenericIndex(0);
      DidConvert = true;
    } else {
      if (!Ext->isOriginallyChecked()) {
        Ext->constrainToWild(CS, ReasonLoc(VOID_TYPE_REASON, PSL));
      }
    }
  }
  if (DidConvert) TypeParams = 1;
}

void FunctionVariableConstraint::constrainToWild(
    Constraints &CS, const ReasonLoc &Rsn) const {
  ReturnVar.ExternalConstraint->constrainToWild(CS, Rsn);

  for (const auto &V : ParamVars)
    V.ExternalConstraint->constrainToWild(CS, Rsn);
}
bool FunctionVariableConstraint::anyChanges(const EnvironmentMap &E) const {
  return ReturnVar.ExternalConstraint->anyChanges(E) ||
         llvm::any_of(ParamVars, [&E](FVComponentVariable CV) {
           return CV.ExternalConstraint->anyChanges(E);
         });
}

bool FunctionVariableConstraint::isSolutionChecked(
    const EnvironmentMap &E) const {
  return ReturnVar.ExternalConstraint->isSolutionChecked(E) ||
         llvm::any_of(ParamVars, [&E](FVComponentVariable CV) {
           return CV.ExternalConstraint->isSolutionChecked(E);
         });
}

bool FunctionVariableConstraint::isSolutionFullyChecked(
    const EnvironmentMap &E) const {
  return ReturnVar.ExternalConstraint->isSolutionChecked(E) &&
         llvm::all_of(ParamVars, [&E](FVComponentVariable CV) {
           return CV.ExternalConstraint->isSolutionChecked(E);
         });
}

bool FunctionVariableConstraint::hasWild(const EnvironmentMap &E,
                                         int AIdx) const {
  return ReturnVar.ExternalConstraint->hasWild(E, AIdx);
}

bool FunctionVariableConstraint::hasArr(const EnvironmentMap &E,
                                        int AIdx) const {
  return ReturnVar.ExternalConstraint->hasArr(E, AIdx);
}

bool FunctionVariableConstraint::hasNtArr(const EnvironmentMap &E,
                                          int AIdx) const {
  return ReturnVar.ExternalConstraint->hasNtArr(E, AIdx);
}

FVConstraint *FunctionVariableConstraint::getCopy(ReasonLoc &Rsn,
                                                  Constraints &CS) {
  FunctionVariableConstraint *Copy = new FunctionVariableConstraint(this);
  Copy->ReturnVar = FVComponentVariable(&Copy->ReturnVar, Rsn, CS);
  // Make copy of ParameterCVs too.
  std::vector<FVComponentVariable> FreshParams;
  for (auto &ParmPv : Copy->ParamVars)
    FreshParams.push_back(FVComponentVariable(&ParmPv, Rsn, CS));
  Copy->ParamVars = FreshParams;
  return Copy;
}

void PVConstraint::equateArgumentConstraints(ProgramInfo &Info, ReasonLoc &Rsn) {
  if (HasEqArgumentConstraints) {
    return;
  }
  HasEqArgumentConstraints = true;
  constrainConsVarGeq(this, this->ArgumentConstraints, Info.getConstraints(),
                      Rsn, Same_to_Same, true, &Info);

  if (this->FV != nullptr) {
    this->FV->equateArgumentConstraints(Info, Rsn);
  }
}

void FunctionVariableConstraint::equateFVConstraintVars(
    ConstraintVariable *CV, ProgramInfo &Info, ReasonLoc &Rsn) const {
  if (FVConstraint *FVCons = dyn_cast<FVConstraint>(CV)) {
    for (auto &PCon : FVCons->ParamVars)
      PCon.InternalConstraint->equateArgumentConstraints(Info, Rsn);
    FVCons->ReturnVar.InternalConstraint->equateArgumentConstraints(Info, Rsn);
  }
}

void FunctionVariableConstraint::equateArgumentConstraints(ProgramInfo &Info,
                                                           ReasonLoc &Rsn) {
  if (HasEqArgumentConstraints) {
    return;
  }

  HasEqArgumentConstraints = true;

  // Equate arguments and parameters vars.
  this->equateFVConstraintVars(this, Info, Rsn);

  // Is this not a function pointer?
  if (!IsFunctionPtr) {
    FVConstraint *DefnCons = nullptr;

    // Get appropriate constraints based on whether the function is static or
    // not.
    if (IsStatic) {
      DefnCons = Info.getStaticFuncConstraint(Name, FileName);
    } else {
      DefnCons = Info.getExtFuncDefnConstraint(Name);
    }
    assert(DefnCons != nullptr);

    // Equate arguments and parameters vars.
    this->equateFVConstraintVars(DefnCons, Info, Rsn);
  }
}

void PointerVariableConstraint::constrainToWild(Constraints &CS,
                                                const ReasonLoc &Rsn) const {
  // Find the first VarAtom. All atoms before this are ConstAtoms, so
  // constraining them isn't useful;
  VarAtom *FirstVA = nullptr;
  for (Atom *A : Vars)
    if (isa<VarAtom>(A)) {
      FirstVA = cast<VarAtom>(A);
      break;
    }

  // Constrains the outer VarAtom to WILD. All inner pointer levels will also be
  // implicitly constrained to WILD because of GEQ constraints that exist
  // between levels of a pointer.
  if (FirstVA)
    CS.addConstraint(CS.createGeq(FirstVA, CS.getWild(), Rsn, true));

  if (FV)
    FV->constrainToWild(CS, Rsn);
}

void PointerVariableConstraint::constrainIdxTo(Constraints &CS, ConstAtom *C,
                                               unsigned int Idx,
                                               const ReasonLoc &Rsn,
                                               bool DoLB, bool Soft) {
  assert(C == CS.getPtr() || C == CS.getArr() || C == CS.getNTArr());

  if (Vars.size() > Idx) {
    Atom *A = Vars[Idx];
    if (VarAtom *VA = dyn_cast<VarAtom>(A)) {
      if (DoLB)
        CS.addConstraint(CS.createGeq(VA, C, Rsn, false, Soft));
      else
        CS.addConstraint(CS.createGeq(C, VA, Rsn, false, Soft));
    } else if (ConstAtom *CA = dyn_cast<ConstAtom>(A)) {
      if (DoLB) {
        if (*CA < *C) {
          llvm::errs() << "Warning: " << CA->getStr() << " not less than "
                       << C->getStr() << "\n";
          //assert(CA == CS.getWild()); // Definitely bogus if not.
        }
      } else if (*C < *CA) {
        llvm::errs() << "Warning: " << C->getStr() << " not less than "
                     << CA->getStr() << "\n";
        //assert(CA == CS.getWild()); // Definitely bogus if not.
      }
    }
  }
}

void PointerVariableConstraint::constrainOuterTo(Constraints &CS, ConstAtom *C,
                                                 const ReasonLoc &Rsn,
                                                 bool DoLB, bool Soft) {
  constrainIdxTo(CS, C, 0, Rsn, DoLB, Soft);
}

bool PointerVariableConstraint::anyArgumentIsWild(const EnvironmentMap &E) {
  return llvm::any_of(ArgumentConstraints, [&E](ConstraintVariable *CV) {
    return !CV->isSolutionChecked(E);
  });
}

bool PointerVariableConstraint::isSolutionChecked(
    const EnvironmentMap &E) const {
  return (FV && FV->isSolutionChecked(E)) ||
         llvm::any_of(Vars, [this, &E](Atom *A) {
           return !isa<WildAtom>(getSolution(A, E));
         });
}

bool PointerVariableConstraint::isSolutionFullyChecked(
    const EnvironmentMap &E) const {
  return (!FV || FV->isSolutionChecked(E)) &&
         llvm::all_of(Vars, [this, &E](Atom *A) {
           return !isa<WildAtom>(getSolution(A, E));
         });
}

bool PointerVariableConstraint::anyChanges(const EnvironmentMap &E) const {
  // If it was not checked in the input, then it has changed if it now has a
  // checked type.
  bool PtrChanged = false;

  // Are there any non-WILD pointers?
  for (unsigned I = 0; I < Vars.size(); I++) {
    ConstAtom *SrcType = SrcVars[I];
    const ConstAtom *SolutionType = getSolution(Vars[I], E);
    PtrChanged |= SrcType != SolutionType;
  }

  // also check if we've make this generic
  PtrChanged |= isGenericChanged();

  if (FV)
    PtrChanged |= FV->anyChanges(E);

  return PtrChanged;
}

PVConstraint *PointerVariableConstraint::getCopy(ReasonLoc &Rsn,
                                                 Constraints &CS) {
  auto *Copy = new PointerVariableConstraint(this);

  // After the copy construct, the copy Vars vector holds exactly the same
  // atoms as this. For this method, we want it to contain fresh VarAtoms.
  std::vector<Atom *> FreshVars;
  auto VAIt = Copy->Vars.begin();
  auto CAIt = Copy->SrcVars.begin();
  while (VAIt != Copy->Vars.end() && CAIt != Copy->SrcVars.end()) {
    if (auto *CA = dyn_cast<ConstAtom>(*VAIt)) {
      FreshVars.push_back(CA);
    } else if (auto *VA = dyn_cast<VarAtom>(*VAIt)) {
      VarAtom *FreshVA = CS.getFreshVar(VA->getName(), VA->getVarKind());
      FreshVars.push_back(FreshVA);
      if (!isa<WildAtom>(*CAIt)){
        CS.addConstraint(CS.createGeq(*CAIt, FreshVA, Rsn, false));
      }
    }
    ++VAIt;
    ++CAIt;
  }
  Copy->Vars = FreshVars;

  if (Copy->FV != nullptr)
    Copy->FV = Copy->FV->getCopy(Rsn, CS);

  return Copy;
}

const ConstAtom *
PointerVariableConstraint::getSolution(const Atom *A,
                                       const EnvironmentMap &E) const {
  const ConstAtom *CS = nullptr;
  if (const ConstAtom *CA = dyn_cast<ConstAtom>(A)) {
    CS = CA;
  } else if (const VarAtom *VA = dyn_cast<VarAtom>(A)) {
    // If this is a VarAtom?, we need to fetch from solution i.e., environment.
    CS = E.at(const_cast<VarAtom *>(VA)).first;
  }
  assert(CS != nullptr && "Atom should be either const or var");
  return CS;
}

bool PointerVariableConstraint::hasWild(const EnvironmentMap &E,
                                        int AIdx) const {
  int VarIdx = 0;
  for (const auto &C : Vars) {
    const ConstAtom *CS = getSolution(C, E);
    if (isa<WildAtom>(CS))
      return true;
    if (VarIdx == AIdx)
      break;
    VarIdx++;
  }

  if (FV)
    return FV->hasWild(E, AIdx);

  return false;
}

bool PointerVariableConstraint::hasArr(const EnvironmentMap &E,
                                       int AIdx) const {
  int VarIdx = 0;
  for (const auto &C : Vars) {
    const ConstAtom *CS = getSolution(C, E);
    if (isa<ArrAtom>(CS))
      return true;
    if (VarIdx == AIdx)
      break;
    VarIdx++;
  }

  if (FV)
    return FV->hasArr(E, AIdx);

  return false;
}

bool PointerVariableConstraint::hasNtArr(const EnvironmentMap &E,
                                         int AIdx) const {
  int VarIdx = 0;
  for (const auto &C : Vars) {
    const ConstAtom *CS = getSolution(C, E);
    if (isa<NTArrAtom>(CS))
      return true;
    if (VarIdx == AIdx)
      break;
    VarIdx++;
  }

  if (FV)
    return FV->hasNtArr(E, AIdx);

  return false;
}

bool PointerVariableConstraint::isNtConstantArr(const EnvironmentMap &E) const {
  // First check that this pointer is a constant sized array. This function is
  // only looking for constant sized arrays, so other array pointers should
  // return false.
  if (isConstantArr()) {
    assert("Atoms vector for array type can't be empty." && !Vars.empty());
    // This is a constant sized array. It might have solved to WILD, ARR, or
    // NTARR, but we should only return true if we know it's NTARR.
    const ConstAtom *PtrType = getSolution(Vars[0], E);
    return isa<NTArrAtom>(PtrType);
  }
  return  false;
}

bool PointerVariableConstraint::isConstantArr() const {
  return ArrSizes.find(0) != ArrSizes.end() &&
         ArrSizes.at(0).first == O_SizedArray;
}

unsigned long PointerVariableConstraint::getConstantArrSize() const {
  assert("Pointer must be a constant array to get size." && isConstantArr());
  return ArrSizes.at(0).second;
}

bool PointerVariableConstraint::isTopAtomUnsizedArr() const {
  if (ArrSizes.find(0) != ArrSizes.end()) {
    return ArrSizes.at(0).first != O_SizedArray;
  }
  return true;
}

bool PointerVariableConstraint::hasSomeSizedArr() const {
  for (auto &AS : ArrSizes) {
    if (AS.second.first == O_SizedArray || AS.second.second == O_UnSizedArray) {
      return true;
    }
  }
  return false;
}

bool PointerVariableConstraint::solutionEqualTo(Constraints &CS,
                                                const ConstraintVariable *CV,
                                                bool ComparePtyp) const {
  bool Ret = false;
  if (CV != nullptr) {
    if (const auto *PV = dyn_cast<PVConstraint>(CV)) {
      auto &OthCVars = PV->Vars;
      if (isGeneric() || PV->isGeneric() ||
          Vars.size() == OthCVars.size()) {
        Ret = true;

        auto I = Vars.begin();
        auto J = OthCVars.begin();
        // Special handling for zero width arrays so they can compare equal to
        // ARR or PTR.
        if (ComparePtyp && IsZeroWidthArray) {
          assert(I != Vars.end() && "Zero width array cannot be base type.");
          assert("Zero width arrays should be encoded as PTR." &&
                 CS.getAssignment(*I) == CS.getPtr());
          ConstAtom *JAtom = CS.getAssignment(*J);
          // Zero width array can compare as either ARR or PTR
          if (JAtom != CS.getArr() && JAtom != CS.getPtr())
            Ret = false;
          ++I;
          ++J;
        }
        // Compare Vars to see if they are same.
        while (Ret && I != Vars.end() && J != OthCVars.end()) {
          ConstAtom *IAssign = CS.getAssignment(*I);
          ConstAtom *JAssign = CS.getAssignment(*J);
          if (ComparePtyp) {
            if (IAssign != JAssign) {
              Ret = false;
              break;
            }
          } else {
            bool IIsWild = isa<WildAtom>(IAssign);
            bool JIsWild = isa<WildAtom>(JAssign);
            if (IIsWild != JIsWild) {
              Ret = false;
              break;
            }
          }
          ++I;
          ++J;
        }

        if (Ret) {
          FVConstraint *OtherFV = PV->getFV();
          if (FV != nullptr && OtherFV != nullptr) {
            Ret = FV->solutionEqualTo(CS, OtherFV, ComparePtyp);
          } else if (FV != nullptr || OtherFV != nullptr) {
            // One of them has FV null.
            Ret = false;
          }
        }
      }
    } else if (FV && Vars.size() == 1) {
      // If this a function pointer and we're comparing it to a FVConstraint,
      // then solutions can still be equal.
      Ret = FV->solutionEqualTo(CS, CV, ComparePtyp);
    }
  }
  return Ret;
}

void FunctionVariableConstraint::print(raw_ostream &O) const {
  O << "( ";
  ReturnVar.InternalConstraint->print(O);
  O << ", ";
  ReturnVar.ExternalConstraint->print(O);
  O << " )";
  O << " " << Name << " ";
  for (const auto &I : ParamVars) {
    O << "( ";
    I.InternalConstraint->print(O);
    O << ", ";
    I.ExternalConstraint->print(O);
    O << " )";
  }
}

void FunctionVariableConstraint::dumpJson(raw_ostream &O) const {
  O << "{\"FunctionVar\":{\"ReturnVar\":[";
  bool AddComma = false;
  ReturnVar.InternalConstraint->dumpJson(O);
  O << ", ";
  ReturnVar.ExternalConstraint->dumpJson(O);
  O << "], \"name\":\"" << Name << "\", ";
  O << "\"Parameters\":[";
  AddComma = false;
  for (const auto &I : ParamVars) {
    if (AddComma) {
      O << ",\n";
    }
    O << "[";
    I.InternalConstraint->dumpJson(O);
    O << ", ";
    I.ExternalConstraint->dumpJson(O);
    O << "]";
    AddComma = true;
  }
  O << "]";
  O << "}}";
}

bool FunctionVariableConstraint::srcHasItype() const {
  return ReturnVar.ExternalConstraint->srcHasItype();
}

bool FunctionVariableConstraint::srcHasBounds() const {
  return ReturnVar.ExternalConstraint->srcHasBounds();
}

bool FunctionVariableConstraint::solutionEqualTo(Constraints &CS,
                                                 const ConstraintVariable *CV,
                                                 bool ComparePtyp) const {
  bool Ret = false;
  if (CV != nullptr) {
    if (const auto *OtherFV = dyn_cast<FVConstraint>(CV)) {
      Ret = (numParams() == OtherFV->numParams()) &&
            ReturnVar.solutionEqualTo(CS, OtherFV->getCombineReturn(),
                                      ComparePtyp);
      for (unsigned I = 0; I < numParams(); I++) {
        Ret &= getCombineParam(I)->solutionEqualTo(
            CS, OtherFV->getCombineParam(I), ComparePtyp);
      }
    } else if (const auto *OtherPV = dyn_cast<PVConstraint>(CV)) {
      // When comparing to a pointer variable, it might be that the pointer is a
      // function pointer. This is handled by PVConstraint::solutionEqualTo.
      return OtherPV->solutionEqualTo(CS, this, ComparePtyp);
    }
  }
  return Ret;
}

std::string
FunctionVariableConstraint::mkString(Constraints &CS,
                                     const MkStringOpts &Opts) const {
  UNPACK_OPTS(EmitName, ForItype, EmitPointee, UnmaskTypedef, UseName,
              ForItypeBase);
  if (UseName.empty())
    UseName = Name;
  std::string Ret = ReturnVar.mkTypeStr(CS, false, "", ForItypeBase);
  std::string Itype = ReturnVar.mkItypeStr(CS, ForItypeBase);
  // When a function pointer type is the base for an itype, the name and
  // parameter list need to be surrounded in an extra set of parenthesis.
  if (ForItypeBase)
    Ret += "(";
  if (EmitName) {
    if (UnmaskTypedef)
      // This is done to rewrite the typedef of a function proto
      Ret += UseName;
    else
      Ret += "(" + UseName + ")";
  }
  Ret = Ret + "(";
  std::vector<std::string> ParmStrs;
  for (const auto &I : this->ParamVars)
    ParmStrs.push_back(I.mkString(CS, true, ForItypeBase));

  if (ParmStrs.size() > 0) {
    std::ostringstream Ss;

    std::copy(ParmStrs.begin(), ParmStrs.end() - 1,
              std::ostream_iterator<std::string>(Ss, ", "));
    Ss << ParmStrs.back();

    Ret = Ret + Ss.str() + ")";
  } else
    Ret = Ret + "void)";
  // Close the parenthesis required on the base for function pointer itypes.
  if (ForItypeBase)
    Ret += ")";
  return Ret + Itype;
}

// Reverses the direction of CA for function subtyping.
//   TODO: Function pointers forced to be equal right now.
//static ConsAction neg(ConsAction CA) {
//  switch (CA) {
//  case Safe_to_Wild: return Wild_to_Safe;
//  case Wild_to_Safe: return Safe_to_Wild;
//  case Same_to_Same: return Same_to_Same;
//  }
//  // Silencing the compiler.
//  assert(false && "Can never reach here.");
//  return Same_to_Same;
//}

// CA |- R <: L
// Action depends on the kind of constraint (checked, ptyp),
//   which is inferred from the atom type
static void createAtomGeq(Constraints &CS, Atom *L, Atom *R,
                         const ReasonLoc &Rsn, ConsAction CAct, bool DoEqType) {
  ConstAtom *CAL, *CAR;
  VarAtom *VAL, *VAR;
  ConstAtom *Wild = CS.getWild();

  CAL = clang::dyn_cast<ConstAtom>(L);
  CAR = clang::dyn_cast<ConstAtom>(R);
  VAL = clang::dyn_cast<VarAtom>(L);
  VAR = clang::dyn_cast<VarAtom>(R);

  if (CAR != nullptr && CAL != nullptr) {
    // These checks were used to verify that the relationships between constant
    // atom were valid. While we do not generally intend to rewrite code in a
    // way that violates these relationships, it is possible for a user of 3C
    // to manually modify their code so that it does while still having valid
    // CheckedC code.
    //if (DoEqType) { // Check equality, no matter the atom.
    //  assert(*CAR == *CAL && "Invalid: RHS ConstAtom != LHS ConstAtom");
    //} else {
    //  if (CAL != Wild && CAR != Wild) { // pType atom, disregard CAct.
    //    assert(!(*CAL < *CAR) && "Invalid: LHS ConstAtom < RHS ConstAtom");
    //  } else { // Checked atom (Wild/Ptr); respect CAct.
    //    switch (CAct) {
    //    case Same_to_Same:
    //      assert(*CAR == *CAL && "Invalid: RHS ConstAtom != LHS ConstAtom");
    //      break;
    //    case Safe_to_Wild:
    //      assert(!(*CAL < *CAR) && "LHS ConstAtom < RHS ConstAtom");
    //      break;
    //    case Wild_to_Safe:
    //      assert(!(*CAR < *CAL) && "RHS ConstAtom < LHS ConstAtom");
    //      break;
    //    }
    //  }
    //}
  } else if (VAL != nullptr && VAR != nullptr) {
    switch (CAct) {
    case Same_to_Same:
      // Equality for checked.
      CS.addConstraint(CS.createGeq(L, R, Rsn, true));
      CS.addConstraint(CS.createGeq(R, L, Rsn, true));
      // Not for ptyp.
      CS.addConstraint(CS.createGeq(L, R, Rsn, false));
      // Unless indicated.
      if (DoEqType)
        CS.addConstraint(CS.createGeq(R, L, Rsn, false));
      break;
    case Safe_to_Wild:
      CS.addConstraint(CS.createGeq(L, R, Rsn, true));
      CS.addConstraint(CS.createGeq(L, R, Rsn, false));
      if (DoEqType) {
        CS.addConstraint(CS.createGeq(R, L, Rsn, true));
        CS.addConstraint(CS.createGeq(R, L, Rsn, false));
      }
      break;
    case Wild_to_Safe:
      if (!DisableRDs) {
        // Note: reversal.
        CS.addConstraint(CS.createGeq(R, L, Rsn, true));
      } else {
        // Add edges both ways.
        CS.addConstraint(CS.createGeq(L, R, Rsn, true));
        CS.addConstraint(CS.createGeq(R, L, Rsn, true));
      }
      CS.addConstraint(CS.createGeq(L, R, Rsn, false));
      if (DoEqType) {
        CS.addConstraint(CS.createGeq(L, R, Rsn, true));
        CS.addConstraint(CS.createGeq(R, L, Rsn, false));
      }
      break;
    }
  } else {
    // This should be a checked/unchecked constraint.
    if (CAL == Wild || CAR == Wild) {
      switch (CAct) {
      case Same_to_Same:
        CS.addConstraint(CS.createGeq(L, R, Rsn, true));
        CS.addConstraint(CS.createGeq(R, L, Rsn, true));
        break;
      case Safe_to_Wild:
        CS.addConstraint(CS.createGeq(L, R, Rsn, true));
        if (DoEqType)
          CS.addConstraint(CS.createGeq(R, L, Rsn, true));
        break;
      case Wild_to_Safe:
        if (!DisableRDs) {
          // Note: reversal.
          CS.addConstraint(CS.createGeq(R, L, Rsn, true));
        } else {
          CS.addConstraint(CS.createGeq(L, R, Rsn, true));
        }
        if (DoEqType)
          CS.addConstraint(CS.createGeq(L, R, Rsn, true));
        break;
      }
    } else {
      // This should be a pointer-type constraint.
      switch (CAct) {
      case Same_to_Same:
      case Safe_to_Wild:
      case Wild_to_Safe:
        CS.addConstraint(CS.createGeq(L, R, Rsn, false));
        if (DoEqType)
          CS.addConstraint(CS.createGeq(R, L, Rsn, false));
        break;
      }
    }
  }
}

// Generate constraints according to CA |- RHS <: LHS.
// If doEqType is true, then also do CA |- LHS <: RHS.
void constrainConsVarGeq(ConstraintVariable *LHS, ConstraintVariable *RHS,
                         Constraints &CS, const ReasonLoc &Rsn,
                         ConsAction CA, bool DoEqType, ProgramInfo *Info,
                         bool HandleBoundsKey) {

  // If one of the constraint is NULL, make the other constraint WILD.
  // This can happen when a non-function pointer gets assigned to
  // a function pointer.
  if (LHS == nullptr || RHS == nullptr) {
    auto Reason = ReasonLoc("Assignment a non-pointer to a pointer",
                            Rsn.Location);
    if (LHS != nullptr) {
      LHS->constrainToWild(CS, Reason);
    }
    if (RHS != nullptr) {
      RHS->constrainToWild(CS, Reason);
    }
    return;
  }

  if (RHS->getKind() == LHS->getKind()) {
    if (FVConstraint *FCLHS = dyn_cast<FVConstraint>(LHS)) {
      if (FVConstraint *FCRHS = dyn_cast<FVConstraint>(RHS)) {

        // This is an assignment between function pointer and
        // function pointer or a function.
        // Force past/future callers of function to use equality constraints.
        auto Reason = ReasonLoc("Assignment of function pointer", Rsn.Location);
        FCLHS->equateArgumentConstraints(*Info, Reason);
        FCRHS->equateArgumentConstraints(*Info, Reason);

        // Constrain the return values covariantly.
        // FIXME: Make neg(CA) here? Function pointers equated.
        constrainConsVarGeq(FCLHS->getExternalReturn(),
                            FCRHS->getExternalReturn(), CS, Reason, Same_to_Same,
                            DoEqType, Info, HandleBoundsKey);
        constrainConsVarGeq(FCLHS->getInternalReturn(),
                            FCRHS->getInternalReturn(), CS, Reason, Same_to_Same,
                            DoEqType, Info, HandleBoundsKey);

        // Constrain the parameters contravariantly.
        if (FCLHS->numParams() == FCRHS->numParams()) {
          for (unsigned I = 0; I < FCLHS->numParams(); I++) {
            ConstraintVariable *LHSV = FCLHS->getExternalParam(I);
            ConstraintVariable *RHSV = FCRHS->getExternalParam(I);
            // FIXME: Make neg(CA) here? Now: Function pointers equated.
            constrainConsVarGeq(RHSV, LHSV, CS, Reason, Same_to_Same, DoEqType,
                                Info, HandleBoundsKey);

            ConstraintVariable *LParam = FCLHS->getInternalParam(I);
            ConstraintVariable *RParam = FCRHS->getInternalParam(I);
            constrainConsVarGeq(RParam, LParam, CS, Reason, Same_to_Same, DoEqType,
                                Info, HandleBoundsKey);
          }
        } else {
          // Constrain both to be top.
          auto WildReason = ReasonLoc(
              "Assigning from " + FCRHS->getName() + " to " + FCLHS->getName(),
              Rsn.Location);
          RHS->constrainToWild(CS, WildReason);
          LHS->constrainToWild(CS, WildReason);
        }
      } else {
        llvm_unreachable("impossible");
      }
    } else if (PVConstraint *PCLHS = dyn_cast<PVConstraint>(LHS)) {
      if (PVConstraint *PCRHS = dyn_cast<PVConstraint>(RHS)) {

        // Add assignment to bounds info graph.
        if (HandleBoundsKey && PCLHS->hasBoundsKey() && PCRHS->hasBoundsKey()) {
          Info->getABoundsInfo().addAssignment(PCLHS->getBoundsKey(),
                                               PCRHS->getBoundsKey());
        }

        auto Reason = ReasonLoc(
            "Assigning from " + PCRHS->getName() + " to " + PCLHS->getName(),
            Rsn.Location);
        // This is to handle function subtyping. Try to add LHS and RHS
        // to each others argument constraints.
        PCLHS->addArgumentConstraint(PCRHS, Reason, *Info);
        PCRHS->addArgumentConstraint(PCLHS, Reason, *Info);
        // Element-wise constrain PCLHS and PCRHS to be equal.
        CAtoms CLHS = PCLHS->getCvars();
        CAtoms CRHS = PCRHS->getCvars();

        // Only generate constraint if LHS is not a base type.
        if (CLHS.size() != 0) {
          if (CLHS.size() == CRHS.size() ||
              (CLHS.size() < CRHS.size() && PCLHS->isGeneric()) ||
              (CLHS.size() > CRHS.size() && PCRHS->isGeneric())) {
            unsigned Min = std::min(CLHS.size(), CRHS.size());
            for (unsigned N = 0; N < Min; N++) {
              Atom *IAtom = PCLHS->getAtom(N, CS);
              Atom *JAtom = PCRHS->getAtom(N, CS);
              if (IAtom == nullptr || JAtom == nullptr)
                break;

              // Get outermost pointer first, using current ConsAction.
              if (N == 0)
                createAtomGeq(CS, IAtom, JAtom, Reason, CA, DoEqType);
              else {
                // Now constrain the inner ones as equal.
                createAtomGeq(CS, IAtom, JAtom, Reason, CA, true);
              }
            }
            // Unequal sizes means casting from (say) T** to T*; not safe.
            // unless assigning to a generic type.
          } else {
            // Constrain both to be top.
            auto WildReason = ReasonLoc(
                "Assigning from " + std::to_string(CRHS.size()) +
                              " depth pointer to " +
                              std::to_string(CLHS.size()) + " depth pointer.",
                Rsn.Location);
            PCLHS->constrainToWild(CS, WildReason);
            PCRHS->constrainToWild(CS, WildReason);
          }
          // Equate the corresponding FunctionConstraint.
          constrainConsVarGeq(PCLHS->getFV(), PCRHS->getFV(), CS, Reason, CA,
                              DoEqType, Info, HandleBoundsKey);
        }
      } else
        llvm_unreachable("impossible");
    } else
      llvm_unreachable("unknown kind");
  } else {
    // Assigning from a function variable to a pointer variable?
    auto Reason = ReasonLoc(
        "Assigning from a function variable to a pointer variable",
        Rsn.Location);
    PVConstraint *PCLHS = dyn_cast<PVConstraint>(LHS);
    FVConstraint *FCRHS = dyn_cast<FVConstraint>(RHS);
    if (PCLHS && FCRHS) {
      if (FVConstraint *FCLHS = PCLHS->getFV()) {
        constrainConsVarGeq(FCLHS, FCRHS, CS, Reason, CA, DoEqType, Info,
                            HandleBoundsKey);
      } else {
        auto WildReason = ReasonLoc("Function:" + FCRHS->getName() +
                                        " assigned to non-function pointer.",
                                    Rsn.Location);
        LHS->constrainToWild(CS, WildReason);
        RHS->constrainToWild(CS, WildReason);
      }
    } else {
      // Constrain everything in both to wild.
      auto WildReason = ReasonLoc(
          "Assignment to functions from variables",
          Rsn.Location);
      LHS->constrainToWild(CS, WildReason);
      RHS->constrainToWild(CS, WildReason);
    }
  }
}

void constrainConsVarGeq(ConstraintVariable *LHS, const CVarSet &RHS,
                         Constraints &CS, const ReasonLoc &Rsn,
                         ConsAction CA, bool DoEqType, ProgramInfo *Info,
                         bool HandleBoundsKey) {
  for (const auto &J : RHS)
    constrainConsVarGeq(LHS, J, CS, Rsn, CA, DoEqType, Info, HandleBoundsKey);
}

// Given an RHS and a LHS, constrain them to be equal.
void constrainConsVarGeq(const CVarSet &LHS, const CVarSet &RHS,
                         Constraints &CS, const ReasonLoc &Rsn,
                         ConsAction CA, bool DoEqType, ProgramInfo *Info,
                         bool HandleBoundsKey) {
  for (const auto &I : LHS)
    constrainConsVarGeq(I, RHS, CS, Rsn, CA, DoEqType, Info, HandleBoundsKey);
}

// True if [C] is a PVConstraint that contains at least one Atom (i.e.,
//   it represents a C pointer).
bool isAValidPVConstraint(const ConstraintVariable *C) {
  if (const auto *PV = dyn_cast_or_null<PVConstraint>(C))
    return !PV->getCvars().empty();
  return false;
}

void PointerVariableConstraint::mergeDeclaration(ConstraintVariable *FromCV,
                                                 ProgramInfo &Info,
                                                 std::string &ReasonFailed) {
  PVConstraint *From = dyn_cast<PVConstraint>(FromCV);
  std::vector<Atom *> NewVAtoms;
  std::vector<ConstAtom *> NewSrcAtoms;
  CAtoms CFrom = From->getCvars();
  if (CFrom.size() != Vars.size()) {
    ReasonFailed = "transplanting between pointers with different depths";
    return;
  }
  for (unsigned AtomIdx = 0; AtomIdx < Vars.size(); AtomIdx++) {
    // Take the ConstAtom if merging from a constraint variable with ConstAtoms
    // into a variable with VarAtoms. This case shows up less often with the
    // changes made to allow updating itype pointer types, but it can still
    // happen whenever a pointer other than a function parameter is redeclared
    // with a checked type after an unchecked declaration. For example, an
    // extern global can be redeclared with an itype.
    if (!isa<ConstAtom>(Vars[AtomIdx]) && isa<ConstAtom>(From->Vars[AtomIdx]))
      NewVAtoms.push_back(From->Vars[AtomIdx]);
    else
      NewVAtoms.push_back(Vars[AtomIdx]);

    // If the current variable was wild in the source, and we're merging
    // something that had a checked type, then take the checked type. This is
    // particularly important for itypes since function parameters can be
    // redeclared with an itype.
    if (isa<WildAtom>(SrcVars[AtomIdx]))
      NewSrcAtoms.push_back(From->SrcVars[AtomIdx]);
    else
      NewSrcAtoms.push_back(SrcVars[AtomIdx]);
  }
  assert(Vars.size() == NewVAtoms.size() &&
         SrcVars.size() == NewSrcAtoms.size() &&
         "Merging error, pointer depth change");
  Vars = NewVAtoms;
  SrcVars = NewSrcAtoms;
  if (Name.empty()) {
    Name = From->Name;
    OriginalTypeWithName = From->OriginalTypeWithName;
  }
  SrcHasItype = SrcHasItype || From->SrcHasItype;
  if (!From->ItypeStr.empty())
    ItypeStr = From->ItypeStr;

  // Merge Bounds Related information.
  if (hasBoundsKey() && From->hasBoundsKey())
    Info.getABoundsInfo().mergeBoundsKey(getBoundsKey(), From->getBoundsKey());
  if (!From->BoundsAnnotationStr.empty())
    BoundsAnnotationStr = From->BoundsAnnotationStr;

  if (From->SourceGenericIndex >= 0) {
    SourceGenericIndex = From->SourceGenericIndex;
    InferredGenericIndex = From->InferredGenericIndex;
  }
  if (FV) {
    assert(From->FV);
    FV->mergeDeclaration(From->FV, Info, ReasonFailed);
    if (ReasonFailed != "") {
      ReasonFailed += " within the referenced function";
      return;
    }
  }
}

Atom *PointerVariableConstraint::getAtom(unsigned AtomIdx, Constraints &CS) {
  assert(AtomIdx < Vars.size());
  return Vars[AtomIdx];
}

void PointerVariableConstraint::equateWithItype(
    ProgramInfo &I, const ReasonLoc &ReasonUnchangeable) {
  Constraints &CS = I.getConstraints();
  assert(SrcVars.size() == Vars.size());
  for (unsigned VarIdx = 0; VarIdx < Vars.size(); VarIdx++) {
    ConstAtom *CA = SrcVars[VarIdx];
    if (isa<WildAtom>(CA))
      CS.addConstraint(CS.createGeq(Vars[VarIdx], CA,ReasonUnchangeable,true));
    else
      Vars[VarIdx] = SrcVars[VarIdx];
  }
  if (FV) {
    FV->equateWithItype(I, ReasonUnchangeable);
  }
}

void FunctionVariableConstraint::mergeDeclaration(ConstraintVariable *FromCV,
                                                  ProgramInfo &I,
                                                  std::string &ReasonFailed) {
  // `this`: is the declaration the tool saw first.
  // `FromCV`: is the declaration seen second

  FVConstraint *From = dyn_cast<FVConstraint>(FromCV);
  assert(From != nullptr);
  assert("this should have more params" &&
         this->numParams() >= From->numParams());

  // transferable basic info
  Hasbody |= From->Hasbody;
  if (Name.empty())
    Name = From->Name;

  // Merge returns.
  ReturnVar.mergeDeclaration(&From->ReturnVar, I, ReasonFailed);
  if (ReasonFailed != "") {
    ReasonFailed += " for return value";
    return;
  }

  // Merge params.
  for (unsigned J = 0; J < From->numParams(); J++) {
    ParamVars[J].mergeDeclaration(&From->ParamVars[J], I, ReasonFailed);
    if (ReasonFailed != "") {
      ReasonFailed += " for parameter " + std::to_string(J);
      return;
    }
  }
}

bool FunctionVariableConstraint::isOriginallyChecked() const {
  return ReturnVar.ExternalConstraint->isOriginallyChecked();
}

void FunctionVariableConstraint::equateWithItype(
    ProgramInfo &I, const ReasonLoc &ReasonUnchangeable) {
  ReturnVar.equateWithItype(I, ReasonUnchangeable);
  for (auto Param : ParamVars)
    Param.equateWithItype(I, ReasonUnchangeable);
}

void FVComponentVariable::mergeDeclaration(FVComponentVariable *From,
                                           ProgramInfo &I,
                                           std::string &ReasonFailed) {
  if (InternalConstraint == ExternalConstraint &&
      From->InternalConstraint != From->ExternalConstraint) {
    // Special handling for merging declarations where the original declaration
    // was allocated using the same constraint variable for internal and
    // external constraints but a subsequent declaration allocated separate
    // variables. This can happen if the second declaration declares an itype
    // but the original declaration does not.
    From->InternalConstraint->mergeDeclaration(InternalConstraint, I,
                                               ReasonFailed);
    InternalConstraint = From->InternalConstraint;
  } else {
    InternalConstraint->mergeDeclaration(From->InternalConstraint, I,
                                         ReasonFailed);
  }
  if (ReasonFailed != "") {
    ReasonFailed += " during internal merge";
    return;
  }
  ExternalConstraint->mergeDeclaration(From->ExternalConstraint, I,
                                       ReasonFailed);
}

std::string FVComponentVariable::mkString(Constraints &CS, bool EmitName,
                                          bool ForItypeBase) const {
  return mkTypeStr(CS, EmitName, "", ForItypeBase) +
         mkItypeStr(CS, ForItypeBase);
}

std::string FVComponentVariable::mkTypeStr(Constraints &CS, bool EmitName,
                                           std::string UseName,
                                           bool ForItypeBase) const {
  std::string Ret;
  // If checked or given new name, generate new type from constraint variables.
  // We also call to mkString when ForItypeBase is true to work around an issue
  // with the type returned by getRewritableOriginalTy for function pointers
  // declared with itypes where the function pointer parameters have a checked
  // type (e.g., `void ((*fn)(int *)) : itype(_Ptr<void (_Ptr<int>))`). The
  // original type for the function pointer parameter is stored as `_Ptr<int>`,
  // so emitting this string does guarantee that we emit the unchecked type. By
  // instead calling mkString the type is generated from the external constraint
  // variable. Because the call is passed ForItypeBase, it will emit an
  // unchecked type instead of the solved type.
  if (ForItypeBase || hasCheckedSolution(CS) || (EmitName && !UseName.empty())) {
    Ret = ExternalConstraint->mkString(
        CS, MKSTRING_OPTS(EmitName = EmitName, UseName = UseName,
                          ForItypeBase = ForItypeBase));
  } else {
    // if no need to generate type, try to use source
    if (!SourceDeclaration.empty())
      Ret = SourceDeclaration;
    // if no source and no name, generate nameless type
    else if (EmitName && ExternalConstraint->getName().empty())
      Ret = ExternalConstraint->getOriginalTy();
    // if no source and a have a needed name, generate named type
    else if (EmitName)
      Ret = ExternalConstraint->getRewritableOriginalTy() +
            ExternalConstraint->getName();
    else
      // if no source and don't need a name, generate type ready for one
      Ret = ExternalConstraint->getRewritableOriginalTy();
  }

  if (ExternalConstraint->srcHasBounds())
    Ret += " : " + ExternalConstraint->getBoundsStr();

  return Ret;
}

std::string
FVComponentVariable::mkItypeStr(Constraints &CS, bool ForItypeBase) const {
  if (!ForItypeBase && hasItypeSolution(CS))
    return " : itype(" +
           ExternalConstraint->mkString(
               CS, MKSTRING_OPTS(EmitName = false, ForItype = true)) +
           ")";
  return "";
}

bool FVComponentVariable::hasCheckedSolution(Constraints &CS) const {
  // If the external constraint variable is checked, then the variable should
  // be advertised as checked to callers. If the internal and external
  // constraint variables solve to the same type, then they are both checked and
  // we can use a _Ptr type.
  return ExternalConstraint->isSolutionChecked(CS.getVariables()) &&
         ((ExternalConstraint->srcHasItype() &&
           InternalConstraint->isSolutionChecked(CS.getVariables())) ||
          ExternalConstraint->anyChanges(CS.getVariables())) &&
         InternalConstraint->solutionEqualTo(CS, ExternalConstraint);
}

bool FVComponentVariable::hasItypeSolution(Constraints &CS) const {
  // As in hasCheckedSolution, we want the variable to be advertised as checked
  // if the external variable is checked. If the external is checked, but the
  // internal is not equal to the external, then the internal is unchecked, so
  // have to use an itype instead of a _Ptr type.
  return ExternalConstraint->isSolutionChecked(CS.getVariables()) &&
         ExternalConstraint->anyChanges(CS.getVariables()) &&
         !InternalConstraint->solutionEqualTo(CS, ExternalConstraint);
}

FVComponentVariable::FVComponentVariable(const QualType &QT,
                                         const QualType &ITypeT,
                                         clang::DeclaratorDecl *D,
                                         std::string N, ProgramInfo &I,
                                         const ASTContext &C,
                                         std::string *InFunc,
                                         bool PotentialGeneric,
                                         bool HasItype) {
  ExternalConstraint =
      new PVConstraint(QT, D, N, I, C, InFunc, -1, PotentialGeneric, HasItype,
                       nullptr, ITypeT);
  if (!HasItype && QT->isVoidPointerType()) {
    InternalConstraint = ExternalConstraint;
  } else {
    InternalConstraint =
        new PVConstraint(QT, D, N, I, C, InFunc, -1, PotentialGeneric, HasItype,
                         nullptr, ITypeT);
    bool EquateChecked = QT->isVoidPointerType();
    linkInternalExternal(I, EquateChecked);
  }

  // Save the original source for the declaration if this is a param
  // declaration. This lets us avoid macro expansion in function pointer
  // parameters similarly to how we do it for pointers in regular function
  // declarations.
  if (D && D->getType() == QT) {
    SourceRange DRange = D->getSourceRange();
    if (DRange.isValid()) {
      const SourceManager &SM = C.getSourceManager();
      SourceLocation DLoc = D->getLocation();
      CharSourceRange CSR;
      if (SM.isBeforeInTranslationUnit(DRange.getEnd(), DLoc)) {
        // It's not clear to me why, but the end of the SourceRange for the
        // declaration can come before the SourceLocation for the declaration.
        // This can result in SourceDeclaration failing to capture the whole
        // declaration string, causing rewriting errors. In this case it is also
        // necessary to use CharSourceRange::getCharRange to work around some
        // cases where CharSourceRange::getTokenRange (the default behavior of
        // getSourceText when passed a SourceRange) would not get the full
        // declaration. For example: a parameter declared without a name such as
        // `_Ptr<char>` was captured as `_Ptr`.
        CSR = CharSourceRange::getCharRange(DRange.getBegin(), DLoc);
      } else {
        CSR = CharSourceRange::getTokenRange(DRange);
      }

      SourceDeclaration = getSourceText(CSR , C);
    } else {
      SourceDeclaration = "";
    }
  }
}

void FVComponentVariable::equateWithItype(ProgramInfo &I,
                                 const ReasonLoc &ReasonUnchangeable) const {
  Constraints &CS = I.getConstraints();
  const ReasonLoc &ReasonUnchangeable2 =
      (ReasonUnchangeable.isDefault() && ExternalConstraint->isGeneric())
          ? ReasonLoc("Internal constraint for generic function declaration, "
                      "for which 3C currently does not support re-solving.",
                      // TODO: What PSL should we actually use here?
                      ReasonUnchangeable.Location)
          : ReasonUnchangeable;
  bool HasItype = ExternalConstraint->srcHasItype();
  // If the type cannot change at all (ReasonUnchangeable2 is set), then we
  // constrain both the external and internal types to not change.
  bool MustConstrainInternalType = !ReasonUnchangeable2.isDefault();
  // Otherwise, if a pointer is an array pointer with declared bounds or is a
  // constant size array, then we want to ensure the external type continues to
  // solve to ARR or NTARR; see the comment on
  // ConstraintVariable::equateWithItype re how this is achieved. This avoids
  // losing bounds on array pointers, and converting constant sized arrays into
  // pointers. We still allow the internal type to change so that the type can
  // change from an itype to fully checked.
  bool MustBeArray =
    ExternalConstraint->srcHasBounds() || ExternalConstraint->hasSomeSizedArr();
  if (HasItype && (MustConstrainInternalType || MustBeArray)) {
    ExternalConstraint->equateWithItype(I, ReasonUnchangeable2);
    if (ExternalConstraint != InternalConstraint)
      linkInternalExternal(I, false);
    if (MustConstrainInternalType)
      InternalConstraint->constrainToWild(CS, ReasonUnchangeable2);
  }
}

void FVComponentVariable::linkInternalExternal(ProgramInfo &I,
                                               bool EquateChecked) const {
  Constraints &CS = I.getConstraints();
  auto LinkReason = ReasonLoc("Function Internal/External Link", PersistentSourceLoc());
  for (unsigned J = 0; J < InternalConstraint->getCvars().size(); J++) {
    Atom *InternalA = InternalConstraint->getCvars()[J];
    Atom *ExternalA = ExternalConstraint->getCvars()[J];
    if (isa<VarAtom>(InternalA) || isa<VarAtom>(ExternalA)) {
      // Equate pointer types for internal and external parameter constraint
      // variables.
      CS.addConstraint(CS.createGeq(InternalA, ExternalA, LinkReason, false));
      CS.addConstraint(CS.createGeq(ExternalA, InternalA, LinkReason, false));

      if (!isa<ConstAtom>(ExternalA)) {
        // Constrain Internal >= External. If external solves to wild, then so
        // does the internal. Not that this doesn't mean any unsafe external
        // use causes the internal variable to be wild because the external
        // variable solves to WILD only when there is an unsafe use that
        // cannot be resolved by inserting casts.
        CS.addConstraint(CS.createGeq(InternalA, ExternalA,
                                      LinkReason, true));

        // Atoms of return constraint variables are unified after the first
        // level. This is because CheckedC does not allow assignment from e.g.
        // a function return of type `int ** : itype(_Ptr<_Ptr<int>>)` to a
        // variable with type `int **`.
        if (DisableFunctionEdges || DisableRDs || EquateChecked ||
            (ExternalConstraint->getName() == RETVAR && J > 0))
          CS.addConstraint(CS.createGeq(ExternalA, InternalA,
                                        LinkReason, true));
      }
    }
  }
  if (FVConstraint *ExtFV = ExternalConstraint->getFV()) {
    FVConstraint *IntFV = InternalConstraint->getFV();
    assert(IntFV != nullptr);
    constrainConsVarGeq(ExtFV, IntFV, CS, LinkReason, Same_to_Same, true, &I);
  }
}

bool FVComponentVariable::solutionEqualTo(Constraints &CS,
                                          const FVComponentVariable *Other,
                                          bool ComparePtyp) const {
  bool InternalEq =
      getInternal()->solutionEqualTo(CS, Other->getInternal(), ComparePtyp);
  bool ExternalEq =
      getExternal()->solutionEqualTo(CS, Other->getExternal(), ComparePtyp);
  return InternalEq || ExternalEq;
}

FVComponentVariable::FVComponentVariable(FVComponentVariable *Ot,
                                         ReasonLoc &Rsn,
                                         Constraints &CS) {
  InternalConstraint = Ot->InternalConstraint->getCopy(Rsn,CS);
  ExternalConstraint = Ot->ExternalConstraint->getCopy(Rsn,CS);
}<|MERGE_RESOLUTION|>--- conflicted
+++ resolved
@@ -475,27 +475,18 @@
       Vars.push_back(VA);
       SrcVars.push_back(CS.getWild());
 
-<<<<<<< HEAD
-      // Incomplete arrays are lower bounded to ARR because the transformation
-      // int[] -> _Ptr<int> is permitted while int[1] -> _Ptr<int> is not.
-      auto Rsn = ReasonLoc(ARRAY_REASON, PSL);
-      if (IsIncompleteArr)
-        CS.addConstraint(CS.createGeq(VA, CS.getArr(), Rsn, false));
-      else if (IsArr)
-        CS.addConstraint(CS.createGeq(CS.getArr(), VA, Rsn, false));
-=======
       // Incomplete arrays are not given ARR as an upper bound because the
       // transformation int[] -> _Ptr<int> is permitted but int[1] -> _Ptr<int>
       // is not.
+      auto Rsn = ReasonLoc("0-sized Array", PSL);
       if (ArrSizes[TypeIdx].first == O_SizedArray) {
-        CS.addConstraint(CS.createGeq(CS.getArr(), VA, false));
+        CS.addConstraint(CS.createGeq(CS.getArr(), VA, Rsn, false));
         // A constant array declared with size 0 cannot be _Nt_checked. Checked
         // C requires that _Nt_checked arrays are not empty since the declared
         // size of the array includes the null terminator.
         if (ArrSizes[TypeIdx].second == 0)
-          CS.addConstraint(CS.createGeq(VA, CS.getArr(), false));
-      }
->>>>>>> d37e5cae
+          CS.addConstraint(CS.createGeq(VA, CS.getArr(), Rsn, false));
+      }
     }
 
     // Prepare for next level of pointer
