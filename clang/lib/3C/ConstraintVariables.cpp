--- conflicted
+++ resolved
@@ -1813,13 +1813,8 @@
     return;
   }
   if (this->numParams() == 0) {
-<<<<<<< HEAD
     // This is an untyped declaration, we need to perform a transplant
     From->mergeDeclaration(this, I, ReasonFailed);
-=======
-    // This is an untyped declaration, we need to perform a transplant.
-    From->brainTransplant(this, I);
->>>>>>> 52fafae5
   } else {
     // Standard merge.
     if (this->numParams() != From->numParams()) {
@@ -1871,23 +1866,8 @@
                                        ReasonFailed);
 }
 
-<<<<<<< HEAD
 std::string
 FVComponentVariable::mkString(const EnvironmentMap &E) const {
-=======
-void FVComponentVariable::brainTransplant(FVComponentVariable *From,
-                                          ProgramInfo &I) {
-  // As in mergeDeclaration, special handling is required if the original
-  // declaration did not allocate split constraint variables.
-  if (InternalConstraint == ExternalConstraint)
-    InternalConstraint = From->InternalConstraint;
-  else
-    InternalConstraint->brainTransplant(From->InternalConstraint, I);
-  ExternalConstraint->brainTransplant(From->ExternalConstraint, I);
-}
-
-std::string FVComponentVariable::mkString(const EnvironmentMap &E) const {
->>>>>>> 52fafae5
   std::string Str;
   if (ExternalConstraint->anyChanges(E) && InternalConstraint->anyChanges(E))
     Str = ExternalConstraint->mkString(E);
