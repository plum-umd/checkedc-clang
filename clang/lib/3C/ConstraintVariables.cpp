//=--ConstraintVariables.cpp--------------------------------------*- C++-*-===//
//
// Part of the LLVM Project, under the Apache License v2.0 with LLVM Exceptions.
// See https://llvm.org/LICENSE.txt for license information.
// SPDX-License-Identifier: Apache-2.0 WITH LLVM-exception
//
//===----------------------------------------------------------------------===//
// Implementation of ConstraintVariables methods.
//
//===----------------------------------------------------------------------===//

#include "clang/3C/ConstraintVariables.h"
#include "clang/3C/3CGlobalOptions.h"
#include "clang/3C/ProgramInfo.h"
#include "clang/Lex/Lexer.h"
#include "llvm/ADT/StringSwitch.h"
#include "llvm/Support/CommandLine.h"
#include <sstream>

using namespace clang;
// Macro for boolean implication.
#define IMPLIES(a, b) ((a) ? (b) : true)

static llvm::cl::OptionCategory OptimizationCategory("Optimization category");
static llvm::cl::opt<bool>
    DisableRDs("disable-rds",
               llvm::cl::desc("Disable reverse edges for Checked Constraints."),
               llvm::cl::init(false), llvm::cl::cat(OptimizationCategory));

std::string ConstraintVariable::getRewritableOriginalTy() const {
  std::string OrigTyString = getOriginalTy();
  std::string SpaceStr = " ";
  std::string AsterixStr = "*";
  // If the type does not end with " " or *
  // we need to add space.
  if (!std::equal(SpaceStr.rbegin(), SpaceStr.rend(), OrigTyString.rbegin()) &&
      !std::equal(AsterixStr.rbegin(), AsterixStr.rend(),
                  OrigTyString.rbegin())) {
    OrigTyString += " ";
  }
  return OrigTyString;
}
bool ConstraintVariable::isChecked(const EnvironmentMap &E) const {
  return getIsOriginallyChecked() || anyChanges(E);
}

PointerVariableConstraint *PointerVariableConstraint::getWildPVConstraint(
    Constraints &CS, const std::string &Rsn, PersistentSourceLoc *PSL) {
  VarAtom *VA =
      CS.createFreshGEQ("wildvar", VarAtom::V_Other, CS.getWild(), Rsn, PSL);
  CAtoms NewAtoms = {VA};
  PVConstraint *WildPVC =
      new PVConstraint(NewAtoms, "unsigned", "wildvar", nullptr, false, "");
  return WildPVC;
}

PointerVariableConstraint *
PointerVariableConstraint::getPtrPVConstraint(Constraints &CS) {
  static PointerVariableConstraint *GlobalPtrPV = nullptr;
  if (GlobalPtrPV == nullptr) {
    CAtoms NewVA;
    NewVA.push_back(CS.getPtr());
    GlobalPtrPV =
        new PVConstraint(NewVA, "unsigned", "ptrvar", nullptr, false, "");
  }
  return GlobalPtrPV;
}

PointerVariableConstraint *
PointerVariableConstraint::getNonPtrPVConstraint(Constraints &CS) {
  static PointerVariableConstraint *GlobalNonPtrPV = nullptr;
  if (GlobalNonPtrPV == nullptr) {
    CAtoms NewVA; // Empty -- represents a base type.
    GlobalNonPtrPV =
        new PVConstraint(NewVA, "unsigned", "basevar", nullptr, false, "");
  }
  return GlobalNonPtrPV;
}

PointerVariableConstraint *
PointerVariableConstraint::getNamedNonPtrPVConstraint(StringRef Name,
                                                      Constraints &CS) {
  CAtoms NewVA; // Empty -- represents a base type.
  return new PVConstraint(NewVA, "unsigned", std::string(Name), nullptr, false,
                          "");
}

PointerVariableConstraint::PointerVariableConstraint(
    PointerVariableConstraint *Ot, Constraints &CS)
    : ConstraintVariable(ConstraintVariable::PointerVariable, Ot->OriginalType,
                         Ot->Name),
      FV(nullptr), PartOfFuncPrototype(Ot->PartOfFuncPrototype) {
  this->ArrSizes = Ot->ArrSizes;
  this->ArrPresent = Ot->ArrPresent;
  this->HasEqArgumentConstraints = Ot->HasEqArgumentConstraints;
  this->ValidBoundsKey = Ot->ValidBoundsKey;
  this->BKey = Ot->BKey;
  // Make copy of the vars only for VarAtoms.
  for (auto *CV : Ot->Vars) {
    if (ConstAtom *CA = dyn_cast<ConstAtom>(CV)) {
      this->Vars.push_back(CA);
    }
    if (VarAtom *VA = dyn_cast<VarAtom>(CV)) {
      this->Vars.push_back(CS.getFreshVar(VA->getName(), VA->getVarKind()));
    }
  }
  if (Ot->FV != nullptr) {
    this->FV = dyn_cast<FVConstraint>(Ot->FV->getCopy(CS));
  }
  this->Parent = Ot;
  this->GenericIndex = Ot->GenericIndex;
  this->IsZeroWidthArray = Ot->IsZeroWidthArray;
  this->BaseType = Ot->BaseType;
  this->SrcHasItype = Ot->SrcHasItype;
  this->IsVoidPtr = Ot->IsVoidPtr;
  // We need not initialize other members.
}

PointerVariableConstraint::PointerVariableConstraint(DeclaratorDecl *D,
                                                     ProgramInfo &I,
                                                     const ASTContext &C)
    : PointerVariableConstraint(D->getType(), D, std::string(D->getName()), I,
                                C) {}

// Simple recursive visitor for determining if a type contains a typedef
// entrypoint is find().
class TypedefLevelFinder : public RecursiveASTVisitor<TypedefLevelFinder> {
public:
  static struct InternalTypedefInfo find(const QualType &QT) {
    TypedefLevelFinder TLF;
    QualType ToSearch;
    // If the type is currently a typedef, desugar that.
    // This is so we can see if the type _contains_ a typedef.
    if (const auto *TDT = dyn_cast<TypedefType>(QT))
      ToSearch = TDT->desugar();
    else
      ToSearch = QT;
    TLF.TraverseType(ToSearch);
    // If we found a typedef then we need to have filled out the name field.
    assert(IMPLIES(TLF.HasTypedef, TLF.TDname != ""));
    struct InternalTypedefInfo Info = {TLF.HasTypedef, TLF.TypedefLevel,
                                       TLF.TDname};
    return Info;
  }

  bool VisitTypedefType(TypedefType *TT) {
    HasTypedef = true;
    auto *TDT = TT->getDecl();
    TDname = TDT->getNameAsString();
    return false;
  }

  bool VisitPointerType(PointerType *PT) {
    TypedefLevel++;
    return true;
  }

  bool VisitArrayType(ArrayType *AT) {
    TypedefLevel++;
    return true;
  }

private:
  int TypedefLevel = 0;
  std::string TDname = "";
  bool HasTypedef = false;
};

PointerVariableConstraint::PointerVariableConstraint(
    const QualType &QT, DeclaratorDecl *D, std::string N, ProgramInfo &I,
    const ASTContext &C, std::string *InFunc, int ForceGenericIndex,
    bool VarAtomForChecked)
    : ConstraintVariable(ConstraintVariable::PointerVariable,
                         tyToStr(QT.getTypePtr()), N),
      FV(nullptr), SrcHasItype(false), PartOfFuncPrototype(InFunc != nullptr),
      Parent(nullptr) {
  QualType QTy = QT;
  const Type *Ty = QTy.getTypePtr();
  auto &CS = I.getConstraints();
  // If the type is a decayed type, then maybe this is the result of
  // decaying an array to a pointer. If the original type is some
  // kind of array type, we want to use that instead.
  if (const DecayedType *DC = dyn_cast<DecayedType>(Ty)) {
    QualType QTytmp = DC->getOriginalType();
    if (QTytmp->isArrayType() || QTytmp->isIncompleteArrayType()) {
      QTy = QTytmp;
      Ty = QTy.getTypePtr();
    }
  }

  bool IsTypedef = false;
  if (Ty->getAs<TypedefType>())
    IsTypedef = true;

  ArrPresent = false;

  bool IsDeclTy = false;

  auto &ABInfo = I.getABoundsInfo();
  if (D != nullptr) {
    if (ABInfo.tryGetVariable(D, BKey)) {
      ValidBoundsKey = true;
    }
    if (D->hasBoundsAnnotations()) {
      BoundsAnnotations BA = D->getBoundsAnnotations();
      BoundsExpr *BExpr = BA.getBoundsExpr();
      if (BExpr != nullptr) {
        SourceRange R = BExpr->getSourceRange();
        if (R.isValid()) {
          BoundsAnnotationStr = getSourceText(R, C);
        }
        if (D->hasBoundsAnnotations() && ABInfo.isValidBoundVariable(D)) {
          assert(ABInfo.tryGetVariable(D, BKey) &&
                 "Is expected to have valid Bounds key");

          ABounds *NewB = ABounds::getBoundsInfo(&ABInfo, BExpr, C);
          ABInfo.insertDeclaredBounds(D, NewB);
        }
      }
    }

    IsDeclTy = D->getType() == QT; // If false, then QT may be D's return type
    if (InteropTypeExpr *ITE = D->getInteropTypeExpr()) {
      // External variables can also have itype.
      // Check if the provided declaration is an external
      // variable.
      // For functions, check to see that if we are analyzing
      // function return types.
      bool AnalyzeITypeExpr = IsDeclTy;
      if (!AnalyzeITypeExpr) {
        const Type *OrigType = Ty;
        if (isa<FunctionDecl>(D)) {
          FunctionDecl *FD = dyn_cast<FunctionDecl>(D);
          OrigType = FD->getType().getTypePtr();
        }
        if (OrigType->isFunctionProtoType()) {
          const FunctionProtoType *FPT = dyn_cast<FunctionProtoType>(OrigType);
          AnalyzeITypeExpr = (FPT->getReturnType() == QT);
        }
      }
      if (AnalyzeITypeExpr) {
        QualType InteropType = ITE->getTypeAsWritten();
        QTy = InteropType;
        Ty = QTy.getTypePtr();
        SrcHasItype = true;

        SourceRange R = ITE->getSourceRange();
        if (R.isValid()) {
          ItypeStr = getSourceText(R, C);
          assert(ItypeStr.size() > 0);
        }
      }
    }
  }

  // At this point `QTy`/`Ty` hold the computed type (and `QT` still holds the
  // input type). It will be consumed to create atoms, so any code that needs
  // to be coordinated with the atoms should access it here first.

  TypedefLevelInfo = TypedefLevelFinder::find(QTy);

  if (ForceGenericIndex >= 0) {
    GenericIndex = ForceGenericIndex;
  } else {
    GenericIndex = -1;
    // This makes a lot of assumptions about how the AST will look, and limits
    // it to one level.
    // TODO: Enhance TypedefLevelFinder to get this info.
    if (Ty->isPointerType()) {
      auto *PtrTy = Ty->getPointeeType().getTypePtr();
      if (auto *TypdefTy = dyn_cast_or_null<TypedefType>(PtrTy)) {
        const auto *Tv = dyn_cast<TypeVariableType>(TypdefTy->desugar());
        if (Tv)
          GenericIndex = Tv->GetIndex();
      }
    }
  }

  bool VarCreated = false;
  bool IsArr = false;
  bool IsIncompleteArr = false;
  bool IsTopMost = true;
  uint32_t TypeIdx = 0;
  std::string Npre = InFunc ? ((*InFunc) + ":") : "";
  VarAtom::VarKind VK =
      InFunc ? (N == RETVAR ? VarAtom::V_Return : VarAtom::V_Param)
             : VarAtom::V_Other;

  // Even though references don't exist in C, `va_list` is a typedef of
  // `__builtin_va_list &` on windows. In order to generate correct constraints
  // for var arg functions on windows, we need to strip the reference type.
  if (Ty->isLValueReferenceType()) {
    QTy = Ty->getPointeeType();
    Ty = QTy.getTypePtr();
  }

  while (Ty->isPointerType() || Ty->isArrayType()) {
    // Is this a VarArg type?
    std::string TyName = tyToStr(Ty);
    if (isVarArgType(TyName)) {
      // Variable number of arguments. Make it WILD.
      std::string Rsn = "Variable number of arguments.";
      VarAtom *WildVA = CS.createFreshGEQ(Npre + N, VK, CS.getWild(), Rsn);
      Vars.push_back(WildVA);
      VarCreated = true;
      break;
    }

    if (Ty->isCheckedPointerType() || Ty->isCheckedArrayType()) {
      ConstAtom *CAtom = nullptr;
      if (Ty->isCheckedPointerNtArrayType() || Ty->isNtCheckedArrayType()) {
        // This is an NT array type.
        CAtom = CS.getNTArr();
      } else if (Ty->isCheckedPointerArrayType() || Ty->isCheckedArrayType()) {
        // This is an array type.
        CAtom = CS.getArr();
      } else if (Ty->isCheckedPointerPtrType()) {
        // This is a regular checked pointer.
        CAtom = CS.getPtr();
      }
      VarCreated = true;
      assert(CAtom != nullptr && "Unable to find the type "
                                 "of the checked pointer.");
      if (VarAtomForChecked) {
        VarAtom *VA = CS.getFreshVar(Npre + N, VK);
        CS.addConstraint(CS.createGeq(VA, CAtom, false));
        Vars.push_back(VA);
      } else {
        Vars.push_back(CAtom);
      }
    }

    if (Ty->isArrayType() || Ty->isIncompleteArrayType()) {
      ArrPresent = IsArr = true;
      IsIncompleteArr = Ty->isIncompleteArrayType();

      // Boil off the typedefs in the array case.
      // TODO this will need to change to properly account for typedefs
      bool Boiling = true;
      while (Boiling) {
        if (const TypedefType *TydTy = dyn_cast<TypedefType>(Ty)) {
          QTy = TydTy->desugar();
          Ty = QTy.getTypePtr();
        } else if (const ParenType *ParenTy = dyn_cast<ParenType>(Ty)) {
          QTy = ParenTy->desugar();
          Ty = QTy.getTypePtr();
        } else {
          Boiling = false;
        }
      }

      // See if there is a constant size to this array type at this position.
      if (const ConstantArrayType *CAT = dyn_cast<ConstantArrayType>(Ty)) {
        ArrSizes[TypeIdx] = std::pair<OriginalArrType, uint64_t>(
            O_SizedArray, CAT->getSize().getZExtValue());

        // If this is the top-most pointer variable?
        if (hasBoundsKey() && IsTopMost) {
          BoundsKey CBKey = ABInfo.getConstKey(CAT->getSize().getZExtValue());
          ABounds *NB = new CountBound(CBKey);
          ABInfo.insertDeclaredBounds(D, NB);
        }
      } else {
        ArrSizes[TypeIdx] =
            std::pair<OriginalArrType, uint64_t>(O_UnSizedArray, 0);
      }

      // Iterate.
      if (const ArrayType *ArrTy = dyn_cast<ArrayType>(Ty)) {
        QTy = ArrTy->getElementType();
        Ty = QTy.getTypePtr();
      } else {
        llvm_unreachable("unknown array type");
      }
    } else {

      // Save here if QTy is qualified or not into a map that
      // indexes K to the qualification of QTy, if any.
      insertQualType(TypeIdx, QTy);

      ArrSizes[TypeIdx] = std::pair<OriginalArrType, uint64_t>(O_Pointer, 0);

      // Iterate.
      QTy = QTy.getSingleStepDesugaredType(C);
      QTy = QTy.getTypePtr()->getPointeeType();
      Ty = QTy.getTypePtr();
    }

    // This type is not a constant atom. We need to create a VarAtom for this.

    if (!VarCreated) {
      VarAtom *VA = CS.getFreshVar(Npre + N, VK);
      Vars.push_back(VA);

      // Incomplete arrays are lower bounded to ARR because the transformation
      // int[] -> _Ptr<int> is permitted while int[1] -> _Ptr<int> is not.
      if (IsIncompleteArr)
        CS.addConstraint(CS.createGeq(VA, CS.getArr(), false));
      else if (IsArr)
        CS.addConstraint(CS.createGeq(CS.getArr(), VA, false));
    }

    // Prepare for next level of pointer
    VarCreated = false;
    IsArr = false;
    TypeIdx++;
    Npre = Npre + "*";
    VK = VarAtom::
        V_Other; // only the outermost pointer considered a param/return
    IsTopMost = false;
  }
  insertQualType(TypeIdx, QTy);

  // In CheckedC, a pointer can be freely converted to a size 0 array pointer,
  // but our constraint system does not allow this. To enable converting calls
  // to functions with types similar to free, size 0 array pointers are made PTR
  // instead of ARR.
  IsZeroWidthArray = false;
  if (D && D->hasBoundsExpr() && !Vars.empty() && Vars[0] == CS.getArr())
    if (BoundsExpr *BE = D->getBoundsExpr())
      if (isZeroBoundsExpr(BE, C)) {
        IsZeroWidthArray = true;
        Vars[0] = CS.getPtr();
      }

  // If, after boiling off the pointer-ness from this type, we hit a
  // function, then create a base-level FVConstraint that we carry
  // around too.
  if (Ty->isFunctionType())
    // C function-pointer type declarator syntax embeds the variable
    // name within the function-like syntax. For example:
    //    void (*fname)(int, int) = ...;
    // If a typedef'ed type name is used, the name can be omitted
    // because it is not embedded like that. Instead, it has the form
    //    tn fname = ...,
    // where tn is the typedef'ed type name.
    // There is possibly something more elegant to do in the code here.
    FV = new FVConstraint(Ty, IsDeclTy ? D : nullptr, IsTypedef ? "" : N, I, C);

  // Get a string representing the type without pointer and array indirection.
  BaseType = extractBaseType(D, QT, Ty, C);

  IsVoidPtr = isTypeHasVoid(QT);
  bool IsWild = !getIsGeneric() && (isVarArgType(BaseType) || IsVoidPtr);
  if (IsWild) {
    std::string Rsn =
        IsVoidPtr ? "Default void* type" : "Default Var arg list type";
    // TODO: Github issue #61: improve handling of types for variable arguments.
    for (const auto &V : Vars)
      if (VarAtom *VA = dyn_cast<VarAtom>(V))
        CS.addConstraint(CS.createGeq(VA, CS.getWild(), Rsn));
  }

  // Add qualifiers.
  std::ostringstream QualStr;
  getQualString(TypeIdx, QualStr);
  BaseType = QualStr.str() + BaseType;

  // Here lets add implication that if outer pointer is WILD
  // then make the inner pointers WILD too.
  if (Vars.size() > 1) {
    bool UsedPrGeq = false;
    for (auto VI = Vars.begin(), VE = Vars.end(); VI != VE; VI++) {
      if (VarAtom *VIVar = dyn_cast<VarAtom>(*VI)) {
        // Premise.
        Geq *PrGeq = new Geq(VIVar, CS.getWild());
        UsedPrGeq = false;
        for (auto VJ = (VI + 1); VJ != VE; VJ++) {
          if (VarAtom *VJVar = dyn_cast<VarAtom>(*VJ)) {
            // Conclusion.
            Geq *CoGeq = new Geq(VJVar, CS.getWild());
            CS.addConstraint(CS.createImplies(PrGeq, CoGeq));
            UsedPrGeq = true;
          }
        }
        // Delete unused constraint.
        if (!UsedPrGeq) {
          delete (PrGeq);
        }
      }
    }
  }
}

std::string PointerVariableConstraint::tryExtractBaseType(DeclaratorDecl *D,
                                                          QualType QT,
                                                          const Type *Ty,
                                                          const ASTContext &C) {
  bool FoundBaseTypeInSrc = false;
  if (!QT->isOrContainsCheckedType() && !Ty->getAs<TypedefType>() && D &&
      D->getTypeSourceInfo()) {
    // Try to extract the type from original source to preserve defines
    TypeLoc TL = D->getTypeSourceInfo()->getTypeLoc();
    if (isa<FunctionDecl>(D)) {
      FoundBaseTypeInSrc = D->getAsFunction()->getReturnType() == QT;
      TL = getBaseTypeLoc(TL).getAs<FunctionTypeLoc>();
      // FunctionDecl that doesn't have function type? weird
      if (TL.isNull())
        return "";
      TL = TL.getAs<clang::FunctionTypeLoc>().getReturnLoc();
    } else {
      FoundBaseTypeInSrc = D->getType() == QT;
    }
    if (!TL.isNull()) {
      TypeLoc BaseLoc = getBaseTypeLoc(TL);
      // Only proceed if the base type location is not null, amd it is not a
      // typedef type location.
      if (!BaseLoc.isNull() && BaseLoc.getAs<TypedefTypeLoc>().isNull()) {
        SourceRange SR = BaseLoc.getSourceRange();
        if (FoundBaseTypeInSrc && SR.isValid())
          return getSourceText(SR, C);
      }
    }
  }

  return "";
}

std::string PointerVariableConstraint::extractBaseType(DeclaratorDecl *D,
                                                       QualType QT,
                                                       const Type *Ty,
                                                       const ASTContext &C) {
  std::string BaseTypeStr = tryExtractBaseType(D, QT, Ty, C);
  // Fall back to rebuilding the base type based on type passed to constructor
  if (BaseTypeStr.empty())
    BaseTypeStr = tyToStr(Ty);

  return BaseTypeStr;
}

void PointerVariableConstraint::print(raw_ostream &O) const {
  O << "{ ";
  for (const auto &I : Vars) {
    I->print(O);
    O << " ";
  }
  O << " }";

  if (FV) {
    O << "(";
    FV->print(O);
    O << ")";
  }
}

void PointerVariableConstraint::dumpJson(llvm::raw_ostream &O) const {
  O << "{\"PointerVar\":{";
  O << "\"Vars\":[";
  bool AddComma = false;
  for (const auto &I : Vars) {
    if (AddComma) {
      O << ",";
    }
    I->dumpJson(O);

    AddComma = true;
  }
  O << "], \"name\":\"" << getName() << "\"";
  if (FV) {
    O << ", \"FunctionVariable\":";
    FV->dumpJson(O);
  }
  O << "}}";
}

void PointerVariableConstraint::getQualString(uint32_t TypeIdx,
                                              std::ostringstream &Ss) const {
  auto QIter = QualMap.find(TypeIdx);
  if (QIter != QualMap.end()) {
    for (Qualification Q : QIter->second) {
      switch (Q) {
      case ConstQualification:
        Ss << "const ";
        break;
      case VolatileQualification:
        Ss << "volatile ";
        break;
      case RestrictQualification:
        Ss << "restrict ";
        break;
      }
    }
  }
}

void PointerVariableConstraint::insertQualType(uint32_t TypeIdx,
                                               QualType &QTy) {
  if (QTy.isConstQualified())
  if (QTy.isConstQualified())
    QualMap[TypeIdx].insert(ConstQualification);
  if (QTy.isVolatileQualified())
    QualMap[TypeIdx].insert(VolatileQualification);
  if (QTy.isRestrictQualified())
    QualMap[TypeIdx].insert(RestrictQualification);
}

//   emitArraySize
//   Take an array or nt_array variable, determines if it is
//   a constant array, and if so emits the apprioate syntax for a
//   stack-based array. This functions also updates various flags.
bool PointerVariableConstraint::emitArraySize(
    std::stack<std::string> &CheckedArrs, uint32_t TypeIdx,
    // Is the type only an array
    bool &AllArrays,
    // Are we processing an array
    bool &ArrayRun, bool Nt) const {
  bool Ret = false;
  if (ArrPresent) {
    auto I = ArrSizes.find(TypeIdx);
    assert(I != ArrSizes.end());
    OriginalArrType Oat = I->second.first;
    uint64_t Oas = I->second.second;

    std::ostringstream SizeStr;

    if (Oat == O_SizedArray) {
      SizeStr << (Nt ? " _Nt_checked" : " _Checked");
      SizeStr << "[" << Oas << "]";
      CheckedArrs.push(SizeStr.str());
      ArrayRun = true;
      Ret = true;
    } else {
      AllArrays = ArrayRun = false;
    }

    return Ret;
  }
  return Ret;
}

/*  addArrayAnnotiations
 *  This function takes all the stacked annotations for constant arrays
 *  and pops them onto the EndStrs, this ensures the right order of annotations
 *   */
void PointerVariableConstraint::addArrayAnnotations(
    std::stack<std::string> &CheckedArrs,
    std::deque<std::string> &EndStrs) const {
  while (!CheckedArrs.empty()) {
    auto NextStr = CheckedArrs.top();
    CheckedArrs.pop();
    EndStrs.push_front(NextStr);
  }
  assert(CheckedArrs.empty());
}

bool PointerVariableConstraint::isTypedef(void) { return IsTypedef; }

<<<<<<< HEAD
bool PointerVariableConstraint::isTypedef(void) {
  return IsTypedef;
}

void PointerVariableConstraint::setTypedef(TypedefNameDecl *T, std::string S) {
  IsTypedef = true;
  TDT = T;
  typedefString = S;
=======
void PointerVariableConstraint::setTypedef(TypedefNameDecl *T, std::string S) {
  IsTypedef = true;
  TDT = T;
  TypedefString = S;
>>>>>>> 52fafae5
}

// Mesh resolved constraints with the PointerVariableConstraints set of
// variables and potentially nested function pointer declaration. Produces a
// string that can be replaced in the source code.

std::string PointerVariableConstraint::gatherQualStrings(void) const {
  std::ostringstream S;
  getQualString(0, S);
  return S.str();
}

std::string PointerVariableConstraint::mkString(const EnvironmentMap &E,
                                                bool EmitName, bool ForItype,
                                                bool EmitPointee,
                                                bool UnmaskTypedef) const {
  if (IsTypedef && !UnmaskTypedef) {
<<<<<<< HEAD
    return gatherQualStrings() + typedefString +
=======
    return TypedefString +
>>>>>>> 52fafae5
           (EmitName && getName() != RETVAR ? (" " + getName()) : " ");
  }

  std::ostringstream Ss;
  // This deque will store all the type strings that need to pushed
  // to the end of the type string. This is typically things like
  // closing delimiters.
  std::deque<std::string> EndStrs;
  // This will store stacked array decls to ensure correct order
  // We encounter constant arrays variables in the reverse order they
  // need to appear in, so the LIFO structure reverses these annotations
  std::stack<std::string> CheckedArrs;
  // Have we emitted the string for the base type
  bool EmittedBase = false;
  // Have we emitted the name of the variable yet?
  bool EmittedName = false;
  // Was the last variable an Array?
  bool PrevArr = false;
  // Is the entire type so far an array?
  bool AllArrays = true;
  // Are we in a sequence of arrays
  bool ArrayRun = false;
  if (!EmitName || getName() == RETVAR)
    EmittedName = true;
  uint32_t TypeIdx = 0;

  auto It = Vars.begin();
  auto I = 0;
  // Skip over first pointer level if only emitting pointee string.
  // This is needed when inserting type arguments.
  if (EmitPointee)
    ++It;
  // Interate through the vars(), but if we have an internal typedef, then stop
  // once you reach the typedef's level.
  for (; It != Vars.end() && IMPLIES(TypedefLevelInfo.HasTypedef,
                                     I < TypedefLevelInfo.TypedefLevel);
       ++It, I++) {
    const auto &V = *It;
    ConstAtom *C = nullptr;
    if (ConstAtom *CA = dyn_cast<ConstAtom>(V)) {
      C = CA;
    } else {
      VarAtom *VA = dyn_cast<VarAtom>(V);
      assert(VA != nullptr && "Constraint variable can "
                              "be either constant or VarAtom.");
      C = E.at(VA).first;
    }
    assert(C != nullptr);

    Atom::AtomKind K = C->getKind();

    // If this is not an itype
    // make this wild as it can hold any pointer type.
    if (!ForItype && BaseType == "void")
      K = Atom::A_Wild;

    if (PrevArr && ArrSizes.at(TypeIdx).first != O_SizedArray && !EmittedName) {
      EmittedName = true;
      addArrayAnnotations(CheckedArrs, EndStrs);
      EndStrs.push_front(" " + getName());
    }
    PrevArr = ((K == Atom::A_Arr || K == Atom::A_NTArr) && ArrPresent &&
               ArrSizes.at(TypeIdx).first == O_SizedArray);

    switch (K) {
    case Atom::A_Ptr:
      getQualString(TypeIdx, Ss);

      // We need to check and see if this level of variable
      // is constrained by a bounds safe interface. If it is,
      // then we shouldn't re-write it.
      AllArrays = false;
      EmittedBase = false;
      Ss << "_Ptr<";
      ArrayRun = false;
      EndStrs.push_front(">");
      break;
    case Atom::A_Arr:
      // If this is an array.
      getQualString(TypeIdx, Ss);
      // If it's an Arr, then the character we substitute should
      // be [] instead of *, IF, the original type was an array.
      // And, if the original type was a sized array of size K.
      // we should substitute [K].
      if (emitArraySize(CheckedArrs, TypeIdx, AllArrays, ArrayRun, false))
        break;
      // We need to check and see if this level of variable
      // is constrained by a bounds safe interface. If it is,
      // then we shouldn't re-write it.
      EmittedBase = false;
      Ss << "_Array_ptr<";
      EndStrs.push_front(">");
      break;
    case Atom::A_NTArr:

      if (emitArraySize(CheckedArrs, TypeIdx, AllArrays, ArrayRun, true))
        break;
      // This additional check is to prevent fall-through from the array.
      if (K == Atom::A_NTArr) {
        // If this is an NTArray.
        getQualString(TypeIdx, Ss);

        // We need to check and see if this level of variable
        // is constrained by a bounds safe interface. If it is,
        // then we shouldn't re-write it.
        EmittedBase = false;
        Ss << "_Nt_array_ptr<";
        EndStrs.push_front(">");
        break;
      }
      LLVM_FALLTHROUGH;
    // If there is no array in the original program, then we fall through to
    // the case where we write a pointer value.
    case Atom::A_Wild:
      AllArrays = false;
      if (ArrayRun)
        addArrayAnnotations(CheckedArrs, EndStrs);
      ArrayRun = false;
      if (EmittedBase) {
        Ss << "*";
      } else {
        assert(BaseType.size() > 0);
        EmittedBase = true;
        if (FV) {
          Ss << FV->mkString(E);
        } else {
          Ss << BaseType << " *";
        }
      }

      getQualString(TypeIdx, Ss);
      break;
    case Atom::A_Const:
    case Atom::A_Var:
      llvm_unreachable("impossible");
      break;
    }
    TypeIdx++;
  }

  // If the previous variable was an array or
  // if we are leaving an array run, we need to emit the
  // annotation for a stack-array
  if ((PrevArr || ArrayRun) && !CheckedArrs.empty())
    addArrayAnnotations(CheckedArrs, EndStrs);

  // If the whole type is an array so far, and we haven't emitted
  // a name yet, then emit the name so that it appears before
  // the the stack array type.
  if (PrevArr && !EmittedName && AllArrays) {
    EmittedName = true;
    EndStrs.push_front(" " + getName());
  }

  if (!EmittedBase) {
    // If we have a FV pointer, then our "base" type is a function pointer.
    // type.
    if (FV) {
      Ss << FV->mkString(E);
<<<<<<< HEAD
    } else if (typedeflevelinfo.hasTypedef) {
      std::ostringstream Buf;
      getQualString(typedeflevelinfo.typedefLevel, Buf);
      auto Name = typedeflevelinfo.typedefName;
      Ss << Buf.str() << Name;
=======
    } else if (TypedefLevelInfo.HasTypedef) {
      auto Name = TypedefLevelInfo.TypedefName;
      Ss << Name;
>>>>>>> 52fafae5
    } else {
      Ss << BaseType;
    }
  }

  // Add closing elements to type
  for (std::string Str : EndStrs) {
    Ss << Str;
  }

  // No space after itype.
  if (!EmittedName)
    Ss << " " << getName();

  // Final array dropping.
  if (!CheckedArrs.empty()) {
    std::deque<std::string> ArrStrs;
    addArrayAnnotations(CheckedArrs, ArrStrs);
    for (std::string Str : ArrStrs)
      Ss << Str;
  }

  // TODO Remove comparison to RETVAR.
  if (getName() == RETVAR && !ForItype)
    Ss << " ";

  return Ss.str();
}

bool PVConstraint::addArgumentConstraint(ConstraintVariable *DstCons,
                                         ProgramInfo &Info) {
  if (this->Parent == nullptr) {
    bool RetVal = false;
    if (isPartOfFunctionPrototype()) {
      RetVal = ArgumentConstraints.insert(DstCons).second;
      if (RetVal && this->HasEqArgumentConstraints) {
        constrainConsVarGeq(DstCons, this, Info.getConstraints(), nullptr,
                            Same_to_Same, true, &Info);
      }
    }
    return RetVal;
  }
  return this->Parent->addArgumentConstraint(DstCons, Info);
}

const CVarSet &PVConstraint::getArgumentConstraints() const {
  return ArgumentConstraints;
}

FunctionVariableConstraint::FunctionVariableConstraint(
    FunctionVariableConstraint *Ot, Constraints &CS)
    : ConstraintVariable(ConstraintVariable::FunctionVariable, Ot->OriginalType,
                         Ot->getName()) {
  this->IsStatic = Ot->IsStatic;
  this->FileName = Ot->FileName;
  this->Hasbody = Ot->Hasbody;
  this->Hasproto = Ot->Hasproto;
  this->HasEqArgumentConstraints = Ot->HasEqArgumentConstraints;
  this->IsFunctionPtr = Ot->IsFunctionPtr;
  this->HasEqArgumentConstraints = Ot->HasEqArgumentConstraints;
  this->ReturnVar = FVComponentVariable(&Ot->ReturnVar, CS);
  // Make copy of ParameterCVs too.
  for (auto &ParmPv : Ot->ParamVars)
    this->ParamVars.push_back(FVComponentVariable(&ParmPv, CS));
  this->Parent = Ot;
}

// This describes a function, either a function pointer or a function
// declaration itself. Require constraint variables for each argument and
// return, even those that aren't pointer types, since we may need to
// re-emit the function signature as a type.
FunctionVariableConstraint::FunctionVariableConstraint(DeclaratorDecl *D,
                                                       ProgramInfo &I,
                                                       const ASTContext &C)
    : FunctionVariableConstraint(
          D->getType().getTypePtr(), D,
          (D->getDeclName().isIdentifier() ? std::string(D->getName()) : ""), I,
          C) {}

FunctionVariableConstraint::FunctionVariableConstraint(const Type *Ty,
                                                       DeclaratorDecl *D,
                                                       std::string N,
                                                       ProgramInfo &I,
                                                       const ASTContext &Ctx)
    : ConstraintVariable(ConstraintVariable::FunctionVariable, tyToStr(Ty), N),
      Parent(nullptr) {
  QualType RT;
  Hasproto = false;
  Hasbody = false;
  FileName = "";
  HasEqArgumentConstraints = false;
  IsFunctionPtr = true;
  TypeParams = 0;

  // Metadata about function.
  FunctionDecl *FD = nullptr;
  if (D)
    FD = dyn_cast<FunctionDecl>(D);
  if (FD) {
    // FunctionDecl::hasBody will return true if *any* declaration in the
    // declaration chain has a body, which is not what we want to record.
    // We want to record if *this* declaration has a body. To do that,
    // we'll check if the declaration that has the body is different
    // from the current declaration.
    const FunctionDecl *OFd = nullptr;
    if (FD->hasBody(OFd) && OFd == FD)
      Hasbody = true;
    IsStatic = !(FD->isGlobal());
    ASTContext *TmpCtx = const_cast<ASTContext *>(&Ctx);
    auto PSL = PersistentSourceLoc::mkPSL(D, *TmpCtx);
    FileName = PSL.getFileName();
    IsFunctionPtr = false;
  }

  bool ReturnHasItype = false;
  // ConstraintVariables for the parameters.
  if (Ty->isFunctionPointerType()) {
    // Is this a function pointer definition?
    llvm_unreachable("should not hit this case");
  } else if (Ty->isFunctionProtoType()) {
    // Is this a function?
    const FunctionProtoType *FT = Ty->getAs<FunctionProtoType>();
    assert(FT != nullptr);
    // If we don't have a function declaration, but the return does have an
    // itype, then use the itype as the return type. This is so that we don't
    // drop itype annotation on function pointer return types.
    ReturnHasItype = FT->getReturnAnnots().getInteropTypeExpr();
    if (!FD && ReturnHasItype)
      RT = FT->getReturnAnnots().getInteropTypeExpr()->getType();
    else
      RT = FT->getReturnType();

    // Extract the types for the parameters to this function. If the parameter
    // has a bounds expression associated with it, substitute the type of that
    // bounds expression for the other type.
    for (unsigned J = 0; J < FT->getNumParams(); J++) {
      // Same conditional as we had for the return type. If we don't have a
      // function declaration then the itype for the parameter is used as if it
      // were the parameter's primary type.
      QualType QT;
      bool ParamHasItype = FT->getParamAnnots(J).getInteropTypeExpr();
      if (!FD && ParamHasItype)
        QT = FT->getParamAnnots(J).getInteropTypeExpr()->getType();
      else
        QT = FT->getParamType(J);

      std::string PName = "";
      DeclaratorDecl *ParmVD = nullptr;
      if (FD && J < FD->getNumParams()) {
        ParmVarDecl *PVD = FD->getParamDecl(J);
        if (PVD) {
          ParmVD = PVD;
          PName = std::string(PVD->getName());
        }
      }
      auto ParamVar =
          FVComponentVariable(QT, ParmVD, PName, I, Ctx, &N, ParamHasItype);
      int GenericIdx = ParamVar.ExternalConstraint->getGenericIndex();
      if (GenericIdx >= 0)
        TypeParams = std::max(TypeParams, GenericIdx + 1);
      ParamVars.push_back(ParamVar);
    }

    Hasproto = true;
  } else if (Ty->isFunctionNoProtoType()) {
    const FunctionNoProtoType *FT = Ty->getAs<FunctionNoProtoType>();
    assert(FT != nullptr);
    RT = FT->getReturnType();
  } else {
    llvm_unreachable("don't know what to do");
  }

  // ConstraintVariable for the return.
  ReturnVar = FVComponentVariable(RT, D, RETVAR, I, Ctx, &N, ReturnHasItype);
  int GenericIdx = ReturnVar.ExternalConstraint->getGenericIndex();
  if (GenericIdx >= 0)
    TypeParams = std::max(TypeParams, GenericIdx + 1);
}

void FunctionVariableConstraint::constrainToWild(Constraints &CS,
                                                 const std::string &Rsn) const {
  constrainToWild(CS, Rsn, nullptr);
}

void FunctionVariableConstraint::constrainToWild(
    Constraints &CS, const std::string &Rsn, PersistentSourceLoc *PL) const {
  ReturnVar.ExternalConstraint->constrainToWild(CS, Rsn, PL);

  for (const auto &V : ParamVars)
    V.ExternalConstraint->constrainToWild(CS, Rsn, PL);
}
bool FunctionVariableConstraint::anyChanges(const EnvironmentMap &E) const {
  return ReturnVar.ExternalConstraint->anyChanges(E) ||
         llvm::any_of(ParamVars, [&E](FVComponentVariable CV) {
           return CV.ExternalConstraint->anyChanges(E);
         });
}

bool FunctionVariableConstraint::hasWild(const EnvironmentMap &E,
                                         int AIdx) const {
  return ReturnVar.ExternalConstraint->hasWild(E, AIdx);
}

bool FunctionVariableConstraint::hasArr(const EnvironmentMap &E,
                                        int AIdx) const {
  return ReturnVar.ExternalConstraint->hasArr(E, AIdx);
}

bool FunctionVariableConstraint::hasNtArr(const EnvironmentMap &E,
                                          int AIdx) const {
  return ReturnVar.ExternalConstraint->hasNtArr(E, AIdx);
}

FVConstraint *FunctionVariableConstraint::getCopy(Constraints &CS) {
  return new FVConstraint(this, CS);
}

void PVConstraint::equateArgumentConstraints(ProgramInfo &Info) {
  if (HasEqArgumentConstraints) {
    return;
  }
  HasEqArgumentConstraints = true;
  constrainConsVarGeq(this, this->ArgumentConstraints, Info.getConstraints(),
                      nullptr, Same_to_Same, true, &Info);

  if (this->FV != nullptr) {
    this->FV->equateArgumentConstraints(Info);
  }
}

void FunctionVariableConstraint::equateFVConstraintVars(
    ConstraintVariable *CV, ProgramInfo &Info) const {
  if (FVConstraint *FVCons = dyn_cast<FVConstraint>(CV)) {
    for (auto &PCon : FVCons->ParamVars)
      PCon.InternalConstraint->equateArgumentConstraints(Info);
    FVCons->ReturnVar.InternalConstraint->equateArgumentConstraints(Info);
  }
}

void FunctionVariableConstraint::equateArgumentConstraints(ProgramInfo &Info) {
  if (HasEqArgumentConstraints) {
    return;
  }

  HasEqArgumentConstraints = true;

  // Equate arguments and parameters vars.
  this->equateFVConstraintVars(this, Info);

  // Is this not a function pointer?
  if (!IsFunctionPtr) {
    FVConstraint *DefnCons = nullptr;

    // Get appropriate constraints based on whether the function is static or
    // not.
    if (IsStatic) {
      DefnCons = Info.getStaticFuncConstraint(Name, FileName);
    } else {
      DefnCons = Info.getExtFuncDefnConstraint(Name);
    }
    assert(DefnCons != nullptr);

    // Equate arguments and parameters vars.
    this->equateFVConstraintVars(DefnCons, Info);
  }
}

void PointerVariableConstraint::constrainToWild(Constraints &CS,
                                                const std::string &Rsn) const {
  constrainToWild(CS, Rsn, nullptr);
}

void PointerVariableConstraint::constrainToWild(Constraints &CS,
                                                const std::string &Rsn,
                                                PersistentSourceLoc *PL) const {
  // Find the first VarAtom. All atoms before this are ConstAtoms, so
  // constraining them isn't useful;
  VarAtom *FirstVA = nullptr;
  for (Atom *A : Vars)
    if (isa<VarAtom>(A)) {
      FirstVA = cast<VarAtom>(A);
      break;
    }

  // Constrains the outer VarAtom to WILD. Inner pointer levels are
  // implicitly WILD because of implication constraints.
  if (FirstVA)
    CS.addConstraint(CS.createGeq(FirstVA, CS.getWild(), Rsn, PL, true));

  if (FV)
    FV->constrainToWild(CS, Rsn, PL);
}

void PointerVariableConstraint::constrainOuterTo(Constraints &CS, ConstAtom *C,
                                                 bool DoLB) {
  assert(C == CS.getPtr() || C == CS.getArr() || C == CS.getNTArr());

  if (Vars.size() > 0) {
    Atom *A = *Vars.begin();
    if (VarAtom *VA = dyn_cast<VarAtom>(A)) {
      if (DoLB)
        CS.addConstraint(CS.createGeq(VA, C, false));
      else
        CS.addConstraint(CS.createGeq(C, VA, false));
    } else if (ConstAtom *CA = dyn_cast<ConstAtom>(A)) {
      if (DoLB) {
        if (*CA < *C) {
          llvm::errs() << "Warning: " << CA->getStr() << " not less than "
                       << C->getStr() << "\n";
          //assert(CA == CS.getWild()); // Definitely bogus if not.
        }
      } else if (*C < *CA) {
        llvm::errs() << "Warning: " << C->getStr() << " not less than "
                     << CA->getStr() << "\n";
        //assert(CA == CS.getWild()); // Definitely bogus if not.
      }
    }
  }
}

bool PointerVariableConstraint::anyArgumentIsWild(const EnvironmentMap &E) {
  for (auto *ArgVal : ArgumentConstraints) {
    if (!ArgVal->isChecked(E)) {
      return true;
    }
  }
  return false;
}

bool PointerVariableConstraint::anyChanges(const EnvironmentMap &E) const {
  // If it was not checked in the input, then it has changed if it now has a
  // checked type.
  bool PtrChanged = false;

  // Are there any non-WILD pointers?
  for (unsigned I = 0; I < Vars.size(); I++) {
    const Atom *VA = Vars[I];
    const ConstAtom *CA = getSolution(VA, E);
    assert(CA != nullptr && "Atom should be either const or var");
    bool OriginallyChecked = isa<ConstAtom>(VA);

    // Atom has changed if it was not originally checked, and it did not solve
    // to WILD. The pointer has changed if the atom has changed.
    bool AtomChanged = !OriginallyChecked && !isa<WildAtom>(CA);
    PtrChanged |= AtomChanged;
  }

  if (FV)
    PtrChanged |= FV->anyChanges(E);

  return PtrChanged;
}

PVConstraint *PointerVariableConstraint::getCopy(Constraints &CS) {
  return new PointerVariableConstraint(this, CS);
}

const ConstAtom *
PointerVariableConstraint::getSolution(const Atom *A,
                                       const EnvironmentMap &E) const {
  const ConstAtom *CS = nullptr;
  if (const ConstAtom *CA = dyn_cast<ConstAtom>(A)) {
    CS = CA;
  } else if (const VarAtom *VA = dyn_cast<VarAtom>(A)) {
    // If this is a VarAtom?, we need to fetch from solution i.e., environment.
    CS = E.at(const_cast<VarAtom *>(VA)).first;
  }
  assert(CS != nullptr && "Atom should be either const or var");
  return CS;
}

bool PointerVariableConstraint::hasWild(const EnvironmentMap &E,
                                        int AIdx) const {
  int VarIdx = 0;
  for (const auto &C : Vars) {
    const ConstAtom *CS = getSolution(C, E);
    if (isa<WildAtom>(CS))
      return true;
    if (VarIdx == AIdx)
      break;
    VarIdx++;
  }

  if (FV)
    return FV->hasWild(E, AIdx);

  return false;
}

bool PointerVariableConstraint::hasArr(const EnvironmentMap &E,
                                       int AIdx) const {
  int VarIdx = 0;
  for (const auto &C : Vars) {
    const ConstAtom *CS = getSolution(C, E);
    if (isa<ArrAtom>(CS))
      return true;
    if (VarIdx == AIdx)
      break;
    VarIdx++;
  }

  if (FV)
    return FV->hasArr(E, AIdx);

  return false;
}

bool PointerVariableConstraint::hasNtArr(const EnvironmentMap &E,
                                         int AIdx) const {
  int VarIdx = 0;
  for (const auto &C : Vars) {
    const ConstAtom *CS = getSolution(C, E);
    if (isa<NTArrAtom>(CS))
      return true;
    if (VarIdx == AIdx)
      break;
    VarIdx++;
  }

  if (FV)
    return FV->hasNtArr(E, AIdx);

  return false;
}

bool PointerVariableConstraint::isTopCvarUnsizedArr() const {
  if (ArrSizes.find(0) != ArrSizes.end()) {
    return ArrSizes.at(0).first != O_SizedArray;
  }
  return true;
}

bool PointerVariableConstraint::hasSomeSizedArr() const {
  for (auto &AS : ArrSizes) {
    if (AS.second.first == O_SizedArray || AS.second.second == O_UnSizedArray) {
      return true;
    }
  }
  return false;
}

bool PointerVariableConstraint::solutionEqualTo(Constraints &CS,
                                                const ConstraintVariable *CV,
                                                bool ComparePtyp) const {
  bool Ret = false;
  if (CV != nullptr) {
    if (const auto *PV = dyn_cast<PVConstraint>(CV)) {
      auto &OthCVars = PV->Vars;
      if (getIsGeneric() || PV->getIsGeneric() ||
          Vars.size() == OthCVars.size()) {
        Ret = true;

        auto I = Vars.begin();
        auto J = OthCVars.begin();
        // Special handling for zero width arrays so they can compare equal to
        // ARR or PTR.
        if (ComparePtyp && IsZeroWidthArray) {
          assert(I != Vars.end() && "Zero width array cannot be base type.");
          assert("Zero width arrays should be encoded as PTR." &&
                 CS.getAssignment(*I) == CS.getPtr());
          ConstAtom *JAtom = CS.getAssignment(*J);
          // Zero width array can compare as either ARR or PTR
          if (JAtom != CS.getArr() && JAtom != CS.getPtr())
            Ret = false;
          ++I;
          ++J;
        }
        // Compare Vars to see if they are same.
        while (Ret && I != Vars.end() && J != OthCVars.end()) {
          ConstAtom *IAssign = CS.getAssignment(*I);
          ConstAtom *JAssign = CS.getAssignment(*J);
          if (ComparePtyp) {
            if (IAssign != JAssign) {
              Ret = false;
              break;
            }
          } else {
            bool IIsWild = isa<WildAtom>(IAssign);
            bool JIsWild = isa<WildAtom>(JAssign);
            if (IIsWild != JIsWild) {
              Ret = false;
              break;
            }
          }
          ++I;
          ++J;
        }

        if (Ret) {
          FVConstraint *OtherFV = PV->getFV();
          if (FV != nullptr && OtherFV != nullptr) {
            Ret = FV->solutionEqualTo(CS, OtherFV, ComparePtyp);
          } else if (FV != nullptr || OtherFV != nullptr) {
            // One of them has FV null.
            Ret = false;
          }
        }
      }
    } else if (FV && Vars.size() == 1) {
      // If this a function pointer and we're comparing it to a FVConstraint,
      // then solutions can still be equal.
      Ret = FV->solutionEqualTo(CS, CV, ComparePtyp);
    }
  }
  return Ret;
}

void FunctionVariableConstraint::print(raw_ostream &O) const {
  O << "( ";
  ReturnVar.InternalConstraint->print(O);
  O << ", ";
  ReturnVar.ExternalConstraint->print(O);
  O << " )";
  O << " " << Name << " ";
  for (const auto &I : ParamVars) {
    O << "( ";
    I.InternalConstraint->print(O);
    O << ", ";
    I.ExternalConstraint->print(O);
    O << " )";
  }
}

void FunctionVariableConstraint::dumpJson(raw_ostream &O) const {
  O << "{\"FunctionVar\":{\"ReturnVar\":[";
  bool AddComma = false;
  ReturnVar.InternalConstraint->dumpJson(O);
  O << ", ";
  ReturnVar.ExternalConstraint->dumpJson(O);
  O << "], \"name\":\"" << Name << "\", ";
  O << "\"Parameters\":[";
  AddComma = false;
  for (const auto &I : ParamVars) {
    if (AddComma) {
      O << ",\n";
    }
    O << "[";
    I.InternalConstraint->dumpJson(O);
    O << ", ";
    I.ExternalConstraint->dumpJson(O);
    O << "]";
    AddComma = true;
  }
  O << "]";
  O << "}}";
}

bool FunctionVariableConstraint::srcHasItype() const {
  return ReturnVar.ExternalConstraint->srcHasItype();
}

bool FunctionVariableConstraint::srcHasBounds() const {
  return ReturnVar.ExternalConstraint->srcHasBounds();
}

bool FunctionVariableConstraint::solutionEqualTo(Constraints &CS,
                                                 const ConstraintVariable *CV,
                                                 bool ComparePtyp) const {
  bool Ret = false;
  if (CV != nullptr) {
    if (const auto *OtherFV = dyn_cast<FVConstraint>(CV)) {
      PVConstraint *ThisRet = ReturnVar.ExternalConstraint;
      PVConstraint *OtherRet = OtherFV->ReturnVar.ExternalConstraint;
      Ret = (numParams() == OtherFV->numParams()) &&
            ThisRet->solutionEqualTo(CS, OtherRet, ComparePtyp);
      for (unsigned I = 0; I < numParams(); I++) {
        PVConstraint *ThisParam = getExternalParam(I);
        PVConstraint *OtherParam = OtherFV->getExternalParam(I);
        Ret &= ThisParam->solutionEqualTo(CS, OtherParam, ComparePtyp);
      }
    } else if (const auto *OtherPV = dyn_cast<PVConstraint>(CV)) {
      // When comparing to a pointer variable, it might be that the pointer is a
      // function pointer. This is handled by PVConstraint::solutionEqualTo.
      return OtherPV->solutionEqualTo(CS, this, ComparePtyp);
    }
  }
  return Ret;
}

std::string FunctionVariableConstraint::mkString(const EnvironmentMap &E,
                                                 bool EmitName, bool ForItype,
                                                 bool EmitPointee,
                                                 bool UnmaskTypedef) const {
  std::string Ret = ReturnVar.mkTypeStr(E);
  std::string Itype = ReturnVar.mkItypeStr(E);
  // This is done to rewrite the typedef of a function proto
  if (UnmaskTypedef && EmitName)
    Ret += Name;
  Ret = Ret + "(";
  std::vector<std::string> ParmStrs;
  for (const auto &I : this->ParamVars)
    ParmStrs.push_back(I.mkString(E));

  if (ParmStrs.size() > 0) {
    std::ostringstream Ss;

    std::copy(ParmStrs.begin(), ParmStrs.end() - 1,
              std::ostream_iterator<std::string>(Ss, ", "));
    Ss << ParmStrs.back();

    Ret = Ret + Ss.str() + ")";
  } else
    Ret = Ret + "void)";
  return Ret + Itype;
}

// Reverses the direction of CA for function subtyping.
//   TODO: Function pointers forced to be equal right now.
//static ConsAction neg(ConsAction CA) {
//  switch (CA) {
//  case Safe_to_Wild: return Wild_to_Safe;
//  case Wild_to_Safe: return Safe_to_Wild;
//  case Same_to_Same: return Same_to_Same;
//  }
//  // Silencing the compiler.
//  assert(false && "Can never reach here.");
//  return Same_to_Same;
//}

// CA |- R <: L
// Action depends on the kind of constraint (checked, ptyp),
//   which is inferred from the atom type
static void createAtomGeq(Constraints &CS, Atom *L, Atom *R, std::string &Rsn,
                          PersistentSourceLoc *PSL, ConsAction CAct,
                          bool DoEqType) {
  ConstAtom *CAL, *CAR;
  VarAtom *VAL, *VAR;
  ConstAtom *Wild = CS.getWild();

  CAL = clang::dyn_cast<ConstAtom>(L);
  CAR = clang::dyn_cast<ConstAtom>(R);
  VAL = clang::dyn_cast<VarAtom>(L);
  VAR = clang::dyn_cast<VarAtom>(R);

  if (CAR != nullptr && CAL != nullptr) {
    // These checks were used to verify that the relationships between constant
    // atom were valid. While we do not generally intend to rewrite code in a
    // way that violates these relationships, it is possible for a user of 3C
    // to manually modify their code so that it does while still having valid
    // CheckedC code.
    //if (DoEqType) { // Check equality, no matter the atom.
    //  assert(*CAR == *CAL && "Invalid: RHS ConstAtom != LHS ConstAtom");
    //} else {
    //  if (CAL != Wild && CAR != Wild) { // pType atom, disregard CAct.
    //    assert(!(*CAL < *CAR) && "Invalid: LHS ConstAtom < RHS ConstAtom");
    //  } else { // Checked atom (Wild/Ptr); respect CAct.
    //    switch (CAct) {
    //    case Same_to_Same:
    //      assert(*CAR == *CAL && "Invalid: RHS ConstAtom != LHS ConstAtom");
    //      break;
    //    case Safe_to_Wild:
    //      assert(!(*CAL < *CAR) && "LHS ConstAtom < RHS ConstAtom");
    //      break;
    //    case Wild_to_Safe:
    //      assert(!(*CAR < *CAL) && "RHS ConstAtom < LHS ConstAtom");
    //      break;
    //    }
    //  }
    //}
  } else if (VAL != nullptr && VAR != nullptr) {
    switch (CAct) {
    case Same_to_Same:
      // Equality for checked.
      CS.addConstraint(CS.createGeq(L, R, Rsn, PSL, true));
      CS.addConstraint(CS.createGeq(R, L, Rsn, PSL, true));
      // Not for ptyp.
      CS.addConstraint(CS.createGeq(L, R, Rsn, PSL, false));
      // Unless indicated.
      if (DoEqType)
        CS.addConstraint(CS.createGeq(R, L, Rsn, PSL, false));
      break;
    case Safe_to_Wild:
      CS.addConstraint(CS.createGeq(L, R, Rsn, PSL, true));
      CS.addConstraint(CS.createGeq(L, R, Rsn, PSL, false));
      if (DoEqType) {
        CS.addConstraint(CS.createGeq(R, L, Rsn, PSL, true));
        CS.addConstraint(CS.createGeq(R, L, Rsn, PSL, false));
      }
      break;
    case Wild_to_Safe:
      if (!DisableRDs) {
        // Note: reversal.
        CS.addConstraint(CS.createGeq(R, L, Rsn, PSL, true));
      } else {
        CS.addConstraint(CS.createGeq(L, R, Rsn, PSL, true));
      }
      CS.addConstraint(CS.createGeq(L, R, Rsn, PSL, false));
      if (DoEqType) {
        CS.addConstraint(CS.createGeq(L, R, Rsn, PSL, true));
        CS.addConstraint(CS.createGeq(R, L, Rsn, PSL, false));
      }
      break;
    }
  } else {
    // This should be a checked/unchecked constraint.
    if (CAL == Wild || CAR == Wild) {
      switch (CAct) {
      case Same_to_Same:
        CS.addConstraint(CS.createGeq(L, R, Rsn, PSL, true));
        CS.addConstraint(CS.createGeq(R, L, Rsn, PSL, true));
        break;
      case Safe_to_Wild:
        CS.addConstraint(CS.createGeq(L, R, Rsn, PSL, true));
        if (DoEqType)
          CS.addConstraint(CS.createGeq(R, L, Rsn, PSL, true));
        break;
      case Wild_to_Safe:
        if (!DisableRDs) {
          // Note: reversal.
          CS.addConstraint(CS.createGeq(R, L, Rsn, PSL, true));
        } else {
          CS.addConstraint(CS.createGeq(L, R, Rsn, PSL, true));
        }
        if (DoEqType)
          CS.addConstraint(CS.createGeq(L, R, Rsn, PSL, true));
        break;
      }
    } else {
      // This should be a pointer-type constraint.
      switch (CAct) {
      case Same_to_Same:
      case Safe_to_Wild:
      case Wild_to_Safe:
        CS.addConstraint(CS.createGeq(L, R, Rsn, PSL, false));
        if (DoEqType)
          CS.addConstraint(CS.createGeq(R, L, Rsn, PSL, false));
        break;
      }
    }
  }
}

// Generate constraints according to CA |- RHS <: LHS.
// If doEqType is true, then also do CA |- LHS <: RHS.
void constrainConsVarGeq(ConstraintVariable *LHS, ConstraintVariable *RHS,
                         Constraints &CS, PersistentSourceLoc *PL,
                         ConsAction CA, bool DoEqType, ProgramInfo *Info,
                         bool HandleBoundsKey) {

  // If one of the constraint is NULL, make the other constraint WILD.
  // This can happen when a non-function pointer gets assigned to
  // a function pointer.
  if (LHS == nullptr || RHS == nullptr) {
    std::string Rsn = "Assignment a non-pointer to a pointer";
    if (LHS != nullptr) {
      LHS->constrainToWild(CS, Rsn, PL);
    }
    if (RHS != nullptr) {
      RHS->constrainToWild(CS, Rsn, PL);
    }
    return;
  }

  if (RHS->getKind() == LHS->getKind()) {
    if (FVConstraint *FCLHS = dyn_cast<FVConstraint>(LHS)) {
      if (FVConstraint *FCRHS = dyn_cast<FVConstraint>(RHS)) {

        // This is an assignment between function pointer and
        // function pointer or a function.
        // Force past/future callers of function to use equality constraints.
        FCLHS->equateArgumentConstraints(*Info);
        FCRHS->equateArgumentConstraints(*Info);

        // Constrain the return values covariantly.
        // FIXME: Make neg(CA) here? Function pointers equated.
        constrainConsVarGeq(FCLHS->getExternalReturn(),
                            FCRHS->getExternalReturn(), CS, PL, Same_to_Same,
                            DoEqType, Info, HandleBoundsKey);
        constrainConsVarGeq(FCLHS->getInternalReturn(),
                            FCRHS->getInternalReturn(), CS, PL, Same_to_Same,
                            DoEqType, Info, HandleBoundsKey);

        // Constrain the parameters contravariantly.
        if (FCLHS->numParams() == FCRHS->numParams()) {
          for (unsigned I = 0; I < FCLHS->numParams(); I++) {
            ConstraintVariable *LHSV = FCLHS->getExternalParam(I);
            ConstraintVariable *RHSV = FCRHS->getExternalParam(I);
            // FIXME: Make neg(CA) here? Now: Function pointers equated.
            constrainConsVarGeq(RHSV, LHSV, CS, PL, Same_to_Same, DoEqType,
                                Info, HandleBoundsKey);

            ConstraintVariable *LParam = FCLHS->getInternalParam(I);
            ConstraintVariable *RParam = FCRHS->getInternalParam(I);
            constrainConsVarGeq(RParam, LParam, CS, PL, Same_to_Same, DoEqType,
                                Info, HandleBoundsKey);
          }
        } else {
          // Constrain both to be top.
          std::string Rsn =
              "Assigning from:" + FCRHS->getName() + " to " + FCLHS->getName();
          RHS->constrainToWild(CS, Rsn, PL);
          LHS->constrainToWild(CS, Rsn, PL);
        }
      } else {
        llvm_unreachable("impossible");
      }
    } else if (PVConstraint *PCLHS = dyn_cast<PVConstraint>(LHS)) {
      if (PVConstraint *PCRHS = dyn_cast<PVConstraint>(RHS)) {

        // Add assignment to bounds info graph.
        if (HandleBoundsKey && PCLHS->hasBoundsKey() && PCRHS->hasBoundsKey()) {
          Info->getABoundsInfo().addAssignment(PCLHS->getBoundsKey(),
                                               PCRHS->getBoundsKey());
        }

        std::string Rsn = "";
        // This is to handle function subtyping. Try to add LHS and RHS
        // to each others argument constraints.
        PCLHS->addArgumentConstraint(PCRHS, *Info);
        PCRHS->addArgumentConstraint(PCLHS, *Info);
        // Element-wise constrain PCLHS and PCRHS to be equal.
        CAtoms CLHS = PCLHS->getCvars();
        CAtoms CRHS = PCRHS->getCvars();

        // Only generate constraint if LHS is not a base type.
        if (CLHS.size() != 0) {
          if (CLHS.size() == CRHS.size() || PCLHS->getIsGeneric() ||
              PCRHS->getIsGeneric()) {
            unsigned Max = std::max(CLHS.size(), CRHS.size());
            for (unsigned N = 0; N < Max; N++) {
              Atom *IAtom = PCLHS->getAtom(N, CS);
              Atom *JAtom = PCRHS->getAtom(N, CS);
              if (IAtom == nullptr || JAtom == nullptr)
                break;

              // Get outermost pointer first, using current ConsAction.
              if (N == 0)
                createAtomGeq(CS, IAtom, JAtom, Rsn, PL, CA, DoEqType);
              else {
                // Now constrain the inner ones as equal.
                createAtomGeq(CS, IAtom, JAtom, Rsn, PL, CA, true);
              }
            }
            // Unequal sizes means casting from (say) T** to T*; not safe.
            // unless assigning to a generic type.
          } else {
            // Constrain both to be top.
            std::string Rsn = "Assigning from:" + std::to_string(CRHS.size()) +
                              " depth pointer to " +
                              std::to_string(CLHS.size()) + " depth pointer.";
            PCLHS->constrainToWild(CS, Rsn, PL);
            PCRHS->constrainToWild(CS, Rsn, PL);
          }
          // Equate the corresponding FunctionConstraint.
          constrainConsVarGeq(PCLHS->getFV(), PCRHS->getFV(), CS, PL, CA,
                              DoEqType, Info, HandleBoundsKey);
        }
      } else
        llvm_unreachable("impossible");
    } else
      llvm_unreachable("unknown kind");
  } else {
    // Assigning from a function variable to a pointer variable?
    PVConstraint *PCLHS = dyn_cast<PVConstraint>(LHS);
    FVConstraint *FCRHS = dyn_cast<FVConstraint>(RHS);
    if (PCLHS && FCRHS) {
      if (FVConstraint *FCLHS = PCLHS->getFV()) {
        constrainConsVarGeq(FCLHS, FCRHS, CS, PL, CA, DoEqType, Info,
                            HandleBoundsKey);
      } else {
        std::string Rsn = "Function:" + FCRHS->getName() +
                          " assigned to non-function pointer.";
        LHS->constrainToWild(CS, Rsn, PL);
        RHS->constrainToWild(CS, Rsn, PL);
      }
    } else {
      // Constrain everything in both to wild.
      std::string Rsn = "Assignment to functions from variables";
      LHS->constrainToWild(CS, Rsn, PL);
      RHS->constrainToWild(CS, Rsn, PL);
    }
  }
}

void constrainConsVarGeq(ConstraintVariable *LHS, const CVarSet &RHS,
                         Constraints &CS, PersistentSourceLoc *PL,
                         ConsAction CA, bool DoEqType, ProgramInfo *Info,
                         bool HandleBoundsKey) {
  for (const auto &J : RHS)
    constrainConsVarGeq(LHS, J, CS, PL, CA, DoEqType, Info, HandleBoundsKey);
}

// Given an RHS and a LHS, constrain them to be equal.
void constrainConsVarGeq(const CVarSet &LHS, const CVarSet &RHS,
                         Constraints &CS, PersistentSourceLoc *PL,
                         ConsAction CA, bool DoEqType, ProgramInfo *Info,
                         bool HandleBoundsKey) {
  for (const auto &I : LHS)
    constrainConsVarGeq(I, RHS, CS, PL, CA, DoEqType, Info, HandleBoundsKey);
}

// True if [C] is a PVConstraint that contains at least one Atom (i.e.,
//   it represents a C pointer).
bool isAValidPVConstraint(const ConstraintVariable *C) {
  if (const auto *PV = dyn_cast_or_null<PVConstraint>(C))
    return !PV->getCvars().empty();
  return false;
}

// Replace CVars and ArgumentConstraints with those in [FromCV].
void PointerVariableConstraint::brainTransplant(ConstraintVariable *FromCV,
                                                ProgramInfo &I) {
  PVConstraint *From = dyn_cast<PVConstraint>(FromCV);
  assert(From != nullptr);
  CAtoms CFrom = From->getCvars();
  assert(Vars.size() == CFrom.size());
  if (From->hasBoundsKey()) {
    // If this has bounds key!? Then do brain transplant of
    // bound keys as well.
    if (hasBoundsKey())
      I.getABoundsInfo().brainTransplant(getBoundsKey(), From->getBoundsKey());

    ValidBoundsKey = From->hasBoundsKey();
    BKey = From->getBoundsKey();
  }
  Vars = CFrom; // FIXME: structural copy? By reference?
  ArgumentConstraints = From->getArgumentConstraints();
  if (FV) {
    assert(From->FV);
    FV->brainTransplant(From->FV, I);
  }
}

void PointerVariableConstraint::mergeDeclaration(ConstraintVariable *FromCV,
                                                 ProgramInfo &Info,
                                                 std::string &ReasonFailed) {
  PVConstraint *From = dyn_cast<PVConstraint>(FromCV);
  std::vector<Atom *> NewVatoms;
  CAtoms CFrom = From->getCvars();
  CAtoms::iterator I = Vars.begin();
  CAtoms::iterator J = CFrom.begin();
  if (CFrom.size() != Vars.size()) {
    ReasonFailed = "conflicting types ";
    return;
  }
  while (I != Vars.end()) {
    Atom *IAt = *I;
    Atom *JAt = *J;
    ConstAtom *ICAt = dyn_cast<ConstAtom>(IAt);
    ConstAtom *JCAt = dyn_cast<ConstAtom>(JAt);
    if (JCAt && !ICAt) {
      NewVatoms.push_back(JAt);
    } else {
      NewVatoms.push_back(IAt);
    }
    if (ICAt && JCAt) {
      // Both are ConstAtoms, no need to equate them.

      // Sanity: If both are ConstAtoms and they are not same,
      // Make sure that current ConstAtom is WILD. This ensure that
      // we are moving towards checked types.
      if (ICAt != JCAt) {
        if (!dyn_cast<WildAtom>(ICAt)) {
          assert(false && "Should be same checked types");
        }
      }
    }
    ++I;
    ++J;
  }
  assert(Vars.size() == NewVatoms.size() && "Merging Failed");
  Vars = NewVatoms;
  SrcHasItype = SrcHasItype || From->SrcHasItype;
  if (!From->ItypeStr.empty())
    ItypeStr = From->ItypeStr;
  if (!From->BoundsAnnotationStr.empty())
    BoundsAnnotationStr = From->BoundsAnnotationStr;
  if (From->GenericIndex >= 0)
    GenericIndex = From->GenericIndex;
  if (FV) {
    assert(From->FV);
    FV->mergeDeclaration(From->FV, Info, ReasonFailed);
  }
}

Atom *PointerVariableConstraint::getAtom(unsigned AtomIdx, Constraints &CS) {
  if (AtomIdx < Vars.size()) {
    // If index is in bounds, just return the atom.
    return Vars[AtomIdx];
  }
  if (getIsGeneric() && AtomIdx == Vars.size()) {
    // Polymorphic types don't know how "deep" their pointers are beforehand so,
    // we need to create new atoms for new pointer levels on the fly.
    std::string Stars(Vars.size(), '*');
    Atom *A = CS.getFreshVar(Name + Stars, VarAtom::V_Other);
    Vars.push_back(A);
    return A;
  }
  return nullptr;
}

// Brain Transplant params and returns in [FromCV], recursively.
void FunctionVariableConstraint::brainTransplant(ConstraintVariable *FromCV,
                                                 ProgramInfo &I) {
  FVConstraint *From = dyn_cast<FVConstraint>(FromCV);
  assert(From != nullptr);
  // Transplant returns.
  ReturnVar.brainTransplant(&From->ReturnVar, I);
  // Transplant params.
  if (numParams() == From->numParams()) {
    for (unsigned J = 0; J < From->numParams(); J++)
      ParamVars[J].brainTransplant(&From->ParamVars[J], I);
  } else if (numParams() != 0 && From->numParams() == 0) {
    auto &CS = I.getConstraints();
    const std::vector<ParamDeferment> &Defers = From->getDeferredParams();
    assert(getDeferredParams().size() == 0);
    for (auto Deferred : Defers) {
      assert(numParams() == Deferred.PS.size());
      for (unsigned J = 0; J < Deferred.PS.size(); J++) {
        ConstraintVariable *ParamDC = getExternalParam(J);
        CVarSet ArgDC = Deferred.PS[J];
        constrainConsVarGeq(ParamDC, ArgDC, CS, &(Deferred.PL), Wild_to_Safe,
                            false, &I);
      }
    }
  } else {
    llvm_unreachable("Brain Transplant on empty params");
  }
}

void FunctionVariableConstraint::mergeDeclaration(ConstraintVariable *FromCV,
                                                  ProgramInfo &I,
                                                  std::string &ReasonFailed) {
  // `this`: is the declaration the tool saw first.
  // `FromCV`: is the declaration seen second, it cannot have defered
  // constraints.
  FVConstraint *From = dyn_cast<FVConstraint>(FromCV);
  assert(From != nullptr);
  assert(From->getDeferredParams().size() == 0);
  // Transplant returns.
  ReturnVar.mergeDeclaration(&From->ReturnVar, I, ReasonFailed);
  if (ReasonFailed != "") {
    ReasonFailed += "for return value";
    return;
  }

  if (From->numParams() == 0) {
    // From is an untyped declaration, and adds no information.
    return;
  }
  if (this->numParams() == 0) {
    // This is an untyped declaration, we need to perform a transplant.
    From->brainTransplant(this, I);
  } else {
    // Standard merge.
    if (this->numParams() != From->numParams()) {
      ReasonFailed = "differing number of arguments";
      return;
    }
    for (unsigned J = 0; J < From->numParams(); J++) {
      ParamVars[J].mergeDeclaration(&From->ParamVars[J], I, ReasonFailed);
      if (ReasonFailed != "") {
        ReasonFailed += "for parameter " + std::to_string(J);
        return;
      }
    }
  }
}

void FunctionVariableConstraint::addDeferredParams(PersistentSourceLoc PL,
                                                   std::vector<CVarSet> Ps) {
  ParamDeferment P = {PL, Ps};
  DeferredParams.push_back(P);
}

bool FunctionVariableConstraint::getIsOriginallyChecked() const {
  return ReturnVar.ExternalConstraint->getIsOriginallyChecked();
}

void FVComponentVariable::mergeDeclaration(FVComponentVariable *From,
                                           ProgramInfo &I,
                                           std::string &ReasonFailed) {
  if (InternalConstraint == ExternalConstraint) {
    // Special handling for merging declarations where the original declaration
    // was allocated using the same constraint variable for internal and
    // external constraints but a subsequent declaration allocated separate
    // variables. This can happen if the second declaration declares an itype
    // but the original declaration does not.
    From->InternalConstraint->mergeDeclaration(InternalConstraint, I,
                                               ReasonFailed);
    InternalConstraint = From->InternalConstraint;
  } else {
    InternalConstraint->mergeDeclaration(From->InternalConstraint, I,
                                         ReasonFailed);
  }
  ExternalConstraint->mergeDeclaration(From->ExternalConstraint, I,
                                       ReasonFailed);
}

void FVComponentVariable::brainTransplant(FVComponentVariable *From,
                                          ProgramInfo &I) {
  // As in mergeDeclaration, special handling is required if the original
  // declaration did not allocate split constraint variables.
  if (InternalConstraint == ExternalConstraint)
    InternalConstraint = From->InternalConstraint;
  else
    InternalConstraint->brainTransplant(From->InternalConstraint, I);
  ExternalConstraint->brainTransplant(From->ExternalConstraint, I);
}

std::string FVComponentVariable::mkString(const EnvironmentMap &E) const {
  std::string Str;
  if (ExternalConstraint->anyChanges(E) && InternalConstraint->anyChanges(E))
    Str = ExternalConstraint->mkString(E);
  else {
    Str = ExternalConstraint->getRewritableOriginalTy() +
          ExternalConstraint->getName();
    if (ExternalConstraint->anyChanges(E))
      Str += " : itype(" + ExternalConstraint->mkString(E, false, true) + ")";
  }
  return Str;
}

std::string FVComponentVariable::mkTypeStr(const EnvironmentMap &E) const {
  if (ExternalConstraint->anyChanges(E) && InternalConstraint->anyChanges(E))
    return ExternalConstraint->mkString(E, false);
  return ExternalConstraint->getRewritableOriginalTy();
}

std::string FVComponentVariable::mkItypeStr(const EnvironmentMap &E) const {
  if (ExternalConstraint->anyChanges(E) && !InternalConstraint->anyChanges(E))
    return " : itype(" + ExternalConstraint->mkString(E, false, true) + ")";
  return "";
}

FVComponentVariable::FVComponentVariable(const QualType &QT,
                                         clang::DeclaratorDecl *D,
                                         std::string N, ProgramInfo &I,
                                         const ASTContext &C,
                                         std::string *InFunc, bool HasItype) {
  ExternalConstraint = new PVConstraint(QT, D, N, I, C, InFunc);
  if ((QT->isVoidPointerType() || QT->isFunctionPointerType()) && !HasItype) {
    // For void pointers and function pointers, internal and external would need
    // to be equated, so can we avoid allocating extra constraints.
    InternalConstraint = ExternalConstraint;
  } else {
    InternalConstraint = new PVConstraint(QT, D, N, I, C, InFunc, -1, HasItype);
    Constraints &CS = I.getConstraints();
    for (unsigned J = 0; J < InternalConstraint->getCvars().size(); J++) {
      Atom *InternalA = InternalConstraint->getCvars()[J];
      Atom *ExternalA = ExternalConstraint->getCvars()[J];
      if (isa<VarAtom>(InternalA) || isa<VarAtom>(ExternalA)) {
        // Equate pointer types for internal and external parameter constraint
        // variables.
        CS.addConstraint(CS.createGeq(InternalA, ExternalA, false));
        CS.addConstraint(CS.createGeq(ExternalA, InternalA, false));
        // Constrain Internal >= External. If external solves to wild, then so
        // does the internal. Not that this doesn't mean any unsafe external
        // use causes the internal variable to be wild because the external
        // variable solves to WILD only when there is an unsafe use that
        // cannot be resolved by inserting casts.
        CS.addConstraint(CS.createGeq(InternalA, ExternalA, true));

        // Atoms of return constraint variables are unified after the first
        // level. This is because CheckedC does not allow assignment from e.g.
        // a function return of type `int ** : itype(_Ptr<_Ptr<int>>)` to a
        // variable with type `int **`.
        if (!isa<ConstAtom>(ExternalA) && N == RETVAR && J > 0)
          CS.addConstraint(CS.createGeq(ExternalA, InternalA, true));
      }
    }
  }
}

FVComponentVariable::FVComponentVariable(FVComponentVariable *Ot,
                                         Constraints &CS) {
  InternalConstraint = Ot->InternalConstraint->getCopy(CS);
  ExternalConstraint = Ot->ExternalConstraint->getCopy(CS);
}<|MERGE_RESOLUTION|>--- conflicted
+++ resolved
@@ -645,21 +645,10 @@
 
 bool PointerVariableConstraint::isTypedef(void) { return IsTypedef; }
 
-<<<<<<< HEAD
-bool PointerVariableConstraint::isTypedef(void) {
-  return IsTypedef;
-}
-
-void PointerVariableConstraint::setTypedef(TypedefNameDecl *T, std::string S) {
-  IsTypedef = true;
-  TDT = T;
-  typedefString = S;
-=======
 void PointerVariableConstraint::setTypedef(TypedefNameDecl *T, std::string S) {
   IsTypedef = true;
   TDT = T;
   TypedefString = S;
->>>>>>> 52fafae5
 }
 
 // Mesh resolved constraints with the PointerVariableConstraints set of
@@ -677,11 +666,7 @@
                                                 bool EmitPointee,
                                                 bool UnmaskTypedef) const {
   if (IsTypedef && !UnmaskTypedef) {
-<<<<<<< HEAD
-    return gatherQualStrings() + typedefString +
-=======
-    return TypedefString +
->>>>>>> 52fafae5
+    return gatherQualStrings() + TypedefString +
            (EmitName && getName() != RETVAR ? (" " + getName()) : " ");
   }
 
@@ -841,17 +826,11 @@
     // type.
     if (FV) {
       Ss << FV->mkString(E);
-<<<<<<< HEAD
-    } else if (typedeflevelinfo.hasTypedef) {
+    } else if (TypedefLevelInfo.HasTypedef) {
       std::ostringstream Buf;
-      getQualString(typedeflevelinfo.typedefLevel, Buf);
-      auto Name = typedeflevelinfo.typedefName;
+      getQualString(TypedefLevelInfo.TypedefLevel, Buf);
+      auto Name = TypedefLevelInfo.TypedefName;
       Ss << Buf.str() << Name;
-=======
-    } else if (TypedefLevelInfo.HasTypedef) {
-      auto Name = TypedefLevelInfo.TypedefName;
-      Ss << Name;
->>>>>>> 52fafae5
     } else {
       Ss << BaseType;
     }
