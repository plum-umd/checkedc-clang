--- conflicted
+++ resolved
@@ -1842,13 +1842,8 @@
         // Only generate constraint if LHS is not a base type.
         if (CLHS.size() != 0) {
           if (CLHS.size() == CRHS.size() ||
-<<<<<<< HEAD
               (CLHS.size() < CRHS.size() && PCLHS->isGeneric()) ||
               (CLHS.size() > CRHS.size() && PCRHS->isGeneric())) {
-=======
-              (CLHS.size() < CRHS.size() && PCLHS->getIsGeneric()) ||
-              (CLHS.size() > CRHS.size() && PCRHS->getIsGeneric())) {
->>>>>>> 9218f46b
             unsigned Min = std::min(CLHS.size(), CRHS.size());
             for (unsigned N = 0; N < Min; N++) {
               Atom *IAtom = PCLHS->getAtom(N, CS);
