//=--ConstraintVariables.cpp--------------------------------------*- C++-*-===//
//
// Part of the LLVM Project, under the Apache License v2.0 with LLVM Exceptions.
// See https://llvm.org/LICENSE.txt for license information.
// SPDX-License-Identifier: Apache-2.0 WITH LLVM-exception
//
//===----------------------------------------------------------------------===//
// Implementation of ConstraintVariables methods.
//
//===----------------------------------------------------------------------===//

#include "clang/3C/ConstraintVariables.h"
#include "clang/3C/3CGlobalOptions.h"
#include "clang/3C/ProgramInfo.h"
#include "clang/Lex/Lexer.h"
#include "llvm/ADT/StringSwitch.h"
#include "llvm/Support/CommandLine.h"
#include <sstream>

using namespace clang;
// Macro for boolean implication.
#define IMPLIES(a, b) ((a) ? (b) : true)

static llvm::cl::OptionCategory OptimizationCategory("Optimization category");
static llvm::cl::opt<bool>
    DisableRDs("disable-rds",
               llvm::cl::desc("Disable reverse edges for Checked Constraints."),
               llvm::cl::init(false), llvm::cl::cat(OptimizationCategory));

static llvm::cl::opt<bool> DisableFunctionEdges(
    "disable-fnedgs",
    llvm::cl::desc("Disable reverse edges for external functions."),
    llvm::cl::init(false), llvm::cl::cat(OptimizationCategory));

std::string ConstraintVariable::getRewritableOriginalTy() const {
  std::string OrigTyString = getOriginalTy();
  std::string SpaceStr = " ";
  std::string AsterixStr = "*";
  // If the type does not end with " " or *
  // we need to add space.
  if (!std::equal(SpaceStr.rbegin(), SpaceStr.rend(), OrigTyString.rbegin()) &&
      !std::equal(AsterixStr.rbegin(), AsterixStr.rend(),
                  OrigTyString.rbegin())) {
    OrigTyString += " ";
  }
  return OrigTyString;
}

PointerVariableConstraint *PointerVariableConstraint::getWildPVConstraint(
    Constraints &CS, const std::string &Rsn, PersistentSourceLoc *PSL) {
  VarAtom *VA =
      CS.createFreshGEQ("wildvar", VarAtom::V_Other, CS.getWild(), Rsn, PSL);
  return new PointerVariableConstraint({VA}, {CS.getWild()}, "unsigned",
                                       "wildvar", nullptr, "");
}

PointerVariableConstraint *
PointerVariableConstraint::getNonPtrPVConstraint(Constraints &CS) {
  static PointerVariableConstraint *GlobalNonPtrPV = nullptr;
  if (GlobalNonPtrPV == nullptr) {
    return new PointerVariableConstraint({}, {}, "unsigned", "basevar", nullptr,
                                         "");
  }
  return GlobalNonPtrPV;
}

PointerVariableConstraint *
PointerVariableConstraint::getNamedNonPtrPVConstraint(StringRef Name,
                                                      Constraints &CS) {
  return new PointerVariableConstraint({}, {}, "unsigned", std::string(Name),
                                       nullptr, "");
}

PointerVariableConstraint *
PointerVariableConstraint::derefPVConstraint(PointerVariableConstraint *PVC) {
  std::vector<Atom *> Vars = PVC->Vars;
  std::vector<ConstAtom *> SrcVars = PVC->SrcVars;
  assert(!PVC->Vars.empty() && !SrcVars.empty());
  Vars.erase(Vars.begin());
  SrcVars.erase(SrcVars.begin());
  return new PointerVariableConstraint(Vars, SrcVars, PVC->getTy(),
                                       PVC->getName(), PVC->getFV(),
                                       PVC->getItype());
}

PointerVariableConstraint *PointerVariableConstraint::addAtomPVConstraint(
    PointerVariableConstraint *PVC, ConstAtom *PtrTyp, Constraints &CS) {
  VarAtom *NewA = CS.getFreshVar("&" + PVC->Name, VarAtom::V_Other);
  CS.addConstraint(CS.createGeq(NewA, PtrTyp, false));
  std::vector<Atom *> Vars = PVC->Vars;
  std::vector<ConstAtom *> SrcVars = PVC->SrcVars;

  // Add a constraint between the new atom and any existing atom for this
  // pointer. This is the same constraint that is added between atoms of a
  // pointer in the PointerVariableConstraint constructor. It forces all inner
  // atoms to be wild if an outer atom in wild.
  if (!Vars.empty())
    if (auto *VA = dyn_cast<VarAtom>(*Vars.begin()))
      CS.addConstraint(new Geq(VA, NewA));

  Vars.insert(Vars.begin(), NewA);
  SrcVars.insert(SrcVars.begin(), PtrTyp);
  return new PointerVariableConstraint(Vars, SrcVars, PVC->BaseType, PVC->Name,
                                       PVC->FV, PVC->ItypeStr);
}

PointerVariableConstraint::PointerVariableConstraint(
    PointerVariableConstraint *Ot, Constraints &CS)
    : ConstraintVariable(ConstraintVariable::PointerVariable, Ot->OriginalType,
                         Ot->Name),
      FV(nullptr), PartOfFuncPrototype(Ot->PartOfFuncPrototype) {
  this->ArrSizes = Ot->ArrSizes;
  this->ArrSizeStrs = Ot->ArrSizeStrs;
  this->HasEqArgumentConstraints = Ot->HasEqArgumentConstraints;
  this->ValidBoundsKey = Ot->ValidBoundsKey;
  this->BKey = Ot->BKey;

  assert(Ot->Vars.size() == Ot->SrcVars.size());
  auto VAIt = Ot->Vars.begin();
  auto CAIt = Ot->SrcVars.begin();
  while (VAIt != Ot->Vars.end() && CAIt != Ot->SrcVars.end()) {
    if (ConstAtom *CA = dyn_cast<ConstAtom>(*VAIt)) {
      this->Vars.push_back(CA);
      this->SrcVars.push_back(CA);
    } else if (VarAtom *VA = dyn_cast<VarAtom>(*VAIt)) {
      VarAtom *FreshVA = CS.getFreshVar(VA->getName(), VA->getVarKind());
      this->Vars.push_back(FreshVA);
      this->SrcVars.push_back(*CAIt);
      if (!isa<WildAtom>(*CAIt))
        CS.addConstraint(CS.createGeq(*CAIt, FreshVA, false));
    }
    ++VAIt;
    ++CAIt;
  }

  if (Ot->FV != nullptr) {
    this->FV = dyn_cast<FVConstraint>(Ot->FV->getCopy(CS));
  }
  this->Parent = Ot;
  this->BaseGenericIndex = Ot->BaseGenericIndex;
  this->NewGenericIndex = Ot->NewGenericIndex;
  this->IsZeroWidthArray = Ot->IsZeroWidthArray;
  this->BaseType = Ot->BaseType;
  this->SrcHasItype = Ot->SrcHasItype;
  this->IsVoidPtr = Ot->IsVoidPtr;
  this->TypedefLevelInfo = Ot->TypedefLevelInfo;
}

PointerVariableConstraint::PointerVariableConstraint(DeclaratorDecl *D,
                                                     ProgramInfo &I,
                                                     const ASTContext &C)
<<<<<<< HEAD
  : PointerVariableConstraint(D->getType(), D, std::string(D->getName()), I, C,
                              nullptr, -1,
                                false, false, D->getTypeSourceInfo()) {}
=======
    : PointerVariableConstraint(D->getType(), D, std::string(D->getName()), I,
                                C, nullptr, -1, false, D->getTypeSourceInfo()) {
}
>>>>>>> d2452931

PointerVariableConstraint::PointerVariableConstraint(TypedefDecl *D,
                                                     ProgramInfo &I,
                                                     const ASTContext &C)
<<<<<<< HEAD
  : PointerVariableConstraint(D->getUnderlyingType(), nullptr,
                              D->getNameAsString(), I, C, nullptr, -1,
                              false, false, D->getTypeSourceInfo()) {}
=======
    : PointerVariableConstraint(D->getUnderlyingType(), nullptr,
                                D->getNameAsString(), I, C, nullptr, -1, false,
                                D->getTypeSourceInfo()) {}
>>>>>>> d2452931

PointerVariableConstraint::PointerVariableConstraint(Expr *E, ProgramInfo &I,
                                                     const ASTContext &C)
    : PointerVariableConstraint(E->getType(), nullptr, E->getStmtClassName(), I,
                                C, nullptr) {}

// Simple recursive visitor for determining if a type contains a typedef
// entrypoint is find().
class TypedefLevelFinder : public RecursiveASTVisitor<TypedefLevelFinder> {
public:
  static struct InternalTypedefInfo find(const QualType &QT) {
    TypedefLevelFinder TLF;
    QualType ToSearch;
    // If the type is currently a typedef, desugar that.
    // This is so we can see if the type _contains_ a typedef.
    if (const auto *TDT = dyn_cast<TypedefType>(QT))
      ToSearch = TDT->desugar();
    else
      ToSearch = QT;
    TLF.TraverseType(ToSearch);
    // If we found a typedef then we need to have filled out the name field.
    assert(IMPLIES(TLF.HasTypedef, TLF.TDname != ""));
    struct InternalTypedefInfo Info = {TLF.HasTypedef, TLF.TypedefLevel,
                                       TLF.TDname};
    return Info;
  }

  bool VisitTypedefType(TypedefType *TT) {
    HasTypedef = true;
    auto *TDT = TT->getDecl();
    TDname = TDT->getNameAsString();
    return false;
  }

  bool VisitPointerType(PointerType *PT) {
    TypedefLevel++;
    return true;
  }

  bool VisitArrayType(ArrayType *AT) {
    TypedefLevel++;
    return true;
  }

private:
  int TypedefLevel = 0;
  std::string TDname = "";
  bool HasTypedef = false;
};

PointerVariableConstraint::PointerVariableConstraint(
    const QualType &QT, DeclaratorDecl *D, std::string N, ProgramInfo &I,
    const ASTContext &C, std::string *InFunc, int ForceGenericIndex,
    bool PotentialGeneric,
    bool VarAtomForChecked, TypeSourceInfo *TSInfo, const QualType &ITypeT)
    : ConstraintVariable(ConstraintVariable::PointerVariable,
                         tyToStr(QT.getTypePtr()), N),
      FV(nullptr), SrcHasItype(false), PartOfFuncPrototype(InFunc != nullptr),
      Parent(nullptr) {
  QualType QTy = QT;
  const Type *Ty = QTy.getTypePtr();
  auto &CS = I.getConstraints();
  // If the type is a decayed type, then maybe this is the result of
  // decaying an array to a pointer. If the original type is some
  // kind of array type, we want to use that instead.
  if (const DecayedType *DC = dyn_cast<DecayedType>(Ty)) {
    QualType QTytmp = DC->getOriginalType();
    if (QTytmp->isArrayType() || QTytmp->isIncompleteArrayType()) {
      QTy = QTytmp;
      Ty = QTy.getTypePtr();
    }
  }

  bool IsTypedef = false;
  if (Ty->getAs<TypedefType>())
    IsTypedef = true;

  bool IsDeclTy = false;

  auto &ABInfo = I.getABoundsInfo();
  if (D != nullptr) {
    if (ABInfo.tryGetVariable(D, BKey)) {
      ValidBoundsKey = true;
    }
    if (D->hasBoundsAnnotations()) {
      BoundsAnnotations BA = D->getBoundsAnnotations();
      BoundsExpr *BExpr = BA.getBoundsExpr();
      if (BExpr != nullptr) {
        SourceRange R = BExpr->getSourceRange();
        if (R.isValid()) {
          BoundsAnnotationStr = getSourceText(R, C);
        }
        if (D->hasBoundsAnnotations() && ABInfo.isValidBoundVariable(D)) {
          assert(ABInfo.tryGetVariable(D, BKey) &&
                 "Is expected to have valid Bounds key");

          ABounds *NewB = ABounds::getBoundsInfo(&ABInfo, BExpr, C);
          ABInfo.insertDeclaredBounds(D, NewB);
        }
      }
    }

    IsDeclTy = D->getType() == QT; // If false, then QT may be D's return type
    if (InteropTypeExpr *ITE = D->getInteropTypeExpr()) {
      // External variables can also have itype.
      // Check if the provided declaration is an external
      // variable.
      // For functions, check to see that if we are analyzing
      // function return types.
      bool AnalyzeITypeExpr = IsDeclTy;
      if (!AnalyzeITypeExpr) {
        const Type *OrigType = Ty;
        if (isa<FunctionDecl>(D)) {
          FunctionDecl *FD = dyn_cast<FunctionDecl>(D);
          OrigType = FD->getType().getTypePtr();
        }
        if (OrigType->isFunctionProtoType()) {
          const FunctionProtoType *FPT = OrigType->getAs<FunctionProtoType>();
          AnalyzeITypeExpr = (FPT->getReturnType() == QT);
        }
      }
      if (AnalyzeITypeExpr) {
        QualType InteropType = ITE->getTypeAsWritten();
        QTy = InteropType;
        Ty = QTy.getTypePtr();
        SrcHasItype = true;

        SourceRange R = ITE->getSourceRange();
        if (R.isValid()) {
          ItypeStr = getSourceText(R, C);
          assert(ItypeStr.size() > 0);
        }
      }
    }
  }
  if (!SrcHasItype && !ITypeT.isNull()) {
    QTy = ITypeT;
    Ty = QTy.getTypePtr();
    SrcHasItype = true;
  }

  // At this point `QTy`/`Ty` hold the computed type (and `QT` still holds the
  // input type). It will be consumed to create atoms, so any code that needs
  // to be coordinated with the atoms should access it here first.

  TypedefLevelInfo = TypedefLevelFinder::find(QTy);

  if (ForceGenericIndex >= 0) {
    BaseGenericIndex = ForceGenericIndex;
  } else {
    BaseGenericIndex = -1;
    // This makes a lot of assumptions about how the AST will look, and limits
    // it to one level.
    // TODO: Enhance TypedefLevelFinder to get this info.
    if (Ty->isPointerType()) {
      auto *PtrTy = Ty->getPointeeType().getTypePtr();
      if (auto *TypdefTy = dyn_cast_or_null<TypedefType>(PtrTy)) {
        const auto *Tv = dyn_cast<TypeVariableType>(TypdefTy->desugar());
        if (Tv)
          BaseGenericIndex = Tv->GetIndex();
      }
    }
  }
  NewGenericIndex = BaseGenericIndex;

  bool VarCreated = false;
  bool IsArr = false;
  bool IsIncompleteArr = false;
  bool IsTopMost = true;
  uint32_t TypeIdx = 0;
  std::string Npre = InFunc ? ((*InFunc) + ":") : "";
  VarAtom::VarKind VK =
      InFunc ? (N == RETVAR ? VarAtom::V_Return : VarAtom::V_Param)
             : VarAtom::V_Other;

  // Even though references don't exist in C, `va_list` is a typedef of
  // `__builtin_va_list &` on windows. In order to generate correct constraints
  // for var arg functions on windows, we need to strip the reference type.
  if (Ty->isLValueReferenceType()) {
    QTy = Ty->getPointeeType();
    Ty = QTy.getTypePtr();
  }

  IsZeroWidthArray = false;

  TypeLoc TLoc = TypeLoc();
  if (D && D->getTypeSourceInfo())
    TLoc = D->getTypeSourceInfo()->getTypeLoc();

  while (Ty->isPointerType() || Ty->isArrayType()) {
    // Is this a VarArg type?
    std::string TyName = tyToStr(Ty);
    if (isVarArgType(TyName)) {
      // Variable number of arguments. Make it WILD.
      std::string Rsn = "Variable number of arguments.";
      VarAtom *WildVA = CS.createFreshGEQ(Npre + N, VK, CS.getWild(), Rsn);
      Vars.push_back(WildVA);
      SrcVars.push_back(CS.getWild());
      VarCreated = true;
      break;
    }

    if (Ty->isCheckedPointerType() || Ty->isCheckedArrayType()) {
      ConstAtom *CAtom = nullptr;
      if (Ty->isCheckedPointerNtArrayType() || Ty->isNtCheckedArrayType()) {
        // This is an NT array type.
        CAtom = CS.getNTArr();
      } else if (Ty->isCheckedPointerArrayType() || Ty->isCheckedArrayType()) {
        // This is an array type.
        CAtom = CS.getArr();

        // In CheckedC, a pointer can be freely converted to a size 0 array
        // pointer, but our constraint system does not allow this. To enable
        // converting calls to functions with types similar to free, size 0
        // array pointers are made PTR instead of ARR.
        if (D && D->hasBoundsExpr())
          if (BoundsExpr *BE = D->getBoundsExpr())
            if (isZeroBoundsExpr(BE, C)) {
              IsZeroWidthArray = true;
              CAtom = CS.getPtr();
            }

      } else if (Ty->isCheckedPointerPtrType()) {
        // This is a regular checked pointer.
        CAtom = CS.getPtr();
      }
      VarCreated = true;
      assert(CAtom != nullptr && "Unable to find the type "
                                 "of the checked pointer.");
      Atom *NewAtom;
      if (VarAtomForChecked)
        NewAtom = CS.getFreshVar(Npre + N, VK);
      else
        NewAtom = CAtom;
      Vars.push_back(NewAtom);
      SrcVars.push_back(CAtom);
    }

    if (Ty->isArrayType() || Ty->isIncompleteArrayType()) {
      IsArr = true;
      IsIncompleteArr = Ty->isIncompleteArrayType();

      // Boil off the typedefs in the array case.
      // TODO this will need to change to properly account for typedefs
      bool Boiling = true;
      while (Boiling) {
        if (const TypedefType *TydTy = dyn_cast<TypedefType>(Ty)) {
          QTy = TydTy->desugar();
          Ty = QTy.getTypePtr();
          if (!TLoc.isNull()) {
            auto TDefTLoc = TLoc.getAs<TypedefTypeLoc>();
            if (!TDefTLoc.isNull())
              TLoc = TDefTLoc.getNextTypeLoc();
          }
        } else if (const ParenType *ParenTy = dyn_cast<ParenType>(Ty)) {
          QTy = ParenTy->desugar();
          Ty = QTy.getTypePtr();
          if (!TLoc.isNull()) {
            auto ParenTLoc = TLoc.getAs<ParenTypeLoc>();
            if (!ParenTLoc.isNull())
              TLoc = ParenTLoc.getInnerLoc();
          }
        } else {
          Boiling = false;
        }
      }

      // See if there is a constant size to this array type at this position.
      if (const ConstantArrayType *CAT = dyn_cast<ConstantArrayType>(Ty)) {
        ArrSizes[TypeIdx] = std::pair<OriginalArrType, uint64_t>(
            O_SizedArray, CAT->getSize().getZExtValue());

        if (!TLoc.isNull()) {
          auto ArrTLoc = TLoc.getAs<ArrayTypeLoc>();
          if (!ArrTLoc.isNull()) {
            std::string SizeStr = getSourceText(ArrTLoc.getBracketsRange(), C);
            if (!SizeStr.empty())
              ArrSizeStrs[TypeIdx] = SizeStr;
          }
        }

        // If this is the top-most pointer variable?
        if (hasBoundsKey() && IsTopMost) {
          BoundsKey CBKey = ABInfo.getConstKey(CAT->getSize().getZExtValue());
          ABounds *NB = new CountBound(CBKey);
          ABInfo.insertDeclaredBounds(D, NB);
        }
      } else {
        ArrSizes[TypeIdx] =
            std::pair<OriginalArrType, uint64_t>(O_UnSizedArray, 0);
      }

      // Iterate.
      if (const ArrayType *ArrTy = dyn_cast<ArrayType>(Ty)) {
        QTy = ArrTy->getElementType();
        Ty = QTy.getTypePtr();
      } else {
        llvm_unreachable("unknown array type");
      }
    } else {

      // Save here if QTy is qualified or not into a map that
      // indexes K to the qualification of QTy, if any.
      insertQualType(TypeIdx, QTy);

      ArrSizes[TypeIdx] = std::pair<OriginalArrType, uint64_t>(O_Pointer, 0);

      // Iterate.
      QTy = QTy.getSingleStepDesugaredType(C);
      QTy = QTy.getTypePtr()->getPointeeType();
      Ty = QTy.getTypePtr();
    }

    // This type is not a constant atom. We need to create a VarAtom for this.

    if (!VarCreated) {
      VarAtom *VA = CS.getFreshVar(Npre + N, VK);
      Vars.push_back(VA);
      SrcVars.push_back(CS.getWild());

      // Incomplete arrays are lower bounded to ARR because the transformation
      // int[] -> _Ptr<int> is permitted while int[1] -> _Ptr<int> is not.
      if (IsIncompleteArr)
        CS.addConstraint(CS.createGeq(VA, CS.getArr(), false));
      else if (IsArr)
        CS.addConstraint(CS.createGeq(CS.getArr(), VA, false));
    }

    // Prepare for next level of pointer
    VarCreated = false;
    IsArr = false;
    TypeIdx++;
    Npre = Npre + "*";
    VK = VarAtom::
        V_Other; // only the outermost pointer considered a param/return
    IsTopMost = false;
    if (!TLoc.isNull())
      TLoc = TLoc.getNextTypeLoc();
  }
  insertQualType(TypeIdx, QTy);

  // If, after boiling off the pointer-ness from this type, we hit a
  // function, then create a base-level FVConstraint that we carry
  // around too.
  if (Ty->isFunctionType())
    // C function-pointer type declarator syntax embeds the variable
    // name within the function-like syntax. For example:
    //    void (*fname)(int, int) = ...;
    // If a typedef'ed type name is used, the name can be omitted
    // because it is not embedded like that. Instead, it has the form
    //    tn fname = ...,
    // where tn is the typedef'ed type name.
    // There is possibly something more elegant to do in the code here.
    FV = new FVConstraint(Ty, IsDeclTy ? D : nullptr, IsTypedef ? "" : N, I, C,
                          TSInfo);

  // Get a string representing the type without pointer and array indirection.
  BaseType = extractBaseType(D, TSInfo, QT, Ty, C);

  // check if the type is some depth of pointers to void
  // TODO: is this what the field should mean? do we want to include other
  // indirection options like arrays?
  IsVoidPtr = QT->isPointerType() && isTypeHasVoid(QT);
  // varargs are always wild, as are void pointers that are not generic
  bool IsWild = isVarArgType(BaseType) ||
      (!(PotentialGeneric || getIsGeneric()) && IsVoidPtr);
  if (IsWild) {
    std::string Rsn =
        IsVoidPtr ? "Default void* type" : "Default Var arg list type";
    // TODO: Github issue #61: improve handling of types for variable arguments.
    for (const auto &V : Vars)
      if (VarAtom *VA = dyn_cast<VarAtom>(V))
        CS.addConstraint(CS.createGeq(VA, CS.getWild(), Rsn));
  }

  // Add qualifiers.
  std::ostringstream QualStr;
  getQualString(TypeIdx, QualStr);
  BaseType = QualStr.str() + BaseType;

  // If an outer pointer is wild, then the inner pointer must also be wild.
  if (Vars.size() > 1) {
    for (unsigned VarIdx = 0; VarIdx < Vars.size() - 1; VarIdx++) {
      VarAtom *VI = dyn_cast<VarAtom>(Vars[VarIdx]);
      VarAtom *VJ = dyn_cast<VarAtom>(Vars[VarIdx + 1]);
      if (VI && VJ)
        CS.addConstraint(new Geq(VJ, VI));
    }
  }
}

std::string PointerVariableConstraint::tryExtractBaseType(DeclaratorDecl *D,
                                                          TypeSourceInfo *TSI,
                                                          QualType QT,
                                                          const Type *Ty,
                                                          const ASTContext &C) {
  bool FoundBaseTypeInSrc = false;
  if (D && !TSI)
    TSI = D->getTypeSourceInfo();
  if (!QT->isOrContainsCheckedType() && !Ty->getAs<TypedefType>() && D && TSI) {
    // Try to extract the type from original source to preserve defines
    TypeLoc TL = TSI->getTypeLoc();
    if (isa<FunctionDecl>(D)) {
      FoundBaseTypeInSrc = D->getAsFunction()->getReturnType() == QT;
      TL = getBaseTypeLoc(TL).getAs<FunctionTypeLoc>();
      // FunctionDecl that doesn't have function type? weird
      if (TL.isNull())
        return "";
      TL = TL.getAs<clang::FunctionTypeLoc>().getReturnLoc();
    } else {
      FoundBaseTypeInSrc = D->getType() == QT;
    }
    if (!TL.isNull()) {
      TypeLoc BaseLoc = getBaseTypeLoc(TL);
      // Only proceed if the base type location is not null, amd it is not a
      // typedef type location.
      if (!BaseLoc.isNull() && BaseLoc.getAs<TypedefTypeLoc>().isNull()) {
        SourceRange SR = BaseLoc.getSourceRange();
        if (FoundBaseTypeInSrc && SR.isValid())
          return getSourceText(SR, C);
      }
    }
  }

  return "";
}

std::string PointerVariableConstraint::extractBaseType(DeclaratorDecl *D,
                                                       TypeSourceInfo *TSI,
                                                       QualType QT,
                                                       const Type *Ty,
                                                       const ASTContext &C) {
  std::string BaseTypeStr = tryExtractBaseType(D, TSI, QT, Ty, C);
  // Fall back to rebuilding the base type based on type passed to constructor
  if (BaseTypeStr.empty())
    BaseTypeStr = tyToStr(Ty);

  return BaseTypeStr;
}

void PointerVariableConstraint::print(raw_ostream &O) const {
  O << "{ ";
  for (const auto &I : Vars) {
    I->print(O);
    O << " ";
  }
  O << " }";

  if (FV) {
    O << "(";
    FV->print(O);
    O << ")";
  }
}

void PointerVariableConstraint::dumpJson(llvm::raw_ostream &O) const {
  O << "{\"PointerVar\":{";
  O << "\"Vars\":[";
  bool AddComma = false;
  for (const auto &I : Vars) {
    if (AddComma) {
      O << ",";
    }
    I->dumpJson(O);

    AddComma = true;
  }
  O << "], \"name\":\"" << getName() << "\"";
  if (FV) {
    O << ", \"FunctionVariable\":";
    FV->dumpJson(O);
  }
  O << "}}";
}

void PointerVariableConstraint::getQualString(uint32_t TypeIdx,
                                              std::ostringstream &Ss) const {
  auto QIter = QualMap.find(TypeIdx);
  if (QIter != QualMap.end()) {
    for (Qualification Q : QIter->second) {
      switch (Q) {
      case ConstQualification:
        Ss << "const ";
        break;
      case VolatileQualification:
        Ss << "volatile ";
        break;
      case RestrictQualification:
        Ss << "restrict ";
        break;
      }
    }
  }
}

void PointerVariableConstraint::insertQualType(uint32_t TypeIdx,
                                               QualType &QTy) {
  if (QTy.isConstQualified())
    QualMap[TypeIdx].insert(ConstQualification);
  if (QTy.isVolatileQualified())
    QualMap[TypeIdx].insert(VolatileQualification);
  if (QTy.isRestrictQualified())
    QualMap[TypeIdx].insert(RestrictQualification);
}

// Take an array or nt_array variable, determines if it is a constant array,
// and if so emits the appropriate syntax for a stack-based array.
bool PointerVariableConstraint::emitArraySize(
    std::stack<std::string> &ConstSizeArrs, uint32_t TypeIdx,
    Atom::AtomKind Kind) const {
  auto I = ArrSizes.find(TypeIdx);
  assert(I != ArrSizes.end());
  OriginalArrType Oat = I->second.first;
  uint64_t Oas = I->second.second;

  if (Oat == O_SizedArray) {
    std::ostringstream SizeStr;
    if (Kind != Atom::A_Wild)
      SizeStr << (Kind == Atom::A_NTArr ? " _Nt_checked" : " _Checked");
    if (ArrSizeStrs.find(TypeIdx) != ArrSizeStrs.end()) {
      std::string SrcSizeStr = ArrSizeStrs.find(TypeIdx)->second;
      assert(!SrcSizeStr.empty());
      // In some weird edge cases the size of the array is defined by a macro
      // where the macro also includes the brackets. We need to add a space
      // between the _Checked annotation and this macro to ensure they aren't
      // concatenated into a single token.
      if (SrcSizeStr[0] != '[')
        SizeStr << " ";
      SizeStr << SrcSizeStr;
    } else
      SizeStr << "[" << Oas << "]";
    ConstSizeArrs.push(SizeStr.str());
    return true;
  }
  return false;
}

/*  addArrayAnnotiations
 *  This function takes all the stacked annotations for constant arrays
 *  and pops them onto the EndStrs, this ensures the right order of annotations
 *   */
void PointerVariableConstraint::addArrayAnnotations(
    std::stack<std::string> &ConstArrs,
    std::deque<std::string> &EndStrs) const {
  while (!ConstArrs.empty()) {
    auto NextStr = ConstArrs.top();
    ConstArrs.pop();
    EndStrs.push_front(NextStr);
  }
  assert(ConstArrs.empty());
}

bool PointerVariableConstraint::isTypedef(void) { return IsTypedef; }

void PointerVariableConstraint::setTypedef(TypedefNameDecl *T, std::string S) {
  IsTypedef = true;
  TDT = T;
  TypedefString = S;
}

// Mesh resolved constraints with the PointerVariableConstraints set of
// variables and potentially nested function pointer declaration. Produces a
// string that can be replaced in the source code.

std::string PointerVariableConstraint::gatherQualStrings(void) const {
  std::ostringstream S;
  getQualString(0, S);
  return S.str();
}

std::string PointerVariableConstraint::mkString(Constraints &CS, bool EmitName,
                                                bool ForItype, bool EmitPointee,
                                                bool UnmaskTypedef,
                                                std::string UseName,
                                                bool ForItypeBase) const {

  // The name field encodes if this variable is the return type for a function.
  // TODO: store this information in a separate field.
  bool IsReturn = getName() == RETVAR;

  if (UseName.empty())
    UseName = getName();

  if (IsTypedef && !UnmaskTypedef) {
    return gatherQualStrings() + TypedefString +
           (EmitName && !IsReturn ? (" " + UseName) : " ");
  }

  std::ostringstream Ss;
  // Annotations that will need to be placed on the identifier of an unchecked
  // function pointer.
  std::ostringstream FptrInner;
  // This deque will store all the type strings that need to pushed
  // to the end of the type string. This is typically things like
  // closing delimiters.
  std::deque<std::string> EndStrs;
  // This will store stacked array decls to ensure correct order
  // We encounter constant arrays variables in the reverse order they
  // need to appear in, so the LIFO structure reverses these annotations
  std::stack<std::string> ConstArrs;
  // Have we emitted the string for the base type
  bool EmittedBase = false;
  // Have we emitted the name of the variable yet?
  bool EmittedName = false;
  // Was the last variable an Array?
  bool PrevArr = false;
  // Is the entire type so far an array?
  bool AllArrays = true;
  if (!EmitName || IsReturn)
    EmittedName = true;
  uint32_t TypeIdx = 0;

  // If we've set a GenericIndex for void, it means we're converting it into
  // a generic function so give it the default generic type name.
  // Add more type names below if we expect to use a lot.
  std::string BaseName = BaseType;
  if (NewGenericIndex > -1 && BaseType == "void") {
    assert(NewGenericIndex < 3
           && "Trying to use an unexpected type variable name");
    BaseName = std::begin({"T","U","V"})[NewGenericIndex];
  }

  auto It = Vars.begin();
  auto I = 0;
  // Skip over first pointer level if only emitting pointee string.
  // This is needed when inserting type arguments.
  if (EmitPointee)
    ++It;
  // Iterate through the vars(), but if we have an internal typedef, then stop
  // once you reach the typedef's level.
  for (; It != Vars.end() && IMPLIES(TypedefLevelInfo.HasTypedef,
                                     I < TypedefLevelInfo.TypedefLevel);
       ++It, I++) {
    const auto &V = *It;
    ConstAtom *C = nullptr;
    if (ForItypeBase) {
      C = CS.getWild();
    } else if (ConstAtom *CA = dyn_cast<ConstAtom>(V)) {
      C = CA;
    } else {
      VarAtom *VA = dyn_cast<VarAtom>(V);
      assert(VA != nullptr && "Constraint variable can "
                              "be either constant or VarAtom.");
      C = CS.getVariables().at(VA).first;
    }
    assert(C != nullptr);

    Atom::AtomKind K = C->getKind();

    // If this is not an itype or generic
    // make this wild as it can hold any pointer type.
    if (!ForItype && NewGenericIndex == -1 && BaseType == "void")
      K = Atom::A_Wild;

    if (PrevArr && ArrSizes.at(TypeIdx).first != O_SizedArray && !EmittedName) {
      EmittedName = true;
      addArrayAnnotations(ConstArrs, EndStrs);
      EndStrs.push_front(" " + UseName);
    }
    PrevArr = ArrSizes.at(TypeIdx).first == O_SizedArray;

    switch (K) {
    case Atom::A_Ptr:
      getQualString(TypeIdx, Ss);

      // We need to check and see if this level of variable
      // is constrained by a bounds safe interface. If it is,
      // then we shouldn't re-write it.
      AllArrays = false;
      EmittedBase = false;
      Ss << "_Ptr<";
      EndStrs.push_front(">");
      break;
    case Atom::A_Arr:
      // If this is an array.
      getQualString(TypeIdx, Ss);
      // If it's an Arr, then the character we substitute should
      // be [] instead of *, IF, the original type was an array.
      // And, if the original type was a sized array of size K.
      // we should substitute [K].
      if (emitArraySize(ConstArrs, TypeIdx, K))
        break;
      AllArrays = false;
      // We need to check and see if this level of variable
      // is constrained by a bounds safe interface. If it is,
      // then we shouldn't re-write it.
      EmittedBase = false;
      Ss << "_Array_ptr<";
      EndStrs.push_front(">");
      break;
    case Atom::A_NTArr:
      if (emitArraySize(ConstArrs, TypeIdx, K))
        break;
      AllArrays = false;
      // This additional check is to prevent fall-through from the array.
      if (K == Atom::A_NTArr) {
        // If this is an NTArray.
        getQualString(TypeIdx, Ss);

        // We need to check and see if this level of variable
        // is constrained by a bounds safe interface. If it is,
        // then we shouldn't re-write it.
        EmittedBase = false;
        Ss << "_Nt_array_ptr<";
        EndStrs.push_front(">");
        break;
      }
      LLVM_FALLTHROUGH;
    // If there is no array in the original program, then we fall through to
    // the case where we write a pointer value.
    case Atom::A_Wild:
      if (emitArraySize(ConstArrs, TypeIdx, K))
        break;
      AllArrays = false;
      if (FV != nullptr) {
        FptrInner << "*";
        getQualString(TypeIdx, FptrInner);
      } else {
        if (!EmittedBase) {
          assert(!BaseType.empty());
          EmittedBase = true;
          Ss << BaseName << " ";
        }
        Ss << "*";
        getQualString(TypeIdx, Ss);
      }

      break;
    case Atom::A_Const:
    case Atom::A_Var:
      llvm_unreachable("impossible");
      break;
    }
    TypeIdx++;
  }

  // If the previous variable was an array or
  // if we are leaving an array run, we need to emit the
  // annotation for a stack-array
  if (PrevArr && !ConstArrs.empty())
    addArrayAnnotations(ConstArrs, EndStrs);

  // If the whole type is an array so far, and we haven't emitted
  // a name yet, then emit the name so that it appears before
  // the the stack array type.
  if (PrevArr && !EmittedName && AllArrays) {
    EmittedName = true;
    EndStrs.push_front(" " + UseName);
  }

  if (!EmittedBase) {
    // If we have a FV pointer, then our "base" type is a function pointer type.
    if (FV) {
      if (Ss.str().empty()) {
        if (!EmittedName) {
          FptrInner << UseName;
          EmittedName = true;
        }
        for (std::string Str : EndStrs)
          FptrInner << Str;
        EndStrs.clear();
      }
      bool EmitFVName = !FptrInner.str().empty();
      if (EmitFVName)
        Ss << FV->mkString(CS, true, false, false, false, FptrInner.str(),
                           ForItypeBase);
      else
        Ss << FV->mkString(CS, false, false, false, false, "", ForItypeBase);
    } else if (TypedefLevelInfo.HasTypedef) {
      std::ostringstream Buf;
      getQualString(TypedefLevelInfo.TypedefLevel, Buf);
      auto Name = TypedefLevelInfo.TypedefName;
      Ss << Buf.str() << Name;
    } else {
      Ss << BaseName;
    }
  }

  // Add closing elements to type
  for (std::string Str : EndStrs) {
    Ss << Str;
  }

  // No space after itype.
  if (!EmittedName && !UseName.empty())
    Ss << " " << UseName;

  // Final array dropping.
  if (!ConstArrs.empty()) {
    std::deque<std::string> ArrStrs;
    addArrayAnnotations(ConstArrs, ArrStrs);
    for (std::string Str : ArrStrs)
      Ss << Str;
  }

  if (IsReturn && !ForItype)
    Ss << " ";

  return Ss.str();
}

bool PVConstraint::addArgumentConstraint(ConstraintVariable *DstCons,
                                         ProgramInfo &Info) {
  if (this->Parent == nullptr) {
    bool RetVal = false;
    if (isPartOfFunctionPrototype()) {
      RetVal = ArgumentConstraints.insert(DstCons).second;
      if (RetVal && this->HasEqArgumentConstraints) {
        constrainConsVarGeq(DstCons, this, Info.getConstraints(), nullptr,
                            Same_to_Same, true, &Info);
      }
    }
    return RetVal;
  }
  return this->Parent->addArgumentConstraint(DstCons, Info);
}

const CVarSet &PVConstraint::getArgumentConstraints() const {
  return ArgumentConstraints;
}

FunctionVariableConstraint::FunctionVariableConstraint(
    FunctionVariableConstraint *Ot, Constraints &CS)
    : ConstraintVariable(ConstraintVariable::FunctionVariable, Ot->OriginalType,
                         Ot->getName()) {
  this->IsStatic = Ot->IsStatic;
  this->FileName = Ot->FileName;
  this->Hasbody = Ot->Hasbody;
  this->Hasproto = Ot->Hasproto;
  this->HasEqArgumentConstraints = Ot->HasEqArgumentConstraints;
  this->IsFunctionPtr = Ot->IsFunctionPtr;
  this->HasEqArgumentConstraints = Ot->HasEqArgumentConstraints;
  this->ReturnVar = FVComponentVariable(&Ot->ReturnVar, CS);
  // Make copy of ParameterCVs too.
  for (auto &ParmPv : Ot->ParamVars)
    this->ParamVars.push_back(FVComponentVariable(&ParmPv, CS));
  this->Parent = Ot;
}

// This describes a function, either a function pointer or a function
// declaration itself. Require constraint variables for each argument and
// return, even those that aren't pointer types, since we may need to
// re-emit the function signature as a type.
FunctionVariableConstraint::FunctionVariableConstraint(DeclaratorDecl *D,
                                                       ProgramInfo &I,
                                                       const ASTContext &C)
    : FunctionVariableConstraint(
          D->getType().getTypePtr(), D,
          D->getDeclName().isIdentifier() ? std::string(D->getName()) : "", I,
          C, D->getTypeSourceInfo()) {}

FunctionVariableConstraint::FunctionVariableConstraint(TypedefDecl *D,
                                                       ProgramInfo &I,
                                                       const ASTContext &C)
    : FunctionVariableConstraint(D->getUnderlyingType().getTypePtr(), nullptr,
                                 D->getNameAsString(), I, C,
                                 D->getTypeSourceInfo()) {}

FunctionVariableConstraint::FunctionVariableConstraint(
    const Type *Ty, DeclaratorDecl *D, std::string N, ProgramInfo &I,
    const ASTContext &Ctx, TypeSourceInfo *TSInfo)
    : ConstraintVariable(ConstraintVariable::FunctionVariable, tyToStr(Ty), N),
      Parent(nullptr) {
  QualType RT, RTIType;
  Hasproto = false;
  Hasbody = false;
  FileName = "";
  HasEqArgumentConstraints = false;
  IsFunctionPtr = true;
  TypeParams = 0;

  // Metadata about function.
  FunctionDecl *FD = nullptr;
  if (D)
    FD = dyn_cast<FunctionDecl>(D);
  if (FD) {
    // FunctionDecl::hasBody will return true if *any* declaration in the
    // declaration chain has a body, which is not what we want to record.
    // We want to record if *this* declaration has a body. To do that,
    // we'll check if the declaration that has the body is different
    // from the current declaration.
    const FunctionDecl *OFd = nullptr;
    if (FD->hasBody(OFd) && OFd == FD)
      Hasbody = true;
    IsStatic = !(FD->isGlobal());
    ASTContext *TmpCtx = const_cast<ASTContext *>(&Ctx);
    auto PSL = PersistentSourceLoc::mkPSL(D, *TmpCtx);
    FileName = PSL.getFileName();
    IsFunctionPtr = false;
    TypeParams = FD->getNumTypeVars();
  }

  bool ReturnHasItype = false;
  // ConstraintVariables for the parameters.
  if (Ty->isFunctionPointerType()) {
    // Is this a function pointer definition?
    llvm_unreachable("should not hit this case");
  } else if (Ty->isFunctionProtoType()) {
    // Is this a function?
    const FunctionProtoType *FT = Ty->getAs<FunctionProtoType>();
    assert(FT != nullptr);
    // If we don't have a function declaration, but the return does have an
    // itype, then use the itype as the return type. This is so that we don't
    // drop itype annotation on function pointer return types.
    RT = FT->getReturnType();
    ReturnHasItype = FT->getReturnAnnots().getInteropTypeExpr();
    if (ReturnHasItype)
      RTIType = FT->getReturnAnnots().getInteropTypeExpr()->getType();

    FunctionTypeLoc FTL;
    if (TSInfo != nullptr)
      if (TypeLoc TL = TSInfo->getTypeLoc())
        FTL = getBaseTypeLoc(TL).getAs<FunctionTypeLoc>();

    // Extract the types for the parameters to this function. If the parameter
    // has a bounds expression associated with it, substitute the type of that
    // bounds expression for the other type.
    for (unsigned J = 0; J < FT->getNumParams(); J++) {
      // Same conditional as we had for the return type. If we don't have a
      // function declaration then the itype for the parameter is used as if it
      // were the parameter's primary type.
      QualType QT = FT->getParamType(J);
      QualType ITypeT;
      bool ParamHasItype = FT->getParamAnnots(J).getInteropTypeExpr();
      if (ParamHasItype)
        ITypeT = FT->getParamAnnots(J).getInteropTypeExpr()->getType();

      DeclaratorDecl *ParmVD = nullptr;
      if (FD && J < FD->getNumParams())
        ParmVD = FD->getParamDecl(J);
      if (ParmVD == nullptr && FTL && J < FTL.getNumParams())
        ParmVD = FTL.getParam(J);
      std::string PName = ParmVD ? ParmVD->getName().str() : "";

<<<<<<< HEAD
      auto ParamVar =
          FVComponentVariable(QT, ITypeT, ParmVD, PName, I, Ctx,
                              &N, true, ParamHasItype);
=======
      auto ParamVar = FVComponentVariable(QT, ITypeT, ParmVD, PName, I, Ctx, &N,
                                          ParamHasItype);
      int GenericIdx = ParamVar.ExternalConstraint->getGenericIndex();
      if (GenericIdx >= 0)
        TypeParams = std::max(TypeParams, GenericIdx + 1);
>>>>>>> d2452931
      ParamVars.push_back(ParamVar);
    }

    Hasproto = true;
  } else if (Ty->isFunctionNoProtoType()) {
    const FunctionNoProtoType *FT = Ty->getAs<FunctionNoProtoType>();
    assert(FT != nullptr);
    RT = FT->getReturnType();
  } else {
    llvm_unreachable("don't know what to do");
  }

  // ConstraintVariable for the return.
<<<<<<< HEAD
  ReturnVar = FVComponentVariable(RT, RTIType, D, RETVAR, I, Ctx,
                                  &N, true, ReturnHasItype);

  // Locate the void* params for potential generic use, or to mark wild
  std::vector<int> Voids;
  if(ReturnVar.ExternalConstraint->isVoidPtr() &&
     !ReturnVar.ExternalConstraint->getIsGeneric()) {
    Voids.push_back(-1);
  }
  for(unsigned i=0; i < ParamVars.size();i++) {
    if(ParamVars[i].ExternalConstraint->isVoidPtr() &&
       !ParamVars[i].ExternalConstraint->getIsGeneric()) {
      Voids.push_back(i);
    }
  }
  // Strategy: If there's one void*, turn this into a generic function.
  // Otherwise, we need to constraint the void*'s to wild
  // Exclude external functions, function pointers, and source generics for now
  if(hasBody() && !IsFunctionPtr && TypeParams == 0
       && Voids.size() == 1){
    int Index = Voids[0];
    if(Index == -1) {
      ReturnVar.setGenericIndex(0);
    } else {
      ParamVars[Index].setGenericIndex(0);
    }
    TypeParams = 1;
  } else {
    auto &CS = I.getConstraints();
    for(int idx : Voids)
      if(idx == -1){
        ReturnVar.ExternalConstraint->constrainToWild(
            CS,"Default void* type");
      } else {
        ParamVars[idx].ExternalConstraint->constrainToWild(
            CS, "Default void* type");
      }
  }

=======
  ReturnVar =
      FVComponentVariable(RT, RTIType, D, RETVAR, I, Ctx, &N, ReturnHasItype);
  int GenericIdx = ReturnVar.ExternalConstraint->getGenericIndex();
  if (GenericIdx >= 0)
    TypeParams = std::max(TypeParams, GenericIdx + 1);
>>>>>>> d2452931
}

void FunctionVariableConstraint::constrainToWild(Constraints &CS,
                                                 const std::string &Rsn) const {
  constrainToWild(CS, Rsn, nullptr);
}

void FunctionVariableConstraint::constrainToWild(
    Constraints &CS, const std::string &Rsn, PersistentSourceLoc *PL) const {
  ReturnVar.ExternalConstraint->constrainToWild(CS, Rsn, PL);

  for (const auto &V : ParamVars)
    V.ExternalConstraint->constrainToWild(CS, Rsn, PL);
}
bool FunctionVariableConstraint::anyChanges(const EnvironmentMap &E) const {
  return ReturnVar.ExternalConstraint->anyChanges(E) ||
         llvm::any_of(ParamVars, [&E](FVComponentVariable CV) {
           return CV.ExternalConstraint->anyChanges(E);
         });
}

bool FunctionVariableConstraint::isSolutionChecked(
    const EnvironmentMap &E) const {
  return ReturnVar.ExternalConstraint->isSolutionChecked(E) ||
         llvm::any_of(ParamVars, [&E](FVComponentVariable CV) {
           return CV.ExternalConstraint->isSolutionChecked(E);
         });
}

bool FunctionVariableConstraint::isSolutionFullyChecked(
    const EnvironmentMap &E) const {
  return ReturnVar.ExternalConstraint->isSolutionChecked(E) &&
         llvm::all_of(ParamVars, [&E](FVComponentVariable CV) {
           return CV.ExternalConstraint->isSolutionChecked(E);
         });
}

bool FunctionVariableConstraint::hasWild(const EnvironmentMap &E,
                                         int AIdx) const {
  return ReturnVar.ExternalConstraint->hasWild(E, AIdx);
}

bool FunctionVariableConstraint::hasArr(const EnvironmentMap &E,
                                        int AIdx) const {
  return ReturnVar.ExternalConstraint->hasArr(E, AIdx);
}

bool FunctionVariableConstraint::hasNtArr(const EnvironmentMap &E,
                                          int AIdx) const {
  return ReturnVar.ExternalConstraint->hasNtArr(E, AIdx);
}

FVConstraint *FunctionVariableConstraint::getCopy(Constraints &CS) {
  return new FVConstraint(this, CS);
}

void PVConstraint::equateArgumentConstraints(ProgramInfo &Info) {
  if (HasEqArgumentConstraints) {
    return;
  }
  HasEqArgumentConstraints = true;
  constrainConsVarGeq(this, this->ArgumentConstraints, Info.getConstraints(),
                      nullptr, Same_to_Same, true, &Info);

  if (this->FV != nullptr) {
    this->FV->equateArgumentConstraints(Info);
  }
}

void FunctionVariableConstraint::equateFVConstraintVars(
    ConstraintVariable *CV, ProgramInfo &Info) const {
  if (FVConstraint *FVCons = dyn_cast<FVConstraint>(CV)) {
    for (auto &PCon : FVCons->ParamVars)
      PCon.InternalConstraint->equateArgumentConstraints(Info);
    FVCons->ReturnVar.InternalConstraint->equateArgumentConstraints(Info);
  }
}

void FunctionVariableConstraint::equateArgumentConstraints(ProgramInfo &Info) {
  if (HasEqArgumentConstraints) {
    return;
  }

  HasEqArgumentConstraints = true;

  // Equate arguments and parameters vars.
  this->equateFVConstraintVars(this, Info);

  // Is this not a function pointer?
  if (!IsFunctionPtr) {
    FVConstraint *DefnCons = nullptr;

    // Get appropriate constraints based on whether the function is static or
    // not.
    if (IsStatic) {
      DefnCons = Info.getStaticFuncConstraint(Name, FileName);
    } else {
      DefnCons = Info.getExtFuncDefnConstraint(Name);
    }
    assert(DefnCons != nullptr);

    // Equate arguments and parameters vars.
    this->equateFVConstraintVars(DefnCons, Info);
  }
}

void PointerVariableConstraint::constrainToWild(Constraints &CS,
                                                const std::string &Rsn) const {
  constrainToWild(CS, Rsn, nullptr);
}

void PointerVariableConstraint::constrainToWild(Constraints &CS,
                                                const std::string &Rsn,
                                                PersistentSourceLoc *PL) const {
  // Find the first VarAtom. All atoms before this are ConstAtoms, so
  // constraining them isn't useful;
  VarAtom *FirstVA = nullptr;
  for (Atom *A : Vars)
    if (isa<VarAtom>(A)) {
      FirstVA = cast<VarAtom>(A);
      break;
    }

  // Constrains the outer VarAtom to WILD. All inner pointer levels will also be
  // implicitly constrained to WILD because of GEQ constraints that exist
  // between levels of a pointer.
  if (FirstVA)
    CS.addConstraint(CS.createGeq(FirstVA, CS.getWild(), Rsn, PL, true));

  if (FV)
    FV->constrainToWild(CS, Rsn, PL);
}

void PointerVariableConstraint::constrainIdxTo(Constraints &CS, ConstAtom *C,
                                               unsigned int Idx, bool DoLB,
                                               bool Soft) {
  assert(C == CS.getPtr() || C == CS.getArr() || C == CS.getNTArr());

  if (Vars.size() > Idx) {
    Atom *A = Vars[Idx];
    if (VarAtom *VA = dyn_cast<VarAtom>(A)) {
      if (DoLB)
        CS.addConstraint(CS.createGeq(VA, C, false, Soft));
      else
        CS.addConstraint(CS.createGeq(C, VA, false, Soft));
    } else if (ConstAtom *CA = dyn_cast<ConstAtom>(A)) {
      if (DoLB) {
        if (*CA < *C) {
          llvm::errs() << "Warning: " << CA->getStr() << " not less than "
                       << C->getStr() << "\n";
          //assert(CA == CS.getWild()); // Definitely bogus if not.
        }
      } else if (*C < *CA) {
        llvm::errs() << "Warning: " << C->getStr() << " not less than "
                     << CA->getStr() << "\n";
        //assert(CA == CS.getWild()); // Definitely bogus if not.
      }
    }
  }
}

void PointerVariableConstraint::constrainOuterTo(Constraints &CS, ConstAtom *C,
                                                 bool DoLB, bool Soft) {
  constrainIdxTo(CS, C, 0, DoLB, Soft);
}

bool PointerVariableConstraint::anyArgumentIsWild(const EnvironmentMap &E) {
  return llvm::any_of(ArgumentConstraints, [&E](ConstraintVariable *CV) {
    return !CV->isSolutionChecked(E);
  });
}

bool PointerVariableConstraint::isSolutionChecked(
    const EnvironmentMap &E) const {
  return (FV && FV->isSolutionChecked(E)) ||
         llvm::any_of(Vars, [this, &E](Atom *A) {
           return !isa<WildAtom>(getSolution(A, E));
         });
}

bool PointerVariableConstraint::isSolutionFullyChecked(
    const EnvironmentMap &E) const {
  return (!FV || FV->isSolutionChecked(E)) &&
         llvm::all_of(Vars, [this, &E](Atom *A) {
           return !isa<WildAtom>(getSolution(A, E));
         });
}

bool PointerVariableConstraint::anyChanges(const EnvironmentMap &E) const {
  // If it was not checked in the input, then it has changed if it now has a
  // checked type.
  bool PtrChanged = false;

  // Are there any non-WILD pointers?
  for (unsigned I = 0; I < Vars.size(); I++) {
    ConstAtom *SrcType = SrcVars[I];
    const ConstAtom *SolutionType = getSolution(Vars[I], E);
    PtrChanged |= SrcType != SolutionType;
  }

  // also check if we've make this generic
  PtrChanged |= isGenericChanged();

  if (FV)
    PtrChanged |= FV->anyChanges(E);

  return PtrChanged;
}

PVConstraint *PointerVariableConstraint::getCopy(Constraints &CS) {
  return new PointerVariableConstraint(this, CS);
}

const ConstAtom *
PointerVariableConstraint::getSolution(const Atom *A,
                                       const EnvironmentMap &E) const {
  const ConstAtom *CS = nullptr;
  if (const ConstAtom *CA = dyn_cast<ConstAtom>(A)) {
    CS = CA;
  } else if (const VarAtom *VA = dyn_cast<VarAtom>(A)) {
    // If this is a VarAtom?, we need to fetch from solution i.e., environment.
    CS = E.at(const_cast<VarAtom *>(VA)).first;
  }
  assert(CS != nullptr && "Atom should be either const or var");
  return CS;
}

bool PointerVariableConstraint::hasWild(const EnvironmentMap &E,
                                        int AIdx) const {
  int VarIdx = 0;
  for (const auto &C : Vars) {
    const ConstAtom *CS = getSolution(C, E);
    if (isa<WildAtom>(CS))
      return true;
    if (VarIdx == AIdx)
      break;
    VarIdx++;
  }

  if (FV)
    return FV->hasWild(E, AIdx);

  return false;
}

bool PointerVariableConstraint::hasArr(const EnvironmentMap &E,
                                       int AIdx) const {
  int VarIdx = 0;
  for (const auto &C : Vars) {
    const ConstAtom *CS = getSolution(C, E);
    if (isa<ArrAtom>(CS))
      return true;
    if (VarIdx == AIdx)
      break;
    VarIdx++;
  }

  if (FV)
    return FV->hasArr(E, AIdx);

  return false;
}

bool PointerVariableConstraint::hasNtArr(const EnvironmentMap &E,
                                         int AIdx) const {
  int VarIdx = 0;
  for (const auto &C : Vars) {
    const ConstAtom *CS = getSolution(C, E);
    if (isa<NTArrAtom>(CS))
      return true;
    if (VarIdx == AIdx)
      break;
    VarIdx++;
  }

  if (FV)
    return FV->hasNtArr(E, AIdx);

  return false;
}

bool PointerVariableConstraint::getArrPresent() const {
  return llvm::any_of(ArrSizes,
                      [](auto E) { return E.second.first != O_Pointer; });
}

bool PointerVariableConstraint::isTopCvarUnsizedArr() const {
  if (ArrSizes.find(0) != ArrSizes.end()) {
    return ArrSizes.at(0).first != O_SizedArray;
  }
  return true;
}

bool PointerVariableConstraint::hasSomeSizedArr() const {
  for (auto &AS : ArrSizes) {
    if (AS.second.first == O_SizedArray || AS.second.second == O_UnSizedArray) {
      return true;
    }
  }
  return false;
}

bool PointerVariableConstraint::solutionEqualTo(Constraints &CS,
                                                const ConstraintVariable *CV,
                                                bool ComparePtyp) const {
  bool Ret = false;
  if (CV != nullptr) {
    if (const auto *PV = dyn_cast<PVConstraint>(CV)) {
      auto &OthCVars = PV->Vars;
      if (getIsGeneric() || PV->getIsGeneric() ||
          Vars.size() == OthCVars.size()) {
        Ret = true;

        auto I = Vars.begin();
        auto J = OthCVars.begin();
        // Special handling for zero width arrays so they can compare equal to
        // ARR or PTR.
        if (ComparePtyp && IsZeroWidthArray) {
          assert(I != Vars.end() && "Zero width array cannot be base type.");
          assert("Zero width arrays should be encoded as PTR." &&
                 CS.getAssignment(*I) == CS.getPtr());
          ConstAtom *JAtom = CS.getAssignment(*J);
          // Zero width array can compare as either ARR or PTR
          if (JAtom != CS.getArr() && JAtom != CS.getPtr())
            Ret = false;
          ++I;
          ++J;
        }
        // Compare Vars to see if they are same.
        while (Ret && I != Vars.end() && J != OthCVars.end()) {
          ConstAtom *IAssign = CS.getAssignment(*I);
          ConstAtom *JAssign = CS.getAssignment(*J);
          if (ComparePtyp) {
            if (IAssign != JAssign) {
              Ret = false;
              break;
            }
          } else {
            bool IIsWild = isa<WildAtom>(IAssign);
            bool JIsWild = isa<WildAtom>(JAssign);
            if (IIsWild != JIsWild) {
              Ret = false;
              break;
            }
          }
          ++I;
          ++J;
        }

        if (Ret) {
          FVConstraint *OtherFV = PV->getFV();
          if (FV != nullptr && OtherFV != nullptr) {
            Ret = FV->solutionEqualTo(CS, OtherFV, ComparePtyp);
          } else if (FV != nullptr || OtherFV != nullptr) {
            // One of them has FV null.
            Ret = false;
          }
        }
      }
    } else if (FV && Vars.size() == 1) {
      // If this a function pointer and we're comparing it to a FVConstraint,
      // then solutions can still be equal.
      Ret = FV->solutionEqualTo(CS, CV, ComparePtyp);
    }
  }
  return Ret;
}

void FunctionVariableConstraint::print(raw_ostream &O) const {
  O << "( ";
  ReturnVar.InternalConstraint->print(O);
  O << ", ";
  ReturnVar.ExternalConstraint->print(O);
  O << " )";
  O << " " << Name << " ";
  for (const auto &I : ParamVars) {
    O << "( ";
    I.InternalConstraint->print(O);
    O << ", ";
    I.ExternalConstraint->print(O);
    O << " )";
  }
}

void FunctionVariableConstraint::dumpJson(raw_ostream &O) const {
  O << "{\"FunctionVar\":{\"ReturnVar\":[";
  bool AddComma = false;
  ReturnVar.InternalConstraint->dumpJson(O);
  O << ", ";
  ReturnVar.ExternalConstraint->dumpJson(O);
  O << "], \"name\":\"" << Name << "\", ";
  O << "\"Parameters\":[";
  AddComma = false;
  for (const auto &I : ParamVars) {
    if (AddComma) {
      O << ",\n";
    }
    O << "[";
    I.InternalConstraint->dumpJson(O);
    O << ", ";
    I.ExternalConstraint->dumpJson(O);
    O << "]";
    AddComma = true;
  }
  O << "]";
  O << "}}";
}

bool FunctionVariableConstraint::srcHasItype() const {
  return ReturnVar.ExternalConstraint->srcHasItype();
}

bool FunctionVariableConstraint::srcHasBounds() const {
  return ReturnVar.ExternalConstraint->srcHasBounds();
}

bool FunctionVariableConstraint::solutionEqualTo(Constraints &CS,
                                                 const ConstraintVariable *CV,
                                                 bool ComparePtyp) const {
  bool Ret = false;
  if (CV != nullptr) {
    if (const auto *OtherFV = dyn_cast<FVConstraint>(CV)) {
      Ret = (numParams() == OtherFV->numParams()) &&
            ReturnVar.solutionEqualTo(CS, OtherFV->getCombineReturn(),
                                      ComparePtyp);
      for (unsigned I = 0; I < numParams(); I++) {
        Ret &= getCombineParam(I)->solutionEqualTo(
            CS, OtherFV->getCombineParam(I), ComparePtyp);
      }
    } else if (const auto *OtherPV = dyn_cast<PVConstraint>(CV)) {
      // When comparing to a pointer variable, it might be that the pointer is a
      // function pointer. This is handled by PVConstraint::solutionEqualTo.
      return OtherPV->solutionEqualTo(CS, this, ComparePtyp);
    }
  }
  return Ret;
}

std::string FunctionVariableConstraint::mkString(Constraints &CS, bool EmitName,
                                                 bool ForItype,
                                                 bool EmitPointee,
                                                 bool UnmaskTypedef,
                                                 std::string UseName,
                                                 bool ForItypeBase) const {
  if (UseName.empty())
    UseName = Name;
  std::string Ret = ReturnVar.mkTypeStr(CS, false, "", ForItypeBase);
  std::string Itype = ReturnVar.mkItypeStr(CS, ForItypeBase);
  // When a function pointer type is the base for an itype, the name and
  // parameter list need to be surrounded in an extra set of parenthesis.
  if (ForItypeBase)
    Ret += "(";
  if (EmitName) {
    if (UnmaskTypedef)
      // This is done to rewrite the typedef of a function proto
      Ret += UseName;
    else
      Ret += "(" + UseName + ")";
  }
  Ret = Ret + "(";
  std::vector<std::string> ParmStrs;
  for (const auto &I : this->ParamVars)
    ParmStrs.push_back(I.mkString(CS, true, ForItypeBase));

  if (ParmStrs.size() > 0) {
    std::ostringstream Ss;

    std::copy(ParmStrs.begin(), ParmStrs.end() - 1,
              std::ostream_iterator<std::string>(Ss, ", "));
    Ss << ParmStrs.back();

    Ret = Ret + Ss.str() + ")";
  } else
    Ret = Ret + "void)";
  // Close the parenthesis required on the base for function pointer itypes.
  if (ForItypeBase)
    Ret += ")";
  return Ret + Itype;
}

// Reverses the direction of CA for function subtyping.
//   TODO: Function pointers forced to be equal right now.
//static ConsAction neg(ConsAction CA) {
//  switch (CA) {
//  case Safe_to_Wild: return Wild_to_Safe;
//  case Wild_to_Safe: return Safe_to_Wild;
//  case Same_to_Same: return Same_to_Same;
//  }
//  // Silencing the compiler.
//  assert(false && "Can never reach here.");
//  return Same_to_Same;
//}

// CA |- R <: L
// Action depends on the kind of constraint (checked, ptyp),
//   which is inferred from the atom type
static void createAtomGeq(Constraints &CS, Atom *L, Atom *R, std::string &Rsn,
                          PersistentSourceLoc *PSL, ConsAction CAct,
                          bool DoEqType) {
  ConstAtom *CAL, *CAR;
  VarAtom *VAL, *VAR;
  ConstAtom *Wild = CS.getWild();

  CAL = clang::dyn_cast<ConstAtom>(L);
  CAR = clang::dyn_cast<ConstAtom>(R);
  VAL = clang::dyn_cast<VarAtom>(L);
  VAR = clang::dyn_cast<VarAtom>(R);

  if (CAR != nullptr && CAL != nullptr) {
    // These checks were used to verify that the relationships between constant
    // atom were valid. While we do not generally intend to rewrite code in a
    // way that violates these relationships, it is possible for a user of 3C
    // to manually modify their code so that it does while still having valid
    // CheckedC code.
    //if (DoEqType) { // Check equality, no matter the atom.
    //  assert(*CAR == *CAL && "Invalid: RHS ConstAtom != LHS ConstAtom");
    //} else {
    //  if (CAL != Wild && CAR != Wild) { // pType atom, disregard CAct.
    //    assert(!(*CAL < *CAR) && "Invalid: LHS ConstAtom < RHS ConstAtom");
    //  } else { // Checked atom (Wild/Ptr); respect CAct.
    //    switch (CAct) {
    //    case Same_to_Same:
    //      assert(*CAR == *CAL && "Invalid: RHS ConstAtom != LHS ConstAtom");
    //      break;
    //    case Safe_to_Wild:
    //      assert(!(*CAL < *CAR) && "LHS ConstAtom < RHS ConstAtom");
    //      break;
    //    case Wild_to_Safe:
    //      assert(!(*CAR < *CAL) && "RHS ConstAtom < LHS ConstAtom");
    //      break;
    //    }
    //  }
    //}
  } else if (VAL != nullptr && VAR != nullptr) {
    switch (CAct) {
    case Same_to_Same:
      // Equality for checked.
      CS.addConstraint(CS.createGeq(L, R, Rsn, PSL, true));
      CS.addConstraint(CS.createGeq(R, L, Rsn, PSL, true));
      // Not for ptyp.
      CS.addConstraint(CS.createGeq(L, R, Rsn, PSL, false));
      // Unless indicated.
      if (DoEqType)
        CS.addConstraint(CS.createGeq(R, L, Rsn, PSL, false));
      break;
    case Safe_to_Wild:
      CS.addConstraint(CS.createGeq(L, R, Rsn, PSL, true));
      CS.addConstraint(CS.createGeq(L, R, Rsn, PSL, false));
      if (DoEqType) {
        CS.addConstraint(CS.createGeq(R, L, Rsn, PSL, true));
        CS.addConstraint(CS.createGeq(R, L, Rsn, PSL, false));
      }
      break;
    case Wild_to_Safe:
      if (!DisableRDs) {
        // Note: reversal.
        CS.addConstraint(CS.createGeq(R, L, Rsn, PSL, true));
      } else {
        // Add edges both ways.
        CS.addConstraint(CS.createGeq(L, R, Rsn, PSL, true));
        CS.addConstraint(CS.createGeq(R, L, Rsn, PSL, true));
      }
      CS.addConstraint(CS.createGeq(L, R, Rsn, PSL, false));
      if (DoEqType) {
        CS.addConstraint(CS.createGeq(L, R, Rsn, PSL, true));
        CS.addConstraint(CS.createGeq(R, L, Rsn, PSL, false));
      }
      break;
    }
  } else {
    // This should be a checked/unchecked constraint.
    if (CAL == Wild || CAR == Wild) {
      switch (CAct) {
      case Same_to_Same:
        CS.addConstraint(CS.createGeq(L, R, Rsn, PSL, true));
        CS.addConstraint(CS.createGeq(R, L, Rsn, PSL, true));
        break;
      case Safe_to_Wild:
        CS.addConstraint(CS.createGeq(L, R, Rsn, PSL, true));
        if (DoEqType)
          CS.addConstraint(CS.createGeq(R, L, Rsn, PSL, true));
        break;
      case Wild_to_Safe:
        if (!DisableRDs) {
          // Note: reversal.
          CS.addConstraint(CS.createGeq(R, L, Rsn, PSL, true));
        } else {
          CS.addConstraint(CS.createGeq(L, R, Rsn, PSL, true));
        }
        if (DoEqType)
          CS.addConstraint(CS.createGeq(L, R, Rsn, PSL, true));
        break;
      }
    } else {
      // This should be a pointer-type constraint.
      switch (CAct) {
      case Same_to_Same:
      case Safe_to_Wild:
      case Wild_to_Safe:
        CS.addConstraint(CS.createGeq(L, R, Rsn, PSL, false));
        if (DoEqType)
          CS.addConstraint(CS.createGeq(R, L, Rsn, PSL, false));
        break;
      }
    }
  }
}

// Generate constraints according to CA |- RHS <: LHS.
// If doEqType is true, then also do CA |- LHS <: RHS.
void constrainConsVarGeq(ConstraintVariable *LHS, ConstraintVariable *RHS,
                         Constraints &CS, PersistentSourceLoc *PL,
                         ConsAction CA, bool DoEqType, ProgramInfo *Info,
                         bool HandleBoundsKey) {

  // If one of the constraint is NULL, make the other constraint WILD.
  // This can happen when a non-function pointer gets assigned to
  // a function pointer.
  if (LHS == nullptr || RHS == nullptr) {
    std::string Rsn = "Assignment a non-pointer to a pointer";
    if (LHS != nullptr) {
      LHS->constrainToWild(CS, Rsn, PL);
    }
    if (RHS != nullptr) {
      RHS->constrainToWild(CS, Rsn, PL);
    }
    return;
  }

  if (RHS->getKind() == LHS->getKind()) {
    if (FVConstraint *FCLHS = dyn_cast<FVConstraint>(LHS)) {
      if (FVConstraint *FCRHS = dyn_cast<FVConstraint>(RHS)) {

        // This is an assignment between function pointer and
        // function pointer or a function.
        // Force past/future callers of function to use equality constraints.
        FCLHS->equateArgumentConstraints(*Info);
        FCRHS->equateArgumentConstraints(*Info);

        // Constrain the return values covariantly.
        // FIXME: Make neg(CA) here? Function pointers equated.
        constrainConsVarGeq(FCLHS->getExternalReturn(),
                            FCRHS->getExternalReturn(), CS, PL, Same_to_Same,
                            DoEqType, Info, HandleBoundsKey);
        constrainConsVarGeq(FCLHS->getInternalReturn(),
                            FCRHS->getInternalReturn(), CS, PL, Same_to_Same,
                            DoEqType, Info, HandleBoundsKey);

        // Constrain the parameters contravariantly.
        if (FCLHS->numParams() == FCRHS->numParams()) {
          for (unsigned I = 0; I < FCLHS->numParams(); I++) {
            ConstraintVariable *LHSV = FCLHS->getExternalParam(I);
            ConstraintVariable *RHSV = FCRHS->getExternalParam(I);
            // FIXME: Make neg(CA) here? Now: Function pointers equated.
            constrainConsVarGeq(RHSV, LHSV, CS, PL, Same_to_Same, DoEqType,
                                Info, HandleBoundsKey);

            ConstraintVariable *LParam = FCLHS->getInternalParam(I);
            ConstraintVariable *RParam = FCRHS->getInternalParam(I);
            constrainConsVarGeq(RParam, LParam, CS, PL, Same_to_Same, DoEqType,
                                Info, HandleBoundsKey);
          }
        } else {
          // Constrain both to be top.
          std::string Rsn =
              "Assigning from:" + FCRHS->getName() + " to " + FCLHS->getName();
          RHS->constrainToWild(CS, Rsn, PL);
          LHS->constrainToWild(CS, Rsn, PL);
        }
      } else {
        llvm_unreachable("impossible");
      }
    } else if (PVConstraint *PCLHS = dyn_cast<PVConstraint>(LHS)) {
      if (PVConstraint *PCRHS = dyn_cast<PVConstraint>(RHS)) {

        // Add assignment to bounds info graph.
        if (HandleBoundsKey && PCLHS->hasBoundsKey() && PCRHS->hasBoundsKey()) {
          Info->getABoundsInfo().addAssignment(PCLHS->getBoundsKey(),
                                               PCRHS->getBoundsKey());
        }

        std::string Rsn = "";
        // This is to handle function subtyping. Try to add LHS and RHS
        // to each others argument constraints.
        PCLHS->addArgumentConstraint(PCRHS, *Info);
        PCRHS->addArgumentConstraint(PCLHS, *Info);
        // Element-wise constrain PCLHS and PCRHS to be equal.
        CAtoms CLHS = PCLHS->getCvars();
        CAtoms CRHS = PCRHS->getCvars();

        // Only generate constraint if LHS is not a base type.
        if (CLHS.size() != 0) {
          if (CLHS.size() == CRHS.size() || PCLHS->getIsGeneric() ||
              PCRHS->getIsGeneric()) {
            unsigned Max = std::max(CLHS.size(), CRHS.size());
            for (unsigned N = 0; N < Max; N++) {
              Atom *IAtom = PCLHS->getAtom(N, CS);
              Atom *JAtom = PCRHS->getAtom(N, CS);
              if (IAtom == nullptr || JAtom == nullptr)
                break;

              // Get outermost pointer first, using current ConsAction.
              if (N == 0)
                createAtomGeq(CS, IAtom, JAtom, Rsn, PL, CA, DoEqType);
              else {
                // Now constrain the inner ones as equal.
                createAtomGeq(CS, IAtom, JAtom, Rsn, PL, CA, true);
              }
            }
            // Unequal sizes means casting from (say) T** to T*; not safe.
            // unless assigning to a generic type.
          } else {
            // Constrain both to be top.
            std::string Rsn = "Assigning from:" + std::to_string(CRHS.size()) +
                              " depth pointer to " +
                              std::to_string(CLHS.size()) + " depth pointer.";
            PCLHS->constrainToWild(CS, Rsn, PL);
            PCRHS->constrainToWild(CS, Rsn, PL);
          }
          // Equate the corresponding FunctionConstraint.
          constrainConsVarGeq(PCLHS->getFV(), PCRHS->getFV(), CS, PL, CA,
                              DoEqType, Info, HandleBoundsKey);
        }
      } else
        llvm_unreachable("impossible");
    } else
      llvm_unreachable("unknown kind");
  } else {
    // Assigning from a function variable to a pointer variable?
    PVConstraint *PCLHS = dyn_cast<PVConstraint>(LHS);
    FVConstraint *FCRHS = dyn_cast<FVConstraint>(RHS);
    if (PCLHS && FCRHS) {
      if (FVConstraint *FCLHS = PCLHS->getFV()) {
        constrainConsVarGeq(FCLHS, FCRHS, CS, PL, CA, DoEqType, Info,
                            HandleBoundsKey);
      } else {
        std::string Rsn = "Function:" + FCRHS->getName() +
                          " assigned to non-function pointer.";
        LHS->constrainToWild(CS, Rsn, PL);
        RHS->constrainToWild(CS, Rsn, PL);
      }
    } else {
      // Constrain everything in both to wild.
      std::string Rsn = "Assignment to functions from variables";
      LHS->constrainToWild(CS, Rsn, PL);
      RHS->constrainToWild(CS, Rsn, PL);
    }
  }
}

void constrainConsVarGeq(ConstraintVariable *LHS, const CVarSet &RHS,
                         Constraints &CS, PersistentSourceLoc *PL,
                         ConsAction CA, bool DoEqType, ProgramInfo *Info,
                         bool HandleBoundsKey) {
  for (const auto &J : RHS)
    constrainConsVarGeq(LHS, J, CS, PL, CA, DoEqType, Info, HandleBoundsKey);
}

// Given an RHS and a LHS, constrain them to be equal.
void constrainConsVarGeq(const CVarSet &LHS, const CVarSet &RHS,
                         Constraints &CS, PersistentSourceLoc *PL,
                         ConsAction CA, bool DoEqType, ProgramInfo *Info,
                         bool HandleBoundsKey) {
  for (const auto &I : LHS)
    constrainConsVarGeq(I, RHS, CS, PL, CA, DoEqType, Info, HandleBoundsKey);
}

// True if [C] is a PVConstraint that contains at least one Atom (i.e.,
//   it represents a C pointer).
bool isAValidPVConstraint(const ConstraintVariable *C) {
  if (const auto *PV = dyn_cast_or_null<PVConstraint>(C))
    return !PV->getCvars().empty();
  return false;
}

void PointerVariableConstraint::mergeDeclaration(ConstraintVariable *FromCV,
                                                 ProgramInfo &Info,
                                                 std::string &ReasonFailed) {
  PVConstraint *From = dyn_cast<PVConstraint>(FromCV);
  std::vector<Atom *> NewVAtoms;
  std::vector<ConstAtom *> NewSrcAtoms;
  CAtoms CFrom = From->getCvars();
  if (CFrom.size() != Vars.size()) {
    ReasonFailed = "transplanting between pointers with different depths";
    return;
  }
  for (unsigned AtomIdx = 0; AtomIdx < Vars.size(); AtomIdx++) {
    // Take the ConstAtom if merging from a constraint variable with ConstAtoms
    // into a variable with VarAtoms. This case shows up less often with the
    // changes made to allow updating itype pointer types, but it can still
    // happen whenever a pointer other than a function parameter is redeclared
    // with a checked type after an unchecked declaration. For example, an
    // extern global can be redeclared with an itype.
    if (!isa<ConstAtom>(Vars[AtomIdx]) && isa<ConstAtom>(From->Vars[AtomIdx]))
      NewVAtoms.push_back(From->Vars[AtomIdx]);
    else
      NewVAtoms.push_back(Vars[AtomIdx]);

    // If the current variable was wild in the source, and we're merging
    // something that had a checked type, then take the checked type. This is
    // particularly important for itypes since function parameters can be
    // redeclared with an itype.
    if (isa<WildAtom>(SrcVars[AtomIdx]))
      NewSrcAtoms.push_back(From->SrcVars[AtomIdx]);
    else
      NewSrcAtoms.push_back(SrcVars[AtomIdx]);
  }
  assert(Vars.size() == NewVAtoms.size() &&
         SrcVars.size() == NewSrcAtoms.size() &&
         "Merging error, pointer depth change");
  Vars = NewVAtoms;
  SrcVars = NewSrcAtoms;
  if (Name.empty())
    Name = From->Name;
  SrcHasItype = SrcHasItype || From->SrcHasItype;
  if (!From->ItypeStr.empty())
    ItypeStr = From->ItypeStr;

  // Merge Bounds Related information.
  if (hasBoundsKey() && From->hasBoundsKey())
    Info.getABoundsInfo().mergeBoundsKey(getBoundsKey(), From->getBoundsKey());
  if (!From->BoundsAnnotationStr.empty())
    BoundsAnnotationStr = From->BoundsAnnotationStr;

  if (From->BaseGenericIndex >= 0) {
    BaseGenericIndex = From->BaseGenericIndex;
    NewGenericIndex = From->NewGenericIndex;
  }
  if (FV) {
    assert(From->FV);
    FV->mergeDeclaration(From->FV, Info, ReasonFailed);
    if (ReasonFailed != "") {
      ReasonFailed += " within the referenced function";
      return;
    }
  }
}

Atom *PointerVariableConstraint::getAtom(unsigned AtomIdx, Constraints &CS) {
  if (AtomIdx < Vars.size()) {
    // If index is in bounds, just return the atom.
    return Vars[AtomIdx];
  }
  if (getIsGeneric() && AtomIdx == Vars.size()) {
    // Polymorphic types don't know how "deep" their pointers are beforehand so,
    // we need to create new atoms for new pointer levels on the fly.
    std::string Stars(Vars.size(), '*');
    Atom *A = CS.getFreshVar(Name + Stars, VarAtom::V_Other);
    Vars.push_back(A);
    SrcVars.push_back(CS.getWild());
    return A;
  }
  return nullptr;
}

void PointerVariableConstraint::equateWithItype(
    ProgramInfo &I, const std::string &ReasonUnchangeable,
    PersistentSourceLoc *PSL) {
  Constraints &CS = I.getConstraints();
  assert(SrcVars.size() == Vars.size());
  for (unsigned VarIdx = 0; VarIdx < Vars.size(); VarIdx++) {
    ConstAtom *CA = SrcVars[VarIdx];
    if (isa<WildAtom>(CA))
      CS.addConstraint(CS.createGeq(
          Vars[VarIdx], CA,
          ReasonUnchangeable.empty() ? DEFAULT_REASON : ReasonUnchangeable, PSL,
          true));
    else
      Vars[VarIdx] = SrcVars[VarIdx];
  }
  if (FV) {
    FV->equateWithItype(I, ReasonUnchangeable, PSL);
  }
}

void FunctionVariableConstraint::mergeDeclaration(ConstraintVariable *FromCV,
                                                  ProgramInfo &I,
                                                  std::string &ReasonFailed) {
  // `this`: is the declaration the tool saw first.
  // `FromCV`: is the declaration seen second

  FVConstraint *From = dyn_cast<FVConstraint>(FromCV);
  assert(From != nullptr);
  assert("this should have more params" &&
         this->numParams() >= From->numParams());

  // transferable basic info
  Hasbody |= From->Hasbody;
  if (Name.empty())
    Name = From->Name;

  // Merge returns.
  ReturnVar.mergeDeclaration(&From->ReturnVar, I, ReasonFailed);
  if (ReasonFailed != "") {
    ReasonFailed += " for return value";
    return;
  }

  // Merge params.
  for (unsigned J = 0; J < From->numParams(); J++) {
    ParamVars[J].mergeDeclaration(&From->ParamVars[J], I, ReasonFailed);
    if (ReasonFailed != "") {
      ReasonFailed += " for parameter " + std::to_string(J);
      return;
    }
  }
}

bool FunctionVariableConstraint::isOriginallyChecked() const {
  return ReturnVar.ExternalConstraint->isOriginallyChecked();
}

void FunctionVariableConstraint::equateWithItype(
    ProgramInfo &I, const std::string &ReasonUnchangeable,
    PersistentSourceLoc *PSL) {
  ReturnVar.equateWithItype(I, ReasonUnchangeable, PSL);
  for (auto Param : ParamVars)
    Param.equateWithItype(I, ReasonUnchangeable, PSL);
}

void FVComponentVariable::mergeDeclaration(FVComponentVariable *From,
                                           ProgramInfo &I,
                                           std::string &ReasonFailed) {
  if (InternalConstraint == ExternalConstraint &&
      From->InternalConstraint != From->ExternalConstraint) {
    // Special handling for merging declarations where the original declaration
    // was allocated using the same constraint variable for internal and
    // external constraints but a subsequent declaration allocated separate
    // variables. This can happen if the second declaration declares an itype
    // but the original declaration does not.
    From->InternalConstraint->mergeDeclaration(InternalConstraint, I,
                                               ReasonFailed);
    InternalConstraint = From->InternalConstraint;
  } else {
    InternalConstraint->mergeDeclaration(From->InternalConstraint, I,
                                         ReasonFailed);
  }
  if (ReasonFailed != "") {
    ReasonFailed += " during internal merge";
    return;
  }
  ExternalConstraint->mergeDeclaration(From->ExternalConstraint, I,
                                       ReasonFailed);
}

std::string FVComponentVariable::mkString(Constraints &CS, bool EmitName,
                                          bool ForItypeBase) const {
  return mkTypeStr(CS, EmitName, "", ForItypeBase) +
         mkItypeStr(CS, ForItypeBase);
}

std::string FVComponentVariable::mkTypeStr(Constraints &CS, bool EmitName,
                                           std::string UseName,
                                           bool ForItypeBase) const {
  std::string Ret;
  // If checked or given new name, generate new type from constraint variables.
  // We also call to mkString when ForItypeBase is true to work around an issue
  // with the type returned by getRewritableOriginalTy for function pointers
  // declared with itypes where the function pointer parameters have a checked
  // type (e.g., `void ((*fn)(int *)) : itype(_Ptr<void (_Ptr<int>))`). The
  // original type for the function pointer parameter is stored as `_Ptr<int>`,
  // so emitting this string does guarantee that we emit the unchecked type. By
  // instead calling mkString the type is generated from the external constraint
  // variable. Because the call is passed ForItypeBase, it will emit an
  // unchecked type instead of the solved type.
  if (ForItypeBase || hasCheckedSolution(CS) || (EmitName && !UseName.empty())) {
    Ret = ExternalConstraint->mkString(CS, EmitName, false, false, false,
                                       UseName, ForItypeBase);
  } else {
    // if no need to generate type, try to use source
    if (!SourceDeclaration.empty())
      Ret = SourceDeclaration;
    // if no source and no name, generate nameless type
    else if (EmitName && ExternalConstraint->getName().empty())
      Ret = ExternalConstraint->getOriginalTy();
    // if no source and a have a needed name, generate named type
    else if (EmitName)
      Ret = ExternalConstraint->getRewritableOriginalTy() +
            ExternalConstraint->getName();
    else
      // if no source and don't need a name, generate type ready for one
      Ret = ExternalConstraint->getRewritableOriginalTy();
  }

  if (ExternalConstraint->srcHasBounds())
    Ret += " : " + ExternalConstraint->getBoundsStr();

  return Ret;
}

std::string
FVComponentVariable::mkItypeStr(Constraints &CS, bool ForItypeBase) const {
  if (!ForItypeBase && hasItypeSolution(CS))
    return " : itype(" + ExternalConstraint->mkString(CS, false, true) + ")";
  return "";
}

bool FVComponentVariable::hasCheckedSolution(Constraints &CS) const {
  // If the external constraint variable is checked, then the variable should
  // be advertised as checked to callers. If the internal and external
  // constraint variables solve to the same type, then they are both checked and
  // we can use a _Ptr type.
  return ExternalConstraint->isSolutionChecked(CS.getVariables()) &&
         ((ExternalConstraint->srcHasItype() &&
           InternalConstraint->isSolutionChecked(CS.getVariables())) ||
          ExternalConstraint->anyChanges(CS.getVariables())) &&
         InternalConstraint->solutionEqualTo(CS, ExternalConstraint);
}

bool FVComponentVariable::hasItypeSolution(Constraints &CS) const {
  // As in hasCheckedSolution, we want the variable to be advertised as checked
  // if the external variable is checked. If the external is checked, but the
  // internal is not equal to the external, then the internal is unchecked, so
  // have to use an itype instead of a _Ptr type.
  return ExternalConstraint->isSolutionChecked(CS.getVariables()) &&
         ExternalConstraint->anyChanges(CS.getVariables()) &&
         !InternalConstraint->solutionEqualTo(CS, ExternalConstraint);
}

FVComponentVariable::FVComponentVariable(const QualType &QT,
                                         const QualType &ITypeT,
                                         clang::DeclaratorDecl *D,
                                         std::string N, ProgramInfo &I,
                                         const ASTContext &C,
<<<<<<< HEAD
                                         std::string *InFunc,
                                         bool PotentialGeneric,
                                         bool HasItype) {
  ExternalConstraint = new PVConstraint(QT, D, N, I, C, InFunc, -1,
                                        PotentialGeneric, HasItype, nullptr,
                                        ITypeT);
  InternalConstraint = new PVConstraint(QT, D, N, I, C, InFunc, -1,
                                        PotentialGeneric, HasItype,nullptr,
                                        ITypeT);
  bool EquateChecked = (QT->isVoidPointerType() || QT->isFunctionPointerType());
  linkInternalExternal(I, EquateChecked);
=======
                                         std::string *InFunc, bool HasItype) {
  ExternalConstraint =
      new PVConstraint(QT, D, N, I, C, InFunc, -1, HasItype, nullptr, ITypeT);
  if (!HasItype && QT->isVoidPointerType()) {
    InternalConstraint = ExternalConstraint;
  } else {
    InternalConstraint =
        new PVConstraint(QT, D, N, I, C, InFunc, -1, HasItype, nullptr, ITypeT);
    bool EquateChecked = QT->isVoidPointerType();
    linkInternalExternal(I, EquateChecked);
  }
>>>>>>> d2452931

  // Save the original source for the declaration if this is a param
  // declaration. This lets us avoid macro expansion in function pointer
  // parameters similarly to how we do it for pointers in regular function
  // declarations.
  if (D && D->getType() == QT) {
    SourceRange SR = D->getSourceRange();
    SourceDeclaration = SR.isValid() ? getSourceText(SR, C) : "";
  }
}

void FVComponentVariable::equateWithItype(ProgramInfo &I,
                                          const std::string &ReasonUnchangeable,
                                          PersistentSourceLoc *PSL) const {
  Constraints &CS = I.getConstraints();
  const std::string ReasonUnchangeable2 =
      (ReasonUnchangeable.empty() && ExternalConstraint->getIsGeneric())
          ? "Internal constraint for generic function declaration, "
            "for which 3C currently does not support re-solving."
          : ReasonUnchangeable;
  bool HasBounds = ExternalConstraint->srcHasBounds();
  bool HasItype = ExternalConstraint->srcHasItype();
  // If the type cannot change at all (ReasonUnchangeable2 is set), then we
  // constrain both the external and internal types to not change. Otherwise, if
  // the variable has bounds, then we don't want the checked (external) portion
  // of the type to change because that could blow away the bounds, but we still
  // allow the internal type to change so that the type can change from an itype
  // to fully checked.
  bool MustConstrainInternalType = !ReasonUnchangeable2.empty();
  if (HasItype && (MustConstrainInternalType || HasBounds)) {
    ExternalConstraint->equateWithItype(I, ReasonUnchangeable2, PSL);
    if (ExternalConstraint != InternalConstraint)
      linkInternalExternal(I, false);
    if (MustConstrainInternalType)
      InternalConstraint->constrainToWild(CS, ReasonUnchangeable2, PSL);
  }
}

void FVComponentVariable::linkInternalExternal(ProgramInfo &I,
                                               bool EquateChecked) const {
  Constraints &CS = I.getConstraints();
  for (unsigned J = 0; J < InternalConstraint->getCvars().size(); J++) {
    Atom *InternalA = InternalConstraint->getCvars()[J];
    Atom *ExternalA = ExternalConstraint->getCvars()[J];
    if (isa<VarAtom>(InternalA) || isa<VarAtom>(ExternalA)) {
      // Equate pointer types for internal and external parameter constraint
      // variables.
      CS.addConstraint(CS.createGeq(InternalA, ExternalA, false));
      CS.addConstraint(CS.createGeq(ExternalA, InternalA, false));

      if (!isa<ConstAtom>(ExternalA)) {
        // Constrain Internal >= External. If external solves to wild, then so
        // does the internal. Not that this doesn't mean any unsafe external
        // use causes the internal variable to be wild because the external
        // variable solves to WILD only when there is an unsafe use that
        // cannot be resolved by inserting casts.
        CS.addConstraint(CS.createGeq(InternalA, ExternalA, true));

        // Atoms of return constraint variables are unified after the first
        // level. This is because CheckedC does not allow assignment from e.g.
        // a function return of type `int ** : itype(_Ptr<_Ptr<int>>)` to a
        // variable with type `int **`.
        if (DisableFunctionEdges || DisableRDs || EquateChecked ||
            (ExternalConstraint->getName() == RETVAR && J > 0))
          CS.addConstraint(CS.createGeq(ExternalA, InternalA, true));
      }
    }
  }
  if (FVConstraint *ExtFV = ExternalConstraint->getFV()) {
    FVConstraint *IntFV = InternalConstraint->getFV();
    assert(IntFV != nullptr);
    constrainConsVarGeq(ExtFV, IntFV, CS, nullptr, Same_to_Same, true, &I);
  }
}

bool FVComponentVariable::solutionEqualTo(Constraints &CS,
                                          const FVComponentVariable *Other,
                                          bool ComparePtyp) const {
  bool InternalEq =
      getInternal()->solutionEqualTo(CS, Other->getInternal(), ComparePtyp);
  bool ExternalEq =
      getExternal()->solutionEqualTo(CS, Other->getExternal(), ComparePtyp);
  return InternalEq || ExternalEq;
}

FVComponentVariable::FVComponentVariable(FVComponentVariable *Ot,
                                         Constraints &CS) {
  InternalConstraint = Ot->InternalConstraint->getCopy(CS);
  ExternalConstraint = Ot->ExternalConstraint->getCopy(CS);
}<|MERGE_RESOLUTION|>--- conflicted
+++ resolved
@@ -149,28 +149,16 @@
 PointerVariableConstraint::PointerVariableConstraint(DeclaratorDecl *D,
                                                      ProgramInfo &I,
                                                      const ASTContext &C)
-<<<<<<< HEAD
   : PointerVariableConstraint(D->getType(), D, std::string(D->getName()), I, C,
                               nullptr, -1,
                                 false, false, D->getTypeSourceInfo()) {}
-=======
-    : PointerVariableConstraint(D->getType(), D, std::string(D->getName()), I,
-                                C, nullptr, -1, false, D->getTypeSourceInfo()) {
-}
->>>>>>> d2452931
 
 PointerVariableConstraint::PointerVariableConstraint(TypedefDecl *D,
                                                      ProgramInfo &I,
                                                      const ASTContext &C)
-<<<<<<< HEAD
   : PointerVariableConstraint(D->getUnderlyingType(), nullptr,
                               D->getNameAsString(), I, C, nullptr, -1,
                               false, false, D->getTypeSourceInfo()) {}
-=======
-    : PointerVariableConstraint(D->getUnderlyingType(), nullptr,
-                                D->getNameAsString(), I, C, nullptr, -1, false,
-                                D->getTypeSourceInfo()) {}
->>>>>>> d2452931
 
 PointerVariableConstraint::PointerVariableConstraint(Expr *E, ProgramInfo &I,
                                                      const ASTContext &C)
@@ -1105,17 +1093,9 @@
         ParmVD = FTL.getParam(J);
       std::string PName = ParmVD ? ParmVD->getName().str() : "";
 
-<<<<<<< HEAD
       auto ParamVar =
           FVComponentVariable(QT, ITypeT, ParmVD, PName, I, Ctx,
                               &N, true, ParamHasItype);
-=======
-      auto ParamVar = FVComponentVariable(QT, ITypeT, ParmVD, PName, I, Ctx, &N,
-                                          ParamHasItype);
-      int GenericIdx = ParamVar.ExternalConstraint->getGenericIndex();
-      if (GenericIdx >= 0)
-        TypeParams = std::max(TypeParams, GenericIdx + 1);
->>>>>>> d2452931
       ParamVars.push_back(ParamVar);
     }
 
@@ -1129,7 +1109,6 @@
   }
 
   // ConstraintVariable for the return.
-<<<<<<< HEAD
   ReturnVar = FVComponentVariable(RT, RTIType, D, RETVAR, I, Ctx,
                                   &N, true, ReturnHasItype);
 
@@ -1169,13 +1148,6 @@
       }
   }
 
-=======
-  ReturnVar =
-      FVComponentVariable(RT, RTIType, D, RETVAR, I, Ctx, &N, ReturnHasItype);
-  int GenericIdx = ReturnVar.ExternalConstraint->getGenericIndex();
-  if (GenericIdx >= 0)
-    TypeParams = std::max(TypeParams, GenericIdx + 1);
->>>>>>> d2452931
 }
 
 void FunctionVariableConstraint::constrainToWild(Constraints &CS,
@@ -2200,31 +2172,24 @@
                                          clang::DeclaratorDecl *D,
                                          std::string N, ProgramInfo &I,
                                          const ASTContext &C,
-<<<<<<< HEAD
                                          std::string *InFunc,
                                          bool PotentialGeneric,
                                          bool HasItype) {
-  ExternalConstraint = new PVConstraint(QT, D, N, I, C, InFunc, -1,
+  ExternalConstraint =
+      new PVConstraint(QT, D, N, I, C, InFunc, -1,
                                         PotentialGeneric, HasItype, nullptr,
                                         ITypeT);
-  InternalConstraint = new PVConstraint(QT, D, N, I, C, InFunc, -1,
-                                        PotentialGeneric, HasItype,nullptr,
-                                        ITypeT);
-  bool EquateChecked = (QT->isVoidPointerType() || QT->isFunctionPointerType());
-  linkInternalExternal(I, EquateChecked);
-=======
-                                         std::string *InFunc, bool HasItype) {
-  ExternalConstraint =
-      new PVConstraint(QT, D, N, I, C, InFunc, -1, HasItype, nullptr, ITypeT);
   if (!HasItype && QT->isVoidPointerType()) {
     InternalConstraint = ExternalConstraint;
   } else {
     InternalConstraint =
-        new PVConstraint(QT, D, N, I, C, InFunc, -1, HasItype, nullptr, ITypeT);
-    bool EquateChecked = QT->isVoidPointerType();
+        new PVConstraint(QT, D, N, I, C, InFunc, -1,
+                         PotentialGeneric, HasItype, nullptr,
+                         ITypeT);
+    bool EquateChecked =
+        (QT->isVoidPointerType());
     linkInternalExternal(I, EquateChecked);
   }
->>>>>>> d2452931
 
   // Save the original source for the declaration if this is a param
   // declaration. This lets us avoid macro expansion in function pointer
