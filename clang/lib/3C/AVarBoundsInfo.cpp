--- conflicted
+++ resolved
@@ -672,15 +672,10 @@
   if (E != nullptr) {
     E = E->IgnoreParenCasts();
     if (E->getType()->isArithmeticType() &&
-<<<<<<< HEAD
-        E->isIntegerConstantExpr(ConsVal, C)) {
+        (OptConsVal = E->getIntegerConstantExpr(C))) {
       SourceRange SR = E->getSourceRange();
       std::string CountRepr = SR.isValid() ? getSourceText(SR, C) : "";
-      Res = getConstKey(ConsVal.getZExtValue(), CountRepr);
-=======
-        (OptConsVal = E->getIntegerConstantExpr(C))) {
-      Res = getVarKey(*OptConsVal);
->>>>>>> fc511c91
+      Res = getConstKey((*OptConsVal).getZExtValue(), CountRepr);
       Ret = true;
     } else if (DeclRefExpr *DRE = dyn_cast<DeclRefExpr>(E)) {
       auto *D = DRE->getDecl();
