--- conflicted
+++ resolved
@@ -146,12 +146,7 @@
           // We give preference to non-constant lengths.
           BVar = TmpB;
         } else {
-<<<<<<< HEAD
           // If we need to merge two constants?
-=======
-          // Case when both are constants.
-          // If we need to merge two constants? Pick the lesser value.
->>>>>>> 34f86cf5
           int CVal = std::stoi(BVar->getVarName());
           int TmpVal = std::stoi(TmpB->getVarName());
           if (IsTarNTArr) {
