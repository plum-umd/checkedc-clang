//=--TypeVariableAnalysis.cpp-------------------------------------*- C++-*-===//
//
// Part of the LLVM Project, under the Apache License v2.0 with LLVM Exceptions.
// See https://llvm.org/LICENSE.txt for license information.
// SPDX-License-Identifier: Apache-2.0 WITH LLVM-exception
//
//===----------------------------------------------------------------------===//
// Classes dealing with the processing of type variables for generic functions.
//===----------------------------------------------------------------------===//

#include "clang/3C/TypeVariableAnalysis.h"

using namespace llvm;
using namespace clang;

std::set<ConstraintVariable *> &TypeVariableEntry::getConstraintVariables() {
  return ArgConsVars;
}

void TypeVariableEntry::insertConstraintVariables(
    std::set<ConstraintVariable *> &CVs) {
  ArgConsVars.insert(CVs.begin(), CVs.end());
}

void TypeVariableEntry::setTypeParamConsVar(ConstraintVariable *CV) {
  assert("Accessing constraint variable for inconsistent Type Variable." &&
         IsConsistent);
  assert("Setting constraint variable to null" && CV != nullptr);
  assert("Changing already set constraint variable" &&
         TypeParamConsVar == nullptr);
  TypeParamConsVar = CV;
}

void TypeVariableEntry::updateEntry(QualType Ty, CVarSet &CVs) {
  if (!(Ty->isArrayType() || Ty->isPointerType())) {
    // We need to have a pointer or an array type for an instantiation to make
    // sense. Anything else is treated as inconsistent.
    IsConsistent = false;
  } else {
    // If the type has previously been instantiated as a different type, its use
    // is not consistent. We also make it inconsistent if the type is anonymous
    // since we'll need a name to fill the type arguments during rewriting.
    const clang::Type *PtrTy = Ty->getPointeeOrArrayElementType();
    if (IsConsistent && (isTypeAnonymous(PtrTy) ||
                         getType()->getPointeeOrArrayElementType() != PtrTy))
      IsConsistent = false;
  }
  // Record new constraints for the entry. These are used even when the variable
  // is not consistent.
  insertConstraintVariables(CVs);
}

ConstraintVariable *TypeVariableEntry::getTypeParamConsVar() {
  assert("Accessing constraint variable for inconsistent Type Variable." &&
         IsConsistent);
  assert("Accessing null constraint variable" && TypeParamConsVar != nullptr);
  return TypeParamConsVar;
}

QualType TypeVariableEntry::getType() {
  assert("Accessing Type for inconsistent Type Variable." && IsConsistent);
  return TyVarType;
}

bool TypeVariableEntry::getIsConsistent() const { return IsConsistent; }

// Finds cast expression that contain function call to a generic function. If
// the return type of the function uses a type variable, a binding for the
// return is added to the type variable map.
bool TypeVarVisitor::VisitCastExpr(CastExpr *CE) {
  Expr *SubExpr = CE->getSubExpr();
  if (CHKCBindTemporaryExpr *TempE = dyn_cast<CHKCBindTemporaryExpr>(SubExpr))
    SubExpr = TempE->getSubExpr();

  if (auto *Call = dyn_cast<CallExpr>(SubExpr))
<<<<<<< HEAD
    if (auto *FD = dyn_cast_or_null<FunctionDecl>(Call->getCalleeDecl())) {
      FunctionDecl *FDef = getDefinition(FD);
      if (FDef == nullptr)
        FDef = FD;
      if (auto *FVCon = Info.getFuncConstraint(FDef, Context)) {
        const int TyIdx = FVCon->getGenericIndex();
        if (TyIdx >= 0) {
          clang::QualType Ty = CE->getType();
          std::set<ConstraintVariable *> CVs =
              CR.getExprConstraintVars(SubExpr);
          insertBinding(Call, TyIdx, Ty, CVs);
        }
=======
    if (auto *FD = dyn_cast_or_null<FunctionDecl>(Call->getCalleeDecl()))
      if (const auto *TyVar = getTypeVariableType(FD)) {
        clang::QualType Ty = CE->getType();
        std::set<ConstraintVariable *>
            CVs = CR.getExprConstraintVarsSet(SubExpr);
        insertBinding(Call, TyVar, Ty, CVs);
>>>>>>> d080a806
      }
    }
  return true;
}

bool TypeVarVisitor::VisitCallExpr(CallExpr *CE) {
<<<<<<< HEAD
  if (auto *FD = dyn_cast_or_null<FunctionDecl>(CE->getCalleeDecl())) {
    FunctionDecl *FDef = getDefinition(FD);
    if (FDef == nullptr)
      FDef = FD;
    if (auto *FVCon = Info.getFuncConstraint(FDef, Context)) {
      // Visit each function argument, and if it use a type variable, insert it
      // into the type variable binding map.
      unsigned int I = 0;
      for (auto *const A : CE->arguments()) {
        // This can happen with varargs
        if (I >= FVCon->numParams())
          break;
        const int TyIdx = FVCon->getExternalParam(I)->getGenericIndex();
        if (TyIdx >= 0) {
          Expr *Uncast = A->IgnoreImpCasts();
          std::set<ConstraintVariable *> CVs = CR.getExprConstraintVars(Uncast);
          insertBinding(CE, TyIdx, Uncast->getType(), CVs);
        }
        ++I;
=======
  if (FunctionDecl *FD = dyn_cast_or_null<FunctionDecl>(CE->getCalleeDecl())) {
    // Visit each function argument, and if it use a type variable, insert it
    // into the type variable binding map.
    unsigned int I = 0;
    for (auto *const A : CE->arguments()) {
      // This can happen with varargs
      if (I >= FD->getNumParams())
        break;
      if (const auto *TyVar = getTypeVariableType(FD->getParamDecl(I))) {
        Expr *Uncast = A->IgnoreImpCasts();
        std::set<ConstraintVariable *> CVs = CR.getExprConstraintVarsSet(Uncast);
        insertBinding(CE, TyVar, Uncast->getType(), CVs);
>>>>>>> d080a806
      }
    }

    // For each type variable added above, make a new constraint variable to
    // remember the solved pointer type.
    for (auto &TVEntry : TVMap[CE])
      if (TVEntry.second.getIsConsistent()) {
        std::string Name =
            FD->getNameAsString() + "_tyarg_" + std::to_string(TVEntry.first);
        PVConstraint *P = new PVConstraint(TVEntry.second.getType(), nullptr,
                                           Name, Info, *Context, nullptr,
                                           TVEntry.first);

        // Constrain this variable GEQ the function arguments using the type
        // variable so if any of them are wild, the type argument will also be
        // an unchecked pointer.
        constrainConsVarGeq(P, TVEntry.second.getConstraintVariables(),
                            Info.getConstraints(), nullptr, Safe_to_Wild, false,
                            &Info);

        TVEntry.second.setTypeParamConsVar(P);
      } else {
        // TODO: This might be too cautious.
        CR.constraintAllCVarsToWild(TVEntry.second.getConstraintVariables(),
                                    "Used with inconsistent type variable.");
      }
  }
  return true;
}

// Update the type variable map for a new use of a type variable. For each use
// the exact type variable is identified by the call expression where it is
// used and the index of the type variable type in the function declaration.
void TypeVarVisitor::insertBinding(CallExpr *CE, const int TyIdx,
                                   clang::QualType Ty, CVarSet &CVs) {
  assert(TyIdx >= 0 &&
         "Creating a type variable binding without a type variable.");
  auto &CallTypeVarMap = TVMap[CE];
  if (CallTypeVarMap.find(TyIdx) == CallTypeVarMap.end()) {
    // If the type variable hasn't been seen before, add it to the map.
    TypeVariableEntry TVEntry = TypeVariableEntry(Ty, CVs);
    CallTypeVarMap[TyIdx] = TVEntry;
  } else {
    // Otherwise, update entry with new type and constraints
    CallTypeVarMap[TyIdx].updateEntry(Ty, CVs);
  }
}

// Lookup the of type parameters for a CallExpr that are used consistently.
// Type parameters are identified by their index in the type parameter list and
// consistent parameters are added to the Types set reference.
void TypeVarVisitor::getConsistentTypeParams(CallExpr *CE,
                                             std::set<unsigned int> &Types) {
  // Gather consistent TypeVariables into output set
  auto &CallTypeVarBindings = TVMap[CE];
  for (const auto &TVEntry : CallTypeVarBindings)
    if (TVEntry.second.getIsConsistent())
      Types.insert(TVEntry.first);
}

// Store type param bindings persistently in ProgramInfo so they are available
// during rewriting.
void TypeVarVisitor::setProgramInfoTypeVars() {
  for (const auto &TVEntry : TVMap) {
    bool AllInconsistent = true;
    for (auto TVCallEntry : TVEntry.second)
      AllInconsistent &= !TVCallEntry.second.getIsConsistent();
    // If they're all inconsistent type variables, ignore the call expression
    if (!AllInconsistent) {
      // Add each type variable into the map in ProgramInfo. Inconsistent
      // variables are mapped to null.
      for (auto TVCallEntry : TVEntry.second)
        if (TVCallEntry.second.getIsConsistent())
          Info.setTypeParamBinding(TVEntry.first, TVCallEntry.first,
                                   TVCallEntry.second.getTypeParamConsVar(),
                                   Context);
        else
          Info.setTypeParamBinding(TVEntry.first, TVCallEntry.first, nullptr,
                                   Context);
    }
  }
}<|MERGE_RESOLUTION|>--- conflicted
+++ resolved
@@ -73,7 +73,6 @@
     SubExpr = TempE->getSubExpr();
 
   if (auto *Call = dyn_cast<CallExpr>(SubExpr))
-<<<<<<< HEAD
     if (auto *FD = dyn_cast_or_null<FunctionDecl>(Call->getCalleeDecl())) {
       FunctionDecl *FDef = getDefinition(FD);
       if (FDef == nullptr)
@@ -83,24 +82,15 @@
         if (TyIdx >= 0) {
           clang::QualType Ty = CE->getType();
           std::set<ConstraintVariable *> CVs =
-              CR.getExprConstraintVars(SubExpr);
+              CR.getExprConstraintVarsSet(SubExpr);
           insertBinding(Call, TyIdx, Ty, CVs);
         }
-=======
-    if (auto *FD = dyn_cast_or_null<FunctionDecl>(Call->getCalleeDecl()))
-      if (const auto *TyVar = getTypeVariableType(FD)) {
-        clang::QualType Ty = CE->getType();
-        std::set<ConstraintVariable *>
-            CVs = CR.getExprConstraintVarsSet(SubExpr);
-        insertBinding(Call, TyVar, Ty, CVs);
->>>>>>> d080a806
       }
     }
   return true;
 }
 
 bool TypeVarVisitor::VisitCallExpr(CallExpr *CE) {
-<<<<<<< HEAD
   if (auto *FD = dyn_cast_or_null<FunctionDecl>(CE->getCalleeDecl())) {
     FunctionDecl *FDef = getDefinition(FD);
     if (FDef == nullptr)
@@ -116,24 +106,10 @@
         const int TyIdx = FVCon->getExternalParam(I)->getGenericIndex();
         if (TyIdx >= 0) {
           Expr *Uncast = A->IgnoreImpCasts();
-          std::set<ConstraintVariable *> CVs = CR.getExprConstraintVars(Uncast);
+          std::set<ConstraintVariable *> CVs = CR.getExprConstraintVarsSet(Uncast);
           insertBinding(CE, TyIdx, Uncast->getType(), CVs);
         }
         ++I;
-=======
-  if (FunctionDecl *FD = dyn_cast_or_null<FunctionDecl>(CE->getCalleeDecl())) {
-    // Visit each function argument, and if it use a type variable, insert it
-    // into the type variable binding map.
-    unsigned int I = 0;
-    for (auto *const A : CE->arguments()) {
-      // This can happen with varargs
-      if (I >= FD->getNumParams())
-        break;
-      if (const auto *TyVar = getTypeVariableType(FD->getParamDecl(I))) {
-        Expr *Uncast = A->IgnoreImpCasts();
-        std::set<ConstraintVariable *> CVs = CR.getExprConstraintVarsSet(Uncast);
-        insertBinding(CE, TyVar, Uncast->getType(), CVs);
->>>>>>> d080a806
       }
     }
 
