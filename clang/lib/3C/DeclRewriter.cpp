//=--DeclRewriter.cpp---------------------------------------------*- C++-*-===//
//
// Part of the LLVM Project, under the Apache License v2.0 with LLVM Exceptions.
// See https://llvm.org/LICENSE.txt for license information.
// SPDX-License-Identifier: Apache-2.0 WITH LLVM-exception
//
//===----------------------------------------------------------------------===//

#include "clang/3C/DeclRewriter.h"
#include "clang/3C/3CGlobalOptions.h"
#include "clang/3C/MappingVisitor.h"
#include "clang/3C/RewriteUtils.h"
#include "clang/3C/StructInit.h"
#include "clang/3C/Utils.h"
#include "clang/AST/ASTContext.h"
#include "clang/AST/Decl.h"
#include "clang/AST/Stmt.h"
#include "clang/Rewrite/Core/Rewriter.h"
#include "llvm/Support/raw_ostream.h"
#include <sstream>
#include <algorithm>

#ifdef FIVE_C
#include "clang/3C/DeclRewriter_5C.h"
#endif

using namespace llvm;
using namespace clang;

// This function is the public entry point for declaration rewriting.
void DeclRewriter::rewriteDecls(ASTContext &Context, ProgramInfo &Info,
                                Rewriter &R) {
  // Compute the bounds information for all the array variables.
  ArrayBoundsRewriter ABRewriter(Info);

  // Collect function and record declarations that need to be rewritten in a set
  // as well as their rewriten types in a map.
  RSet RewriteThese(DComp(Context.getSourceManager()));

  FunctionDeclBuilder *TRV = nullptr;
#ifdef FIVE_C
  auto TRV5C = FunctionDeclBuilder5C(&Context, Info, RewriteThese, NewFuncSig,
                                     ABRewriter);
  TRV = &TRV5C;
#else
  auto TRV3C =
      FunctionDeclBuilder(&Context, Info, RewriteThese, NewFuncSig, ABRewriter);
  TRV = &TRV3C;
#endif
  StructVariableInitializer SVI =
      StructVariableInitializer(&Context, Info, RewriteThese);
  for (const auto &D : Context.getTranslationUnitDecl()->decls()) {
    TRV->TraverseDecl(D);
    SVI.TraverseDecl(D);
    if (const auto &TD = dyn_cast<TypedefDecl>(D)) {
      auto PSL = PersistentSourceLoc::mkPSL(TD, Context);
      if (!TD->getUnderlyingType()->isBuiltinType()) { // Don't rewrite base types like int
        const auto O = Info.lookupTypedef(PSL);
        if (O.hasValue()) {
          const auto &Var = O.getValue();
          const auto &Env = Info.getConstraints().getVariables();
          if (Var.anyChanges(Env)) {
            std::string newTy =
                  getStorageQualifierString(D) +
                  Var.mkString(Info.getConstraints(), true, false, false, true);
              RewriteThese.insert(
                  new TypedefDeclReplacement(TD, nullptr, newTy));
            }
        }
      }
    }
  }

  // Build a map of all of the PersistentSourceLoc's back to some kind of
  // Stmt, Decl, or Type.
  TranslationUnitDecl *TUD = Context.getTranslationUnitDecl();
  std::set<PersistentSourceLoc> Keys;
  for (const auto &I : Info.getVarMap())
    Keys.insert(I.first);
  MappingVisitor MV(Keys, Context);
  LastRecordDecl = nullptr;
  for (const auto &D : TUD->decls()) {
    MV.TraverseDecl(D);
    detectInlineStruct(D, Context.getSourceManager());
    if (FunctionDecl *FD = dyn_cast<FunctionDecl>(D)) {
      if (FD->hasBody() && FD->isThisDeclarationADefinition()) {
        for (auto &D : FD->decls()) {
          detectInlineStruct(D, Context.getSourceManager());
        }
      }
    }
  }
  SourceToDeclMapType PSLMap;
  VariableDecltoStmtMap VDLToStmtMap;
  std::tie(PSLMap, VDLToStmtMap) = MV.getResults();

  // Add declarations from this map into the rewriting set
  for (const auto &V : Info.getVarMap()) {
    // PLoc specifies the location of the variable whose type it is to
    // re-write, but not where the actual type storage is. To get that, we
    // need to turn PLoc into a Decl and then get the SourceRange for the
    // type of the Decl. Note that what we need to get is the ExpansionLoc
    // of the type specifier, since we want where the text is printed before
    // the variable name, not the typedef or #define that creates the
    // name of the type.
    PersistentSourceLoc PLoc = V.first;
    if (Decl *D = std::get<1>(PSLMap[PLoc])) {
      ConstraintVariable *CV = V.second;
      PVConstraint *PV = dyn_cast<PVConstraint>(CV);
      FVConstraint *FV = dyn_cast<FVConstraint>(CV);

      if (PV && PV->anyChanges(Info.getConstraints().getVariables()) &&
          !PV->isPartOfFunctionPrototype()) {
        // Rewrite a declaration, only if it is not part of function prototype.
        DeclStmt *DS = nullptr;
        if (VDLToStmtMap.find(D) != VDLToStmtMap.end())
          DS = VDLToStmtMap[D];

<<<<<<< HEAD
        std::string NewTy =
          getAttributeString(D) + getStorageQualifierString(D) +
          PV->mkString(Info.getConstraints().getVariables()) +
          ABRewriter.getBoundsString(PV, D);
=======
        std::string NewTy = getStorageQualifierString(D) +
                            PV->mkString(Info.getConstraints()) +
                            ABRewriter.getBoundsString(PV, D);
>>>>>>> a381b701
        if (auto *VD = dyn_cast<VarDecl>(D))
          RewriteThese.insert(new VarDeclReplacement(VD, DS, NewTy));
        else if (auto *FD = dyn_cast<FieldDecl>(D))
          RewriteThese.insert(new FieldDeclReplacement(FD, DS, NewTy));
        else if (auto *PD = dyn_cast<ParmVarDecl>(D))
          RewriteThese.insert(new ParmVarDeclReplacement(PD, DS, NewTy));
        else
          llvm_unreachable("Unrecognized declaration type.");
      } else if (FV && NewFuncSig.find(FV->getName()) != NewFuncSig.end() &&
                 !TRV->isFunctionVisited(FV->getName())) {
        auto *FD = cast<FunctionDecl>(D);
        // TODO: I don't think this branch is ever reached. Either remove it or
        //       add a test case that reaches it.
        // If this function already has a modified signature? and it is not
        // visited by our cast placement visitor then rewrite it.
        std::string NewSig = NewFuncSig[FV->getName()];
        RewriteThese.insert(
            new FunctionDeclReplacement(FD, NewSig, true, true));
      }
    }
  }

  // Build sets of variables that are declared in the same statement so we can
  // rewrite things like int x, *y, **z;
  GlobalVariableGroups GVG(R.getSourceMgr());
  for (const auto &D : TUD->decls()) {
    GVG.addGlobalDecl(dyn_cast<VarDecl>(D));
    //Search through the AST for fields that occur on the same line
    FieldFinder::gatherSameLineFields(GVG, D);
  }

  // Do the declaration rewriting
  DeclRewriter DeclR(R, Context, GVG);
  DeclR.rewrite(RewriteThese);

  for (const auto *R : RewriteThese)
    delete R;
}

void DeclRewriter::rewrite(RSet &ToRewrite) {
  for (auto *const N : ToRewrite) {
    assert(N->getDecl() != nullptr);

    if (Verbose) {
      errs() << "Replacing type of decl:\n";
      N->getDecl()->dump();
      errs() << "with " << N->getReplacement() << "\n";
    }

    // Exact rewriting procedure depends on declaration type
    if (auto *PVR = dyn_cast<ParmVarDeclReplacement>(N)) {
      assert(N->getStatement() == nullptr);
      rewriteParmVarDecl(PVR);
    } else if (auto *VR = dyn_cast<VarDeclReplacement>(N)) {
      rewriteFieldOrVarDecl(VR, ToRewrite);
    } else if (auto *FR = dyn_cast<FunctionDeclReplacement>(N)) {
      rewriteFunctionDecl(FR);
    } else if (auto *FdR = dyn_cast<FieldDeclReplacement>(N)) {
      rewriteFieldOrVarDecl(FdR, ToRewrite);
    } else if (auto *TDR = dyn_cast<TypedefDeclReplacement>(N)) {
      rewriteTypedefDecl(TDR, ToRewrite);
    } else {
      assert(false && "Unknown replacement type");
    }
  }
}

void DeclRewriter::rewriteParmVarDecl(ParmVarDeclReplacement *N) {
  // First, find all the declarations of the containing function.
  DeclContext *DF = N->getDecl()->getParentFunctionOrMethod();
  assert(DF != nullptr && "no parent function or method for decl");
  FunctionDecl *FD = cast<FunctionDecl>(DF);

  // For each function, determine which parameter in the declaration
  // matches PV, then, get the type location of that parameter
  // declaration and re-write.
  unsigned int PIdx = getParameterIndex(N->getDecl(), FD);

  for (auto *CurFD = FD; CurFD != nullptr; CurFD = CurFD->getPreviousDecl())
    if (PIdx < CurFD->getNumParams()) {
      ParmVarDecl *Rewrite = CurFD->getParamDecl(PIdx);
      assert(Rewrite != nullptr);
      SourceRange TR = Rewrite->getSourceRange();
      rewriteSourceRange(R, TR, N->getReplacement());
    }
}


void DeclRewriter::rewriteTypedefDecl(TypedefDeclReplacement *TDR, RSet &ToRewrite) {
  rewriteSingleDecl(TDR, ToRewrite);
}

// In alltypes mode we need to handle inline structs inside functions specially
// Because both the recorddecl and vardecl are inside one DeclStmt, the
// SourceLocations will get be generated incorrectly if we rewrite it as a
// normal multidecl.
bool isInlineStruct(std::vector<Decl*> &InlineDecls) {
  if (InlineDecls.size() >= 2 && AllTypes)
    return isa<RecordDecl>(InlineDecls[0]) &&
        std::all_of(InlineDecls.begin() + 1, InlineDecls.end(),
                       [](Decl* D) { return isa<VarDecl>(D); });
  else
    return false;
}

template <typename DRType>
void DeclRewriter::rewriteFieldOrVarDecl(DRType *N, RSet &ToRewrite) {
  static_assert(std::is_same<DRType, FieldDeclReplacement>::value ||
                    std::is_same<DRType, VarDeclReplacement>::value,
                "Method expects variable or field declaration replacement.");

  if (InlineVarDecls.find(N->getDecl()) != InlineVarDecls.end() &&
      VisitedMultiDeclMembers.find(N) == VisitedMultiDeclMembers.end()) {
    std::vector<Decl *> SameLineDecls;
    getDeclsOnSameLine(N, SameLineDecls);
    if (std::find(SameLineDecls.begin(), SameLineDecls.end(),
                  VDToRDMap[N->getDecl()]) == SameLineDecls.end())
      SameLineDecls.insert(SameLineDecls.begin(), VDToRDMap[N->getDecl()]);
    rewriteMultiDecl(N, ToRewrite, SameLineDecls, true);
  } else if (isSingleDeclaration(N)) {
    rewriteSingleDecl(N, ToRewrite);
  } else if (VisitedMultiDeclMembers.find(N) == VisitedMultiDeclMembers.end()) {
    std::vector<Decl *> SameLineDecls;
    getDeclsOnSameLine(N, SameLineDecls);
    if (isInlineStruct(SameLineDecls))
      SameLineDecls.erase(SameLineDecls.begin());
    rewriteMultiDecl(N, ToRewrite, SameLineDecls, false);
  } else {
    // Anything that reaches this case should be a multi-declaration that has
    // already been rewritten.
    assert("Declaration should have been rewritten." &&
           !isSingleDeclaration(N) &&
           VisitedMultiDeclMembers.find(N) != VisitedMultiDeclMembers.end());
  }
}

void DeclRewriter::rewriteSingleDecl(DeclReplacement *N, RSet &ToRewrite) {
  bool IsSingleDecl =
      dyn_cast<TypedefDecl>(N->getDecl()) || isSingleDeclaration(N);
  assert("Declaration is not a single declaration." && IsSingleDecl);
  // This is the easy case, we can rewrite it locally, at the declaration.
  // TODO why do we call getDecl() and getSourceRange() directly,
  // TODO as opposed to getSourceRange()?
  SourceRange TR = N->getDecl()->getSourceRange();
  doDeclRewrite(TR, N);
}

void DeclRewriter::rewriteMultiDecl(DeclReplacement *N, RSet &ToRewrite,
                                    std::vector<Decl *> SameLineDecls,
                                    bool ContainsInlineStruct) {
  // Rewriting is more difficult when there are multiple variables declared in a
  // single statement. When this happens, we need to find all the declaration
  // replacement for this statement and apply them at the same time. We also
  // need to avoid rewriting any of these declarations twice by updating the
  // Skip set to include the processed declarations.

  // Step 1: get declaration replacement in the same statement
  RSet RewritesForThisDecl(DComp(R.getSourceMgr()));
  auto I = ToRewrite.find(N);
  while (I != ToRewrite.end()) {
    if (areDeclarationsOnSameLine(N, *I)) {
      assert("Unexpected DeclReplacement kind." &&
             (*I)->getKind() == N->getKind());
      RewritesForThisDecl.insert(*I);
    }
    ++I;
  }

  // Step 2: For each decl in the original, build up a new string. If the
  //         original decl was re-written, write that out instead. Existing
  //         initializers are preserved, any declarations that an initializer to
  //         be valid checked-c are given one.

  bool IsFirst = true;
  SourceLocation PrevEnd;
  for (const auto &DL : SameLineDecls) {
    std::string ReplaceText = ";\n";
    // Find the declaration replacement object for the current declaration.
    DeclReplacement *SameLineReplacement;
    bool Found = false;
    for (const auto &NLT : RewritesForThisDecl)
      if (NLT->getDecl() == DL) {
        SameLineReplacement = NLT;
        Found = true;
        break;
      }

    if (IsFirst && ContainsInlineStruct) {
      // If it is an inline struct, the first thing we have to do
      // is separate the RecordDecl from the VarDecl.
      ReplaceText = "};\n";
    } else if (IsFirst) {
      // Rewriting the first declaration is easy. Nothing should change if its
      // type does not to be rewritten. When rewriting is required, it is
      // essentially the same as the single declaration case.
      IsFirst = false;
      if (Found) {
        SourceRange SR(DL->getBeginLoc(), DL->getEndLoc());
        doDeclRewrite(SR, SameLineReplacement);
      }
    } else {
      // The subsequent decls are more complicated because we need to insert a
      // type string even if the variables type hasn't changed.
      if (Found) {
        // If the type has changed, the DeclReplacement object has a replacement
        // string stored in it that should be used.
        SourceRange SR(PrevEnd, DL->getEndLoc());
        doDeclRewrite(SR, SameLineReplacement);
      } else {
        // When the type hasn't changed, we still need to insert the original
        // type for the variable.

        // This is a bit of trickery needed to get a string representation of
        // the declaration without the initializer. We don't want to rewrite to
        // initializer because this causes problems when rewriting casts and
        // generic function calls later on. (issue 267)
        auto *VD = dyn_cast<VarDecl>(DL);
        Expr *Init = nullptr;
        if (VD && VD->hasInit()) {
          Init = VD->getInit();
          VD->setInit(nullptr);
        }

        // Dump the declaration (without the initializer) to a string. Printing
        // the AST node gives the full declaration including the base type which
        // is not present in the multi-decl source code.
        std::string DeclStr = "";
        raw_string_ostream DeclStream(DeclStr);
        DL->print(DeclStream);
        assert("Original decl string empty." && !DeclStream.str().empty());

        // Do the replacement. PrevEnd is setup to be the source location of the
        // comma after the previous declaration in the multi-decl. getEndLoc is
        // either the end of the declaration or just before the initializer if
        // one is present.
        SourceRange SR(PrevEnd, DL->getEndLoc());
        rewriteSourceRange(R, SR, DeclStream.str());

        // Undo prior trickery. This need to happen so that the PSL for the decl
        // is not changed since the PSL is used as a map key in a few places.
        if (VD && Init)
          VD->setInit(Init);
      }
    }

    SourceRange End;
    // In the event that IsFirst was not set to false, that implies we are
    // separating the RecordDecl and VarDecl, so instead of searching for
    // the next comma, we simply specify the end of the RecordDecl.
    if (IsFirst) {
      IsFirst = false;
      End = DL->getEndLoc();
    }
    // Variables in a mutli-decl are delimited by commas. The rewritten decls
    // are separate statements separated by a semicolon and a newline.
    else
      End = getNextCommaOrSemicolon(DL->getEndLoc());
    rewriteSourceRange(R, End, ReplaceText);
    // Offset by one to skip past what we've just added so it isn't overwritten.
    PrevEnd = End.getEnd().getLocWithOffset(1);
  }

  // Step 3: Be sure and skip all of the declarations that we just dealt with by
  //         adding them to the skip set.
  for (const auto &TN : RewritesForThisDecl)
    VisitedMultiDeclMembers.insert(TN);
}

// Common rewriting logic used to replace a single decl either on its own or as
// part of a multi decl. The primary responsibility of this method (aside from
// invoking the rewriter) is to add any required initializer expression.
void DeclRewriter::doDeclRewrite(SourceRange &SR, DeclReplacement *N) {
  std::string Replacement = N->getReplacement();
  if (isa<TypedefDecl>(N->getDecl()))
    Replacement = "typedef " + Replacement;
  if (auto *VD = dyn_cast<VarDecl>(N->getDecl())) {
    if (VD->hasInit()) {
      // Make sure we preserve any existing initializer
      SR.setEnd(VD->getInitializerStartLoc());
      Replacement += " =";
    } else {
      // There is no initializer. Add it if we need one.
      // MWH -- Solves issue 43. Should make it so we insert NULL if stdlib.h or
      // stdlib_checked.h is included
      if (VD->getStorageClass() != StorageClass::SC_Extern) {
        const std::string NullPtrStr = "((void *)0)";
        if (isPointerType(VD)) {
          Replacement += " = " + NullPtrStr;
        } else if (VD->getType()->isArrayType()) {
          const auto *ElemType = VD->getType()->getPointeeOrArrayElementType();
          if (ElemType->isPointerType())
            Replacement += " = {" + NullPtrStr + "}";
        }
      }
    }
  }

  rewriteSourceRange(R, SR, Replacement);
}

void DeclRewriter::rewriteFunctionDecl(FunctionDeclReplacement *N) {
  rewriteSourceRange(R, N->getSourceRange(A.getSourceManager()),
                     N->getReplacement());
}

// A function to detect the presence of inline struct declarations
// by tracking VarDecls and RecordDecls and populating data structures
// later used in rewriting.

// These variables are duplicated in the header file and here because static
// vars need to be initialized in the cpp file where the class is defined.
/*static*/ RecordDecl *DeclRewriter::LastRecordDecl = nullptr;
/*static*/ std::map<Decl *, Decl *> DeclRewriter::VDToRDMap;
/*static*/ std::set<Decl *> DeclRewriter::InlineVarDecls;
void DeclRewriter::detectInlineStruct(Decl *D, SourceManager &SM) {
  RecordDecl *RD = dyn_cast<RecordDecl>(D);
  if (RD != nullptr &&
      // With -fms-extensions (default on Windows), Clang injects an implicit
      // `struct _GUID` with an invalid location, which would cause an assertion
      // failure in SM.isPointWithin below.
      RD->getBeginLoc().isValid()) {
    LastRecordDecl = RD;
  }
  if (VarDecl *VD = dyn_cast<VarDecl>(D)) {
    if (LastRecordDecl != nullptr) {
      auto LastRecordLocation = LastRecordDecl->getBeginLoc();
      auto Begin = VD->getBeginLoc();
      auto End = VD->getEndLoc();
      bool IsInLineStruct = SM.isPointWithin(LastRecordLocation, Begin, End);
      bool IsNamedInLineStruct =
          IsInLineStruct && LastRecordDecl->getNameAsString() != "";
      if (IsNamedInLineStruct) {
        VDToRDMap[VD] = LastRecordDecl;
        InlineVarDecls.insert(VD);
      }
    }
  }
}

// Uses clangs lexer to find the location of the next comma or semicolon after
// the given source location. This is used to find the end of each declaration
// within a multi-declaration.
SourceRange DeclRewriter::getNextCommaOrSemicolon(SourceLocation L) {
  SourceManager &SM = A.getSourceManager();
  auto Tok = Lexer::findNextToken(L, SM, A.getLangOpts());
  while (Tok.hasValue() && !Tok->is(clang::tok::eof)) {
    if (Tok->is(clang::tok::comma) || Tok->is(clang::tok::semi))
      return SourceRange(Tok->getLocation(), Tok->getLocation());
    Tok = Lexer::findNextToken(Tok->getEndLoc(), A.getSourceManager(),
                               A.getLangOpts());
  }
  llvm_unreachable("Unable to find comma or semicolon at source location.");
}

bool DeclRewriter::areDeclarationsOnSameLine(DeclReplacement *N1,
                                             DeclReplacement *N2) {
  Decl *D1 = N1->getDecl();
  Decl *D2 = N2->getDecl();
  if (D1 && D2) {
    // In the event that this is a FieldDecl,
    // these statements will always be null
    DeclStmt *Stmt1 = N1->getStatement();
    DeclStmt *Stmt2 = N2->getStatement();
    if (Stmt1 == nullptr && Stmt2 == nullptr) {
      auto &DGroup = GP.getVarsOnSameLine(D1);
      return llvm::is_contained(DGroup, D2);
    }
    if (Stmt1 == nullptr || Stmt2 == nullptr) {
      return false;
    }
    return Stmt1 == Stmt2;
  }
  return false;
}

bool DeclRewriter::isSingleDeclaration(DeclReplacement *N) {
  DeclStmt *Stmt = N->getStatement();
  if (Stmt == nullptr) {
    auto &VDGroup = GP.getVarsOnSameLine(N->getDecl());
    return VDGroup.size() == 1;
  }
  return Stmt->isSingleDecl();
}

void DeclRewriter::getDeclsOnSameLine(DeclReplacement *N,
                                      std::vector<Decl *> &Decls) {
  if (N->getStatement() != nullptr) {
    Decls.insert(Decls.begin(), N->getStatement()->decls().begin(),
                 N->getStatement()->decls().end());
  } else {
    std::vector<Decl *> GlobalLine = GP.getVarsOnSameLine(N->getDecl());
    Decls.insert(Decls.begin(), GlobalLine.begin(), GlobalLine.end());
  }

  assert("Invalid ordering in same line decls" &&
         std::is_sorted(Decls.begin(), Decls.end(), [&](Decl *D0, Decl *D1) {
           return A.getSourceManager().isBeforeInTranslationUnit(
               D0->getEndLoc(), D1->getEndLoc());
         }));
}

// Note: This is variable declared static in the header file in order to pass
// information between different invocations on different translation units.
std::map<std::string, std::string> DeclRewriter::NewFuncSig;

// This function checks how to re-write a function declaration.
bool FunctionDeclBuilder::VisitFunctionDecl(FunctionDecl *FD) {

  // Get the constraint variable for the function.
  // For the return value and each of the parameters, do the following:
  //   1. Get a constraint variable representing the definition (def) and the
  //      uses ("arguments").
  //   2. If arguments could be wild but def is not, we insert a bounds-safe
  //      interface.
  // If we don't have a definition in scope, we can assert that all of
  // the constraint variables are equal.
  // Finally, we need to note that we've visited this particular function, and
  // that we shouldn't make one of these visits again.

  auto FuncName = FD->getNameAsString();

  // Do we have a definition for this function?
  FunctionDecl *Definition = getDefinition(FD);
  if (Definition == nullptr)
    Definition = FD;

  // Make sure we haven't visited this function name before, and that we
  // only visit it once.
  if (isFunctionVisited(FuncName))
    return true;
  VisitedSet.insert(FuncName);

  FVConstraint *Defnc = Info.getFuncConstraint(Definition, Context);
  if (!Defnc)
    return true;

  // If this is an external function, there is no need to rewrite the
  // declaration. We cannot change the signature of external functions.
  if (!Defnc->hasBody())
    return true;

  // RewriteParams and RewriteReturn track if we will need to rewrite the
  // parameter and return type declarations on this function. They are first
  // set to true if any changes are made to the types of the parameter and
  // return. If a type has changed, then it must be rewritten. There are then
  // some special circumstances which require rewriting the parameter or return
  // even when the type as not changed.
  bool RewriteParams = false;
  bool RewriteReturn = false;

  // Get rewritten parameter variable declarations.
  std::vector<std::string> ParmStrs;
  for (unsigned I = 0; I < Defnc->numParams(); ++I) {
    ParmVarDecl *PVDecl = Definition->getParamDecl(I);
    const FVComponentVariable *CV = Defnc->getCombineParam(I);
    std::string Type, IType;
<<<<<<< HEAD
    this->buildDeclVar(IntCV, ExtCV, PVDecl, Type, IType, RewriteParams,
                       RewriteReturn);
    std::string AttrStr = getAttributeString(PVDecl);
    ParmStrs.push_back(AttrStr + Type + IType);
=======
    this->buildDeclVar(CV, PVDecl, Type, IType, RewriteParams, RewriteReturn);
    ParmStrs.push_back(Type + IType);
>>>>>>> a381b701
  }

  if (Defnc->numParams() == 0) {
    ParmStrs.push_back("void");
    QualType ReturnTy = FD->getReturnType();
    QualType Ty = FD->getType();
    if (!Ty->isFunctionProtoType() && ReturnTy->isPointerType())
      RewriteParams = true;
  }

  // Get rewritten return variable.
  std::string ReturnVar, ItypeStr;
  this->buildDeclVar(Defnc->getCombineReturn(), FD, ReturnVar, ItypeStr,
                     RewriteParams, RewriteReturn);

  // If the return is a function pointer, we need to rewrite the whole
  // declaration even if no actual changes were made to the parameters because
  // the parameter for the function pointer type appear later in the source than
  // the parameters for the function declaration. It could probably be done
  // better, but getting the correct source locations is painful.
  if (FD->getReturnType()->isFunctionPointerType() && RewriteReturn)
    RewriteParams = true;

  // If the function is declared using a typedef for the function type, then we
  // need to rewrite parameters and the return if either would have been
  // rewritten. What this does is expand the typedef to the full function type
  // to avoid the problem of rewriting inside the typedef.
  // FIXME: If issue #437 is fixed in way that preserves typedefs on function
  //        declarations, then this conditional should be removed to enable
  //        separate rewriting of return type and parameters on the
  //        corresponding definition.
  //        https://github.com/correctcomputation/checkedc-clang/issues/437
  if ((RewriteReturn || RewriteParams) && hasDeclWithTypedef(FD)) {
    RewriteParams = true;
    RewriteReturn = true;
  }

  std::string AttrStr = getAttributeString(FD);
  if ((RewriteReturn || RewriteParams) && !AttrStr.empty()) {
    ReturnVar = AttrStr + ReturnVar;
    RewriteParams = true;
    RewriteReturn = true;
  }

  // Combine parameter and return variables rewritings into a single rewriting
  // for the entire function declaration.
  std::string NewSig = "";
  if (RewriteReturn)
    NewSig = getStorageQualifierString(Definition) + ReturnVar;

  if (RewriteReturn && RewriteParams)
    NewSig += Defnc->getName();

  if (RewriteParams && !ParmStrs.empty()) {
    // Gather individual parameter strings into a single buffer
    std::ostringstream ConcatParamStr;
    copy(ParmStrs.begin(), ParmStrs.end() - 1,
         std::ostream_iterator<std::string>(ConcatParamStr, ", "));
    ConcatParamStr << ParmStrs.back();

    NewSig += "(" + ConcatParamStr.str();
    // Add varargs.
    if (functionHasVarArgs(Definition))
      NewSig += ", ...";
    NewSig += ")";
  }
  if (!ItypeStr.empty())
    NewSig = NewSig + ItypeStr;

  // Add new declarations to RewriteThese if it has changed
  if (RewriteReturn || RewriteParams) {
    for (auto *const RD : Definition->redecls())
      RewriteThese.insert(new FunctionDeclReplacement(RD, NewSig, RewriteReturn,
                                                      RewriteParams));
    // Save the modified function signature.
    if (FD->isStatic()) {
      auto FileName = PersistentSourceLoc::mkPSL(FD, *Context).getFileName();
      FuncName = FileName + "::" + FuncName;
    }
    ModifiedFuncSignatures[FuncName] = NewSig;
  }

  return true;
}

void FunctionDeclBuilder::buildCheckedDecl(
    PVConstraint *Defn, DeclaratorDecl *Decl, std::string &Type,
    std::string &IType, bool &RewriteParm, bool &RewriteRet) {
  Type = Defn->mkString(Info.getConstraints());
  IType = getExistingIType(Defn);
  IType += ABRewriter.getBoundsString(Defn, Decl, !IType.empty());
  RewriteParm |= !IType.empty() || isa<ParmVarDecl>(Decl);
  RewriteRet |= isa<FunctionDecl>(Decl);
  return;
}

void FunctionDeclBuilder::buildItypeDecl(PVConstraint *Defn,
                                         DeclaratorDecl *Decl,
                                         std::string &Type, std::string &IType,
                                         bool &RewriteParm, bool &RewriteRet) {
  Type = Defn->getRewritableOriginalTy();
  if (isa<ParmVarDecl>(Decl))
    Type += Defn->getName();
  IType = " : itype(" +
          Defn->mkString(Info.getConstraints(), false, true) +
          ")" + ABRewriter.getBoundsString(Defn, Decl, true);
  RewriteParm = true;
  RewriteRet |= isa<FunctionDecl>(Decl);
  return;
}

// Note: For a parameter, Type + IType will give the full declaration (including
// the name) but the breakdown between Type and IType is not guaranteed. For a
// return, Type will be what goes before the name and IType will be what goes
// after the parentheses.
void FunctionDeclBuilder::buildDeclVar(const FVComponentVariable *CV,
                                       DeclaratorDecl *Decl, std::string &Type,
                                       std::string &IType, bool &RewriteParm,
                                       bool &RewriteRet) {
  if (CV->hasCheckedSolution(Info.getConstraints())) {
    buildCheckedDecl(CV->getExternal(), Decl, Type, IType, RewriteParm,
                     RewriteRet);
    return;
  }
  if (CV->hasItypeSolution(Info.getConstraints())) {
    buildItypeDecl(CV->getExternal(), Decl, Type, IType, RewriteParm,
                   RewriteRet);
    return;
  }

  // Variables that do not need to be rewritten fall through to here.
  // For parameter variables, we try to extract the declaration from the source
  // code. This preserves macros and other formatting. This isn't possible for
  // return variables because the itype on returns is located after the
  // parameter list. Sometimes we cannot get the original source for a parameter
  // declaration, for example if a function prototype is declared using a
  // typedef or the parameter declaration is inside a macro. For these cases, we
  // just fall back to reconstructing the declaration from the PVConstraint.
  ParmVarDecl *PVD = dyn_cast<ParmVarDecl>(Decl);
  if (PVD) {
    SourceRange Range = PVD->getSourceRange();
    if (Range.isValid() && !inParamMultiDecl(PVD) ) {
      Type = getSourceText(Range, *Context);
      if (!Type.empty()) {
        // Great, we got the original source including any itype and bounds.
        IType = "";
        return;
      }
    }
    // Otherwise, reconstruct the name and type, and reuse the code below for
    // the itype and bounds.
    // TODO: Do we care about `register` or anything else this doesn't handle?
    Type = qtyToStr(PVD->getOriginalType(), PVD->getNameAsString());
  } else {
    Type = CV->getExternal()->getOriginalTy() + " ";
  }
  IType = getExistingIType(CV->getExternal());
  IType += ABRewriter.getBoundsString(CV->getExternal(), Decl, !IType.empty());
}

std::string FunctionDeclBuilder::getExistingIType(ConstraintVariable *DeclC) {
  auto *PVC = dyn_cast<PVConstraint>(DeclC);
  if (PVC != nullptr && !PVC->getItype().empty())
    return " : " + PVC->getItype();
  return "";
}

// Check if the function is handled by this visitor.
bool FunctionDeclBuilder::isFunctionVisited(std::string FuncName) {
  return VisitedSet.find(FuncName) != VisitedSet.end();
}

// Given a function declaration figure out if this declaration or any other
// declaration of the same function is declared using a typedefed function type.
bool FunctionDeclBuilder::hasDeclWithTypedef(const FunctionDecl *FD) {
  for (FunctionDecl *FDIter : FD->redecls()) {
    // If the declaration type is TypedefType, then this is definitely declared
    // using a typedef. This only happens when the typedefed declaration is the
    // first declaration of a function.
    if (isa_and_nonnull<TypedefType>(FDIter->getType().getTypePtrOrNull()))
      return true;
    // Next look for a TypeDefTypeLoc. This is present on the typedefed
    // declaration even when it is not the first declaration.
    TypeSourceInfo *TSI = FDIter->getTypeSourceInfo();
    if (TSI) {
      if (!TSI->getTypeLoc().getAs<TypedefTypeLoc>().isNull())
        return true;
    } else {
      // This still could possibly be a typedef type if TSI was NULL.
      // TypeSourceInfo is null for implicit function declarations, so if a
      // implicit declaration uses a typedef, it will be missed. That's fine
      // since an implicit declaration can't be rewritten anyways.
      // There might be other ways it can be null that I'm not aware of.
      if (Verbose) {
        llvm::errs() << "Unable to conclusively determine if a function "
                     << "declaration uses a typedef.\n";
        FDIter->dump();
      }
    }
  }
  return false;
}

// K&R style function declarations can declare multiple parameter variables in
// a single declaration statement. The source ranges for these parameters
// overlap, so we cannot copy the declaration from source code to output code
bool FunctionDeclBuilder::inParamMultiDecl(const ParmVarDecl *PVD) {
  const DeclContext *DCtx = PVD->getDeclContext();
  if (DCtx) {
    SourceRange SR = PVD->getSourceRange();
    SourceManager &SM = Context->getSourceManager();
    for (auto *D : DCtx->decls())
      if (D != PVD && D->getBeginLoc().isValid() &&
          SM.isPointWithin(D->getBeginLoc(), SR.getBegin(), SR.getEnd()))
        return true;
  }
  return false;
}

bool FieldFinder::VisitFieldDecl(FieldDecl *FD) {
  GVG.addGlobalDecl(FD);
  return true;
}

void FieldFinder::gatherSameLineFields(GlobalVariableGroups &GVG, Decl *D) {
  FieldFinder FF(GVG);
  FF.TraverseDecl(D);
}<|MERGE_RESOLUTION|>--- conflicted
+++ resolved
@@ -116,16 +116,10 @@
         if (VDLToStmtMap.find(D) != VDLToStmtMap.end())
           DS = VDLToStmtMap[D];
 
-<<<<<<< HEAD
         std::string NewTy =
           getAttributeString(D) + getStorageQualifierString(D) +
-          PV->mkString(Info.getConstraints().getVariables()) +
+          PV->mkString(Info.getConstraints()) +
           ABRewriter.getBoundsString(PV, D);
-=======
-        std::string NewTy = getStorageQualifierString(D) +
-                            PV->mkString(Info.getConstraints()) +
-                            ABRewriter.getBoundsString(PV, D);
->>>>>>> a381b701
         if (auto *VD = dyn_cast<VarDecl>(D))
           RewriteThese.insert(new VarDeclReplacement(VD, DS, NewTy));
         else if (auto *FD = dyn_cast<FieldDecl>(D))
@@ -582,15 +576,9 @@
     ParmVarDecl *PVDecl = Definition->getParamDecl(I);
     const FVComponentVariable *CV = Defnc->getCombineParam(I);
     std::string Type, IType;
-<<<<<<< HEAD
-    this->buildDeclVar(IntCV, ExtCV, PVDecl, Type, IType, RewriteParams,
-                       RewriteReturn);
+    this->buildDeclVar(CV, PVDecl, Type, IType, RewriteParams, RewriteReturn);
     std::string AttrStr = getAttributeString(PVDecl);
     ParmStrs.push_back(AttrStr + Type + IType);
-=======
-    this->buildDeclVar(CV, PVDecl, Type, IType, RewriteParams, RewriteReturn);
-    ParmStrs.push_back(Type + IType);
->>>>>>> a381b701
   }
 
   if (Defnc->numParams() == 0) {
