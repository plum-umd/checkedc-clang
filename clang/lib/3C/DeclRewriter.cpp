//=--DeclRewriter.cpp---------------------------------------------*- C++-*-===//
//
// Part of the LLVM Project, under the Apache License v2.0 with LLVM Exceptions.
// See https://llvm.org/LICENSE.txt for license information.
// SPDX-License-Identifier: Apache-2.0 WITH LLVM-exception
//
//===----------------------------------------------------------------------===//

#include "clang/3C/DeclRewriter.h"
#include "clang/3C/3CGlobalOptions.h"
#include "clang/3C/MappingVisitor.h"
#include "clang/3C/RewriteUtils.h"
#include "clang/3C/StructInit.h"
#include "clang/3C/Utils.h"
#include "clang/AST/ASTContext.h"
#include "clang/AST/Decl.h"
#include "clang/AST/Stmt.h"
#include "clang/Rewrite/Core/Rewriter.h"
#include "llvm/Support/raw_ostream.h"
#include <algorithm>
#include <sstream>

#ifdef FIVE_C
#include "clang/3C/DeclRewriter_5C.h"
#endif

using namespace llvm;
using namespace clang;

// Generate a new declaration for the PVConstraint using an itype where the
// unchecked portion of the type is the original type, and the checked portion
// is the taken from the constraint graph solution. The unchecked portion is
// assigned to string reference Type and the checked (itype) portion is assigned
// to the string reference Itype.
void DeclRewriter::buildItypeDecl(PVConstraint *Defn, DeclaratorDecl *Decl,
                                  std::string &Type, std::string &IType,
                                  ProgramInfo &Info, ArrayBoundsRewriter &ABR) {
  if (Defn->getFV()) {
    // This declaration is for a function pointer. Writing itypes on function
    // pointers is a little bit harder since the original type string will not
    // work for the unchecked portion of the itype. We need to generate the
    // unchecked type from the PVConstraint. The last argument of this call
    // tells mkString to generate a string using unchecked types instead of
    // checked types.
    Type = Defn->mkString(Info.getConstraints(), true, false, false, false, "",
                          true);
  } else {
    Type = Defn->getRewritableOriginalTy();
    if (isa_and_nonnull<ParmVarDecl>(Decl)) {
      if (Decl->getName().empty())
        Type += Defn->getName();
      else
        Type += Decl->getNameAsString();
    } else {
      std::string Name = Defn->getName();
      if (Name != RETVAR)
        Type += Name;
    }
  }

  IType = " : itype(";
  if (ItypesForExtern && Defn->isTypedef()) {
    // In -itypes-for-extern mode we do not rewrite typedefs to checked types.
    // They are given a checked itype instead. The unchecked portion of the
    // itype continues to use the original typedef, but the typedef in the
    // checked portion is expanded and rewritten to use a checked type. This
    // lets the typedef be used in unchecked code while still giving a checked
    // type to the declaration so that it can be used in checked code.
    // TODO: This could potentially be applied to typedef types even when the
    //       flag is not passed to limit spread of wildness through typedefs.
    IType += Defn->mkString(Info.getConstraints(), false, true, false, true);
  } else {
    IType += Defn->mkString(Info.getConstraints(), false, true);
  }
  IType += ")" + ABR.getBoundsString(Defn, Decl, true);
}

// This function is the public entry point for declaration rewriting.
void DeclRewriter::rewriteDecls(ASTContext &Context, ProgramInfo &Info,
                                Rewriter &R) {
  // Compute the bounds information for all the array variables.
  ArrayBoundsRewriter ABRewriter(Info);

  // Collect function and record declarations that need to be rewritten in a set
  // as well as their rewriten types in a map.
  RSet RewriteThese(DComp(Context.getSourceManager()));

  FunctionDeclBuilder *TRV = nullptr;
#ifdef FIVE_C
  auto TRV5C = FunctionDeclBuilder5C(&Context, Info, RewriteThese, ABRewriter);
  TRV = &TRV5C;
#else
  auto TRV3C = FunctionDeclBuilder(&Context, Info, RewriteThese, ABRewriter);
  TRV = &TRV3C;
#endif
  StructVariableInitializer SVI =
      StructVariableInitializer(&Context, Info, RewriteThese);
  for (const auto &D : Context.getTranslationUnitDecl()->decls()) {
    TRV->TraverseDecl(D);
    SVI.TraverseDecl(D);
    const auto &TD = dyn_cast<TypedefDecl>(D);
    // Don't convert typedefs when -itype-for-extern is passed. Typedefs will
    // keep their unchecked type but function using the typedef will be given a
    // checked itype.
    if (!ItypesForExtern && TD) {
      auto PSL = PersistentSourceLoc::mkPSL(TD, Context);
      // Don't rewrite base types like int
      if (!TD->getUnderlyingType()->isBuiltinType()) {
        const auto O = Info.lookupTypedef(PSL);
        if (O.hasValue()) {
          const auto &Var = O.getValue();
          const auto &Env = Info.getConstraints().getVariables();
          if (Var.anyChanges(Env)) {
            std::string NewTy =
                getStorageQualifierString(D) +
                Var.mkString(Info.getConstraints(), true, false, false, true);
            RewriteThese.insert(new TypedefDeclReplacement(TD, nullptr, NewTy));
          }
        }
      }
    }
  }

  // Build a map of all of the PersistentSourceLoc's back to some kind of
  // Stmt, Decl, or Type.
  TranslationUnitDecl *TUD = Context.getTranslationUnitDecl();
  std::set<PersistentSourceLoc> Keys;
  for (const auto &I : Info.getVarMap())
    Keys.insert(I.first);
  MappingVisitor MV(Keys, Context);
  LastRecordDecl = nullptr;
  for (const auto &D : TUD->decls()) {
    MV.TraverseDecl(D);
    detectInlineStruct(D, Context.getSourceManager());
    if (FunctionDecl *FD = dyn_cast<FunctionDecl>(D)) {
      if (FD->hasBody() && FD->isThisDeclarationADefinition()) {
        for (auto &D : FD->decls()) {
          detectInlineStruct(D, Context.getSourceManager());
        }
      }
    }
  }
  SourceToDeclMapType PSLMap;
  VariableDecltoStmtMap VDLToStmtMap;
  std::tie(PSLMap, VDLToStmtMap) = MV.getResults();

  // Add declarations from this map into the rewriting set
  for (const auto &V : Info.getVarMap()) {
    // PLoc specifies the location of the variable whose type it is to
    // re-write, but not where the actual type storage is. To get that, we
    // need to turn PLoc into a Decl and then get the SourceRange for the
    // type of the Decl. Note that what we need to get is the ExpansionLoc
    // of the type specifier, since we want where the text is printed before
    // the variable name, not the typedef or #define that creates the
    // name of the type.
    PersistentSourceLoc PLoc = V.first;
    if (Decl *D = std::get<1>(PSLMap[PLoc])) {
      ConstraintVariable *CV = V.second;
      PVConstraint *PV = dyn_cast<PVConstraint>(CV);
      bool PVChanged =
          PV && (PV->anyChanges(Info.getConstraints().getVariables()) ||
                 ABRewriter.hasNewBoundsString(PV, D));
      if (PVChanged && !PV->isPartOfFunctionPrototype()) {
        // Rewrite a declaration, only if it is not part of function prototype.
        DeclStmt *DS = nullptr;
        if (VDLToStmtMap.find(D) != VDLToStmtMap.end())
          DS = VDLToStmtMap[D];

        std::string NewTy = getStorageQualifierString(D);
        bool IsExternGlobalVar =
          isa<VarDecl>(D) &&
          cast<VarDecl>(D)->getFormalLinkage() == Linkage::ExternalLinkage;
        if (ItypesForExtern && (isa<FieldDecl>(D) || IsExternGlobalVar)) {
          // Give record fields and global variables itypes when using
          // -itypes-for-extern. Note that we haven't properly implemented
          // itypes for structures and globals. This just rewrites to an itype
          // instead of a fully checked type when a checked type could have been
          // used. This does provide most of the rewriting infrastructure that
          // would be required to support these itypes if constraint generation
          // is updated to handle structure/global itypes.
          std::string Type, IType;
          // VarDecl and FieldDecl subclass DeclaratorDecl, so the cast will
          // always succeed. In fact, ParmVarDecl is also a subclass of
          // DeclaratorDecl, so it should be possible to make the values in
          // PSLMap DeclaratorDecls and avoid this cast altogether.
          DeclRewriter::buildItypeDecl(PV, cast<DeclaratorDecl>(D), Type, IType,
                                       Info, ABRewriter);
          NewTy += Type + IType;
        } else {
          NewTy += PV->mkString(Info.getConstraints()) +
                   ABRewriter.getBoundsString(PV, D);
        }
        if (auto *VD = dyn_cast<VarDecl>(D))
          RewriteThese.insert(new VarDeclReplacement(VD, DS, NewTy));
        else if (auto *FD = dyn_cast<FieldDecl>(D))
          RewriteThese.insert(new FieldDeclReplacement(FD, DS, NewTy));
        else if (auto *PD = dyn_cast<ParmVarDecl>(D))
          RewriteThese.insert(new ParmVarDeclReplacement(PD, DS, NewTy));
        else
          llvm_unreachable("Unrecognized declaration type.");
      }
    }
  }

  // Build sets of variables that are declared in the same statement so we can
  // rewrite things like int x, *y, **z;
  GlobalVariableGroups GVG(R.getSourceMgr());
  for (const auto &D : TUD->decls()) {
    GVG.addGlobalDecl(dyn_cast<VarDecl>(D));
    //Search through the AST for fields that occur on the same line
    FieldFinder::gatherSameLineFields(GVG, D);
  }

  // Do the declaration rewriting
  DeclRewriter DeclR(R, Context, GVG);
  DeclR.rewrite(RewriteThese);

  for (const auto *R : RewriteThese)
    delete R;
}

void DeclRewriter::rewrite(RSet &ToRewrite) {
  for (auto *const N : ToRewrite) {
    assert(N->getDecl() != nullptr);

    if (Verbose) {
      errs() << "Replacing type of decl:\n";
      N->getDecl()->dump();
      errs() << "with " << N->getReplacement() << "\n";
    }

    // Exact rewriting procedure depends on declaration type
    if (auto *PVR = dyn_cast<ParmVarDeclReplacement>(N)) {
      assert(N->getStatement() == nullptr);
      rewriteParmVarDecl(PVR);
    } else if (auto *VR = dyn_cast<VarDeclReplacement>(N)) {
      rewriteFieldOrVarDecl(VR, ToRewrite);
    } else if (auto *FR = dyn_cast<FunctionDeclReplacement>(N)) {
      rewriteFunctionDecl(FR);
    } else if (auto *FdR = dyn_cast<FieldDeclReplacement>(N)) {
      rewriteFieldOrVarDecl(FdR, ToRewrite);
    } else if (auto *TDR = dyn_cast<TypedefDeclReplacement>(N)) {
      rewriteTypedefDecl(TDR, ToRewrite);
    } else {
      assert(false && "Unknown replacement type");
    }
  }
}

void DeclRewriter::rewriteParmVarDecl(ParmVarDeclReplacement *N) {
  // First, find all the declarations of the containing function.
  DeclContext *DF = N->getDecl()->getParentFunctionOrMethod();
  assert(DF != nullptr && "no parent function or method for decl");
  FunctionDecl *FD = cast<FunctionDecl>(DF);

  // For each function, determine which parameter in the declaration
  // matches PV, then, get the type location of that parameter
  // declaration and re-write.
  unsigned int PIdx = getParameterIndex(N->getDecl(), FD);

  for (auto *CurFD = FD; CurFD != nullptr; CurFD = CurFD->getPreviousDecl())
    if (PIdx < CurFD->getNumParams()) {
      ParmVarDecl *Rewrite = CurFD->getParamDecl(PIdx);
      assert(Rewrite != nullptr);
      SourceRange TR = Rewrite->getSourceRange();
      rewriteSourceRange(R, TR, N->getReplacement());
    }
}

void DeclRewriter::rewriteTypedefDecl(TypedefDeclReplacement *TDR,
                                      RSet &ToRewrite) {
  rewriteSingleDecl(TDR, ToRewrite);
}

// In alltypes mode we need to handle inline structs inside functions specially.
// Because both the recorddecl and vardecl are inside one DeclStmt, the
// SourceLocations will be generated incorrectly if we rewrite it as a
// normal multidecl.
bool isInlineStruct(std::vector<Decl *> &InlineDecls) {
  if (InlineDecls.size() >= 2 && AllTypes)
    return isa<RecordDecl>(InlineDecls[0]) &&
           std::all_of(InlineDecls.begin() + 1, InlineDecls.end(),
                       [](Decl *D) { return isa<VarDecl>(D); });
  return false;
}

template <typename DRType>
void DeclRewriter::rewriteFieldOrVarDecl(DRType *N, RSet &ToRewrite) {
  static_assert(std::is_same<DRType, FieldDeclReplacement>::value ||
                    std::is_same<DRType, VarDeclReplacement>::value,
                "Method expects variable or field declaration replacement.");

  if (InlineVarDecls.find(N->getDecl()) != InlineVarDecls.end() &&
      VisitedMultiDeclMembers.find(N) == VisitedMultiDeclMembers.end()) {
    std::vector<Decl *> SameLineDecls;
    getDeclsOnSameLine(N, SameLineDecls);
    if (std::find(SameLineDecls.begin(), SameLineDecls.end(),
                  VDToRDMap[N->getDecl()]) == SameLineDecls.end())
      SameLineDecls.insert(SameLineDecls.begin(), VDToRDMap[N->getDecl()]);
    rewriteMultiDecl(N, ToRewrite, SameLineDecls, true);
  } else if (isSingleDeclaration(N)) {
    rewriteSingleDecl(N, ToRewrite);
  } else if (VisitedMultiDeclMembers.find(N) == VisitedMultiDeclMembers.end()) {
    std::vector<Decl *> SameLineDecls;
    getDeclsOnSameLine(N, SameLineDecls);
    if (isInlineStruct(SameLineDecls))
      SameLineDecls.erase(SameLineDecls.begin());
    rewriteMultiDecl(N, ToRewrite, SameLineDecls, false);
  } else {
    // Anything that reaches this case should be a multi-declaration that has
    // already been rewritten.
    assert("Declaration should have been rewritten." &&
           !isSingleDeclaration(N) &&
           VisitedMultiDeclMembers.find(N) != VisitedMultiDeclMembers.end());
  }
}

void DeclRewriter::rewriteSingleDecl(DeclReplacement *N, RSet &ToRewrite) {
  bool IsSingleDecl =
      dyn_cast<TypedefDecl>(N->getDecl()) || isSingleDeclaration(N);
  assert("Declaration is not a single declaration." && IsSingleDecl);
  // This is the easy case, we can rewrite it locally, at the declaration.
  // TODO why do we call getDecl() and getSourceRange() directly,
  // TODO as opposed to getSourceRange()?
  SourceRange TR = N->getDecl()->getSourceRange();
  doDeclRewrite(TR, N);
}

void DeclRewriter::rewriteMultiDecl(DeclReplacement *N, RSet &ToRewrite,
                                    std::vector<Decl *> SameLineDecls,
                                    bool ContainsInlineStruct) {
  // Rewriting is more difficult when there are multiple variables declared in a
  // single statement. When this happens, we need to find all the declaration
  // replacement for this statement and apply them at the same time. We also
  // need to avoid rewriting any of these declarations twice by updating the
  // Skip set to include the processed declarations.

  // Step 1: get declaration replacement in the same statement
  RSet RewritesForThisDecl(DComp(R.getSourceMgr()));
  auto I = ToRewrite.find(N);
  while (I != ToRewrite.end()) {
    if (areDeclarationsOnSameLine(N, *I)) {
      assert("Unexpected DeclReplacement kind." &&
             (*I)->getKind() == N->getKind());
      RewritesForThisDecl.insert(*I);
    }
    ++I;
  }

  // Step 2: For each decl in the original, build up a new string. If the
  //         original decl was re-written, write that out instead. Existing
  //         initializers are preserved, any declarations that an initializer to
  //         be valid checked-c are given one.

  bool IsFirst = true;
  SourceLocation PrevEnd;
  for (const auto &DL : SameLineDecls) {
    std::string ReplaceText = ";\n";
    // Find the declaration replacement object for the current declaration.
    DeclReplacement *SameLineReplacement;
    bool Found = false;
    for (const auto &NLT : RewritesForThisDecl)
      if (NLT->getDecl() == DL) {
        SameLineReplacement = NLT;
        Found = true;
        break;
      }

    if (IsFirst && ContainsInlineStruct) {
      // If it is an inline struct, the first thing we have to do
      // is separate the RecordDecl from the VarDecl.
      ReplaceText = "};\n";
    } else if (IsFirst) {
      // Rewriting the first declaration is easy. Nothing should change if its
      // type does not to be rewritten. When rewriting is required, it is
      // essentially the same as the single declaration case.
      IsFirst = false;
      if (Found) {
        SourceRange SR(DL->getBeginLoc(), DL->getEndLoc());
        doDeclRewrite(SR, SameLineReplacement);
      }
    } else {
      // The subsequent decls are more complicated because we need to insert a
      // type string even if the variables type hasn't changed.
      if (Found) {
        // If the type has changed, the DeclReplacement object has a replacement
        // string stored in it that should be used.
        SourceRange SR(PrevEnd, DL->getEndLoc());
        doDeclRewrite(SR, SameLineReplacement);
      } else {
        // When the type hasn't changed, we still need to insert the original
        // type for the variable.

        // This is a bit of trickery needed to get a string representation of
        // the declaration without the initializer. We don't want to rewrite to
        // initializer because this causes problems when rewriting casts and
        // generic function calls later on. (issue 267)
        auto *VD = dyn_cast<VarDecl>(DL);
        Expr *Init = nullptr;
        if (VD && VD->hasInit()) {
          Init = VD->getInit();
          VD->setInit(nullptr);
        }

        // Dump the declaration (without the initializer) to a string. Printing
        // the AST node gives the full declaration including the base type which
        // is not present in the multi-decl source code.
        std::string DeclStr = "";
        raw_string_ostream DeclStream(DeclStr);
        DL->print(DeclStream);
        assert("Original decl string empty." && !DeclStream.str().empty());

        // Do the replacement. PrevEnd is setup to be the source location of the
        // comma after the previous declaration in the multi-decl. getEndLoc is
        // either the end of the declaration or just before the initializer if
        // one is present.
        SourceRange SR(PrevEnd, DL->getEndLoc());
        rewriteSourceRange(R, SR, DeclStream.str());

        // Undo prior trickery. This need to happen so that the PSL for the decl
        // is not changed since the PSL is used as a map key in a few places.
        if (VD && Init)
          VD->setInit(Init);
      }
    }

    SourceRange End;
    // In the event that IsFirst was not set to false, that implies we are
    // separating the RecordDecl and VarDecl, so instead of searching for
    // the next comma, we simply specify the end of the RecordDecl.
    if (IsFirst) {
      IsFirst = false;
      End = DL->getEndLoc();
    }
    // Variables in a mutli-decl are delimited by commas. The rewritten decls
    // are separate statements separated by a semicolon and a newline.
    else
      End = getNextCommaOrSemicolon(DL->getEndLoc());
    rewriteSourceRange(R, End, ReplaceText);
    // Offset by one to skip past what we've just added so it isn't overwritten.
    PrevEnd = End.getEnd().getLocWithOffset(1);
  }

  // Step 3: Be sure and skip all of the declarations that we just dealt with by
  //         adding them to the skip set.
  for (const auto &TN : RewritesForThisDecl)
    VisitedMultiDeclMembers.insert(TN);
}

// Common rewriting logic used to replace a single decl either on its own or as
// part of a multi decl. The primary responsibility of this method (aside from
// invoking the rewriter) is to add any required initializer expression.
void DeclRewriter::doDeclRewrite(SourceRange &SR, DeclReplacement *N) {
  std::string Replacement = N->getReplacement();
  if (isa<TypedefDecl>(N->getDecl()))
    Replacement = "typedef " + Replacement;
  if (auto *VD = dyn_cast<VarDecl>(N->getDecl())) {
    if (VD->hasInit()) {
      // Make sure we preserve any existing initializer
      SR.setEnd(VD->getInitializerStartLoc());
      Replacement += " =";
    } else {
      // There is no initializer. Add it if we need one.
      // MWH -- Solves issue 43. Should make it so we insert NULL if stdlib.h or
      // stdlib_checked.h is included
      if (VD->getStorageClass() != StorageClass::SC_Extern) {
        const std::string NullPtrStr = "((void *)0)";
        if (isPointerType(VD)) {
          Replacement += " = " + NullPtrStr;
        } else if (VD->getType()->isArrayType()) {
          const auto *ElemType = VD->getType()->getPointeeOrArrayElementType();
          if (ElemType->isPointerType())
            Replacement += " = {" + NullPtrStr + "}";
        }
      }
    }
  }

  rewriteSourceRange(R, SR, Replacement);
}

void DeclRewriter::rewriteFunctionDecl(FunctionDeclReplacement *N) {
  rewriteSourceRange(R, N->getSourceRange(A.getSourceManager()),
                     N->getReplacement());
}

// A function to detect the presence of inline struct declarations
// by tracking VarDecls and RecordDecls and populating data structures
// later used in rewriting.

// These variables are duplicated in the header file and here because static
// vars need to be initialized in the cpp file where the class is defined.
/*static*/ RecordDecl *DeclRewriter::LastRecordDecl = nullptr;
/*static*/ std::map<Decl *, Decl *> DeclRewriter::VDToRDMap;
/*static*/ std::set<Decl *> DeclRewriter::InlineVarDecls;
void DeclRewriter::detectInlineStruct(Decl *D, SourceManager &SM) {
  RecordDecl *RD = dyn_cast<RecordDecl>(D);
  if (RD != nullptr &&
      // With -fms-extensions (default on Windows), Clang injects an implicit
      // `struct _GUID` with an invalid location, which would cause an assertion
      // failure in SM.isPointWithin below.
      RD->getBeginLoc().isValid()) {
    LastRecordDecl = RD;
  }
  if (VarDecl *VD = dyn_cast<VarDecl>(D)) {
    if (LastRecordDecl != nullptr) {
      auto LastRecordLocation = LastRecordDecl->getBeginLoc();
      auto Begin = VD->getBeginLoc();
      auto End = VD->getEndLoc();
      bool IsInLineStruct = SM.isPointWithin(LastRecordLocation, Begin, End);
      bool IsNamedInLineStruct =
          IsInLineStruct && LastRecordDecl->getNameAsString() != "";
      if (IsNamedInLineStruct) {
        VDToRDMap[VD] = LastRecordDecl;
        InlineVarDecls.insert(VD);
      }
    }
  }
}

// Uses clangs lexer to find the location of the next comma or semicolon after
// the given source location. This is used to find the end of each declaration
// within a multi-declaration.
SourceRange DeclRewriter::getNextCommaOrSemicolon(SourceLocation L) {
  SourceManager &SM = A.getSourceManager();
  auto Tok = Lexer::findNextToken(L, SM, A.getLangOpts());
  while (Tok.hasValue() && !Tok->is(clang::tok::eof)) {
    if (Tok->is(clang::tok::comma) || Tok->is(clang::tok::semi))
      return SourceRange(Tok->getLocation(), Tok->getLocation());
    Tok = Lexer::findNextToken(Tok->getEndLoc(), A.getSourceManager(),
                               A.getLangOpts());
  }
  llvm_unreachable("Unable to find comma or semicolon at source location.");
}

bool DeclRewriter::areDeclarationsOnSameLine(DeclReplacement *N1,
                                             DeclReplacement *N2) {
  Decl *D1 = N1->getDecl();
  Decl *D2 = N2->getDecl();
  if (D1 && D2) {
    // In the event that this is a FieldDecl,
    // these statements will always be null
    DeclStmt *Stmt1 = N1->getStatement();
    DeclStmt *Stmt2 = N2->getStatement();
    if (Stmt1 == nullptr && Stmt2 == nullptr) {
      auto &DGroup = GP.getVarsOnSameLine(D1);
      return llvm::is_contained(DGroup, D2);
    }
    if (Stmt1 == nullptr || Stmt2 == nullptr) {
      return false;
    }
    return Stmt1 == Stmt2;
  }
  return false;
}

bool DeclRewriter::isSingleDeclaration(DeclReplacement *N) {
  DeclStmt *Stmt = N->getStatement();
  if (Stmt == nullptr) {
    auto &VDGroup = GP.getVarsOnSameLine(N->getDecl());
    return VDGroup.size() == 1;
  }
  return Stmt->isSingleDecl();
}

void DeclRewriter::getDeclsOnSameLine(DeclReplacement *N,
                                      std::vector<Decl *> &Decls) {
  if (N->getStatement() != nullptr) {
    Decls.insert(Decls.begin(), N->getStatement()->decls().begin(),
                 N->getStatement()->decls().end());
  } else {
    std::vector<Decl *> GlobalLine = GP.getVarsOnSameLine(N->getDecl());
    Decls.insert(Decls.begin(), GlobalLine.begin(), GlobalLine.end());
  }

  assert("Invalid ordering in same line decls" &&
         std::is_sorted(Decls.begin(), Decls.end(), [&](Decl *D0, Decl *D1) {
           return A.getSourceManager().isBeforeInTranslationUnit(
               D0->getEndLoc(), D1->getEndLoc());
         }));
}

// This function checks how to re-write a function declaration.
bool FunctionDeclBuilder::VisitFunctionDecl(FunctionDecl *FD) {

  // Get the constraint variable for the function.
  // For the return value and each of the parameters, do the following:
  //   1. Get a constraint variable representing the definition (def) and the
  //      uses ("arguments").
  //   2. If arguments could be wild but def is not, we insert a bounds-safe
  //      interface.
  // If we don't have a definition in scope, we can assert that all of
  // the constraint variables are equal.
  // Finally, we need to note that we've visited this particular function, and
  // that we shouldn't make one of these visits again.

  auto FuncName = FD->getNameAsString();

  FVConstraint *FDConstraint = Info.getFuncConstraint(FD, Context);
  if (!FDConstraint)
    return true;

  // If this is an external function, there is no need to rewrite the
  // declaration. We cannot change the signature of external functions.
  if (!FDConstraint->hasBody())
    return true;

  // RewriteParams and RewriteReturn track if we will need to rewrite the
  // parameter and return type declarations on this function. They are first
  // set to true if any changes are made to the types of the parameter and
  // return. If a type has changed, then it must be rewritten. There are then
  // some special circumstances which require rewriting the parameter or return
  // even when the type as not changed.
  bool RewriteParams = false;
  bool RewriteReturn = false;

  // RewriteGeneric is similar to the above, but we need to further check
  // if the potential generic variables were set to wild by the constraint
  // resolver. In that case don't rewrite.
  bool RewriteGeneric = false;

  bool DeclIsTypedef = false;
  if (TypeSourceInfo *TS = FD->getTypeSourceInfo()) {
    // This still could possibly be a typedef type if TS was NULL.
    // TypeSourceInfo is null for implicit function declarations, so if a
    // implicit declaration uses a typedef, it will be missed. That's fine
    // since an implicit declaration can't be rewritten anyways.
    // There might be other ways it can be null that I'm not aware of.
    DeclIsTypedef = isa<TypedefType>(TS->getType());
  }

  // If we've made this generic we need add "_For_any" or "_Itype_for_any"
  if (FDConstraint->getGenericParams() > 0
      && !FD->isGenericFunction() && !FD->isItypeGenericFunction())
    RewriteGeneric = true;

  // Get rewritten parameter variable declarations. Try to use
  // the source for as much as possible.
  std::vector<std::string> ParmStrs;

  // Needed to distinguish between Itype_for_any and For_any
  bool ProtoHasItype = false;

  // Typedefs must be expanded for now, so allow interpret them as rewritable
  // by ignoring their special case code.
  // See the FIXME below for more info.
  //  if (DeclIsTypedef) {
  //    // typedef: don't rewrite
  //  } else
  if (FD->getParametersSourceRange().isValid()) {
    // has its own params: alter them as necessary
    for (unsigned I = 0; I < FD->getNumParams(); ++I) {
      ParmVarDecl *PVDecl = FD->getParamDecl(I);
      const FVComponentVariable *CV = FDConstraint->getCombineParam(I);
      std::string Type, IType;
      this->buildDeclVar(CV, PVDecl, Type, IType,
<<<<<<< HEAD
                         PVDecl->getQualifiedNameAsString(), RewriteGeneric,
                         RewriteParams, RewriteReturn);
=======
                         PVDecl->getQualifiedNameAsString(), RewriteParams,
                         RewriteReturn, FD->isStatic());
>>>>>>> d2452931
      ParmStrs.push_back(Type + IType);
      ProtoHasItype |= !IType.empty();
    }
  } else if (FDConstraint->numParams() != 0) {
    // lacking params but the constraint has them: mirror the constraint
    for (unsigned I = 0; I < FDConstraint->numParams(); ++I) {
      ParmVarDecl *PVDecl = nullptr;
      const FVComponentVariable *CV = FDConstraint->getCombineParam(I);
      std::string Type, IType;
<<<<<<< HEAD
      this->buildDeclVar(CV, PVDecl, Type, IType, "", RewriteGeneric,
                         RewriteParams, RewriteReturn);
=======
      this->buildDeclVar(CV, PVDecl, Type, IType, "", RewriteParams,
                         RewriteReturn, FD->isStatic());
>>>>>>> d2452931
      ParmStrs.push_back(Type + IType);
      ProtoHasItype |= !IType.empty();
      // FIXME: when the above FIXME is changed this condition will always
      // be true. This is correct, always rewrite if there were no params
      // in source but they exist in the constraint variable.
      if (!DeclIsTypedef)
        RewriteParams = true;
    }
  } else {
    // No params and no param source: make explicit
    ParmStrs.push_back("void");
    QualType ReturnTy = FD->getReturnType();
    QualType Ty = FD->getTypeSourceInfo()->getType();
    if (!Ty->isFunctionProtoType() && ReturnTy->isPointerType())
      RewriteParams = true;
  }

  // Get rewritten return variable.
  std::string ReturnVar = "", ItypeStr = "";
  // For now we still need to check if this needs rewriting, see FIXME below
  // if (!DeclIsTypedef)
<<<<<<< HEAD
    this->buildDeclVar(FDConstraint->getCombineReturn(), FD, ReturnVar, ItypeStr,
                     "", RewriteGeneric, RewriteParams, RewriteReturn);

    ProtoHasItype |= !ItypeStr.empty();
=======
  this->buildDeclVar(FDConstraint->getCombineReturn(), FD, ReturnVar, ItypeStr,
                     "", RewriteParams, RewriteReturn, FD->isStatic());
>>>>>>> d2452931

  // If the return is a function pointer, we need to rewrite the whole
  // declaration even if no actual changes were made to the parameters because
  // the parameter for the function pointer type appear later in the source than
  // the parameters for the function declaration. It could probably be done
  // better, but getting the correct source locations is painful.
  if (FD->getReturnType()->isFunctionPointerType() && RewriteReturn)
    RewriteParams = true;

  // If we're making this into a generic function, the return must be rewritten
  // because it's between the generic indicator and parameters, and we're
  // definitely rewriting one of them.
  if (RewriteGeneric) RewriteReturn = true;

  // If the function is declared using a typedef for the function type, then we
  // need to rewrite parameters and the return if either would have been
  // rewritten. What this does is expand the typedef to the full function type
  // to avoid the problem of rewriting inside the typedef.
  // FIXME: If issue #437 is fixed in way that preserves typedefs on function
  //        declarations, then this conditional should be removed to enable
  //        separate rewriting of return type and parameters on the
  //        corresponding definition.
  //        https://github.com/correctcomputation/checkedc-clang/issues/437
  if ((RewriteReturn || RewriteParams) && DeclIsTypedef) {
    RewriteParams = true;
    RewriteReturn = true;
  }

<<<<<<< HEAD
  // Mirrors the check above that sets RewriteGeneric to true.
  // If we've decided against making this generic, remove the generic params
  // so later rewrites (of typeparams) don't happen
  if (!RewriteGeneric && FDConstraint->getGenericParams() > 0
      && !FD->isGenericFunction() && !FD->isItypeGenericFunction())
    FDConstraint->resetGenericParams();


=======
>>>>>>> d2452931
  // Combine parameter and return variables rewritings into a single rewriting
  // for the entire function declaration.
  std::string NewSig = "";
  if (RewriteGeneric) {
    if (ProtoHasItype)
      NewSig += "_Itype_for_any(T";
    else
      NewSig += "_For_any(T";
    for (int i = 0; i < FDConstraint->getGenericParams() - 1; i++) {
      assert(i < 2 &&
             "Need an unexpected number of type variables");
      NewSig += std::begin({",U",",V"})[i];
    }
    NewSig += ") ";
  }
  if (RewriteReturn)
    NewSig += getStorageQualifierString(FD) + ReturnVar;

  if (RewriteReturn && RewriteParams)
    NewSig += FDConstraint->getName();

  if (RewriteParams && !ParmStrs.empty()) {
    // Gather individual parameter strings into a single buffer
    std::ostringstream ConcatParamStr;
    copy(ParmStrs.begin(), ParmStrs.end() - 1,
         std::ostream_iterator<std::string>(ConcatParamStr, ", "));
    ConcatParamStr << ParmStrs.back();

    NewSig += "(" + ConcatParamStr.str();
    // Add varargs.
    if (functionHasVarArgs(FD))
      NewSig += ", ...";
    NewSig += ")";
  }
  if (!ItypeStr.empty())
    NewSig = NewSig + ItypeStr;

  // Add new declarations to RewriteThese if it has changed
  if (RewriteReturn || RewriteParams) {
<<<<<<< HEAD
    RewriteThese.insert(new FunctionDeclReplacement(FD, NewSig, RewriteReturn,
                                                      RewriteParams, RewriteGeneric));
=======
    RewriteThese.insert(
        new FunctionDeclReplacement(FD, NewSig, RewriteReturn, RewriteParams));
>>>>>>> d2452931
  }

  return true;
}

void FunctionDeclBuilder::buildCheckedDecl(
    PVConstraint *Defn, DeclaratorDecl *Decl, std::string &Type,
    std::string &IType, std::string UseName, bool &RewriteParm,
    bool &RewriteRet) {
  Type =
      Defn->mkString(Info.getConstraints(), true, false, false, false, UseName);
  //IType = getExistingIType(Defn);
  IType = ABRewriter.getBoundsString(Defn, Decl, !IType.empty());
  RewriteParm |= getExistingIType(Defn).empty() != IType.empty() ||
                 isa_and_nonnull<ParmVarDecl>(Decl);
  RewriteRet |= isa_and_nonnull<FunctionDecl>(Decl);
}


void FunctionDeclBuilder::buildItypeDecl(PVConstraint *Defn,
                                         DeclaratorDecl *Decl,
                                         std::string &Type, std::string &IType,
                                         bool &RewriteParm, bool &RewriteRet) {
  Info.getPerfStats().incrementNumITypes();
  DeclRewriter::buildItypeDecl(Defn, Decl, Type, IType, Info, ABRewriter);
  RewriteParm = true;
  RewriteRet |= isa_and_nonnull<FunctionDecl>(Decl);
}

// Note: For a parameter, Type + IType will give the full declaration (including
// the name) but the breakdown between Type and IType is not guaranteed. For a
// return, Type will be what goes before the name and IType will be what goes
// after the parentheses.
void FunctionDeclBuilder::buildDeclVar(const FVComponentVariable *CV,
                                       DeclaratorDecl *Decl, std::string &Type,
                                       std::string &IType, std::string UseName,
<<<<<<< HEAD
                                       bool &RewriteGen, bool &RewriteParm,
                                       bool &RewriteRet) {
  if (CV->hasCheckedSolution(Info.getConstraints())) {
    buildCheckedDecl(CV->getExternal(), Decl, Type, IType, UseName,
                     RewriteParm, RewriteRet);
    return;
  }

  // Don't add generics if one of the potential generic params is wild,
  // even if it could have an itype
  if (CV->getExternal()->isGenericChanged())
    RewriteGen = false;

  if (CV->hasItypeSolution(Info.getConstraints())) {
    buildItypeDecl(CV->getExternal(), Decl, Type, IType,
                   RewriteParm, RewriteRet);
=======
                                       bool &RewriteParm, bool &RewriteRet,
                                       bool StaticFunc) {

  bool CheckedSolution = CV->hasCheckedSolution(Info.getConstraints());
  bool ItypeSolution = CV->hasItypeSolution(Info.getConstraints());
  if (ItypeSolution || (CheckedSolution && ItypesForExtern && !StaticFunc)) {
    buildItypeDecl(CV->getExternal(), Decl, Type, IType, RewriteParm,
                   RewriteRet);
    return;
  }
  if (CheckedSolution) {
    buildCheckedDecl(CV->getExternal(), Decl, Type, IType, UseName, RewriteParm,
                     RewriteRet);
>>>>>>> d2452931
    return;
  }
  // If the type of the pointer hasn't changed, then neither of the above
  // branches will be taken, but it's still possible for the bounds of an array
  // pointer to change.
  if (ABRewriter.hasNewBoundsString(CV->getExternal(), Decl)) {
    RewriteParm = true;
    RewriteRet |= isa_and_nonnull<FunctionDecl>(Decl);
  }
  std::string BoundsStr = ABRewriter.getBoundsString(
      CV->getExternal(), Decl, !getExistingIType(CV->getExternal()).empty());

  // Variables that do not need to be rewritten fall through to here.
  // Try to use the source.
  ParmVarDecl *PVD = dyn_cast_or_null<ParmVarDecl>(Decl);
  if (PVD && !PVD->getName().empty()) {
    SourceRange Range = PVD->getSourceRange();
    if (PVD->hasBoundsExpr())
      Range.setEnd(PVD->getBoundsExpr()->getEndLoc());
    if (Range.isValid() && !inParamMultiDecl(PVD)) {
      Type = getSourceText(Range, *Context);
      if (!Type.empty()) {
        IType = getExistingIType(CV->getExternal()) + BoundsStr;
        return;
      }
    }
    // Otherwise, reconstruct the name and type, and reuse the code below for
    // the itype and bounds.
    // TODO: Do we care about `register` or anything else this doesn't handle?
    Type = qtyToStr(PVD->getOriginalType(), PVD->getNameAsString());
  } else {
    Type = CV->mkTypeStr(Info.getConstraints(), true,
                         CV->getExternal()->getName());
  }
  IType = getExistingIType(CV->getExternal()) + BoundsStr;
}

std::string FunctionDeclBuilder::getExistingIType(ConstraintVariable *DeclC) {
  auto *PVC = dyn_cast<PVConstraint>(DeclC);
  if (PVC != nullptr && !PVC->getItype().empty())
    return " : " + PVC->getItype();
  return "";
}

// Check if the function is handled by this visitor.
bool FunctionDeclBuilder::isFunctionVisited(std::string FuncName) {
  return VisitedSet.find(FuncName) != VisitedSet.end();
}

// K&R style function declarations can declare multiple parameter variables in
// a single declaration statement. The source ranges for these parameters
// overlap, so we cannot copy the declaration from source code to output code
bool FunctionDeclBuilder::inParamMultiDecl(const ParmVarDecl *PVD) {
  const DeclContext *DCtx = PVD->getDeclContext();
  if (DCtx) {
    SourceRange SR = PVD->getSourceRange();
    SourceManager &SM = Context->getSourceManager();
    for (auto *D : DCtx->decls())
      if (D != PVD && D->getBeginLoc().isValid() &&
          SM.isPointWithin(D->getBeginLoc(), SR.getBegin(), SR.getEnd()))
        return true;
  }
  return false;
}

bool FieldFinder::VisitFieldDecl(FieldDecl *FD) {
  GVG.addGlobalDecl(FD);
  return true;
}

void FieldFinder::gatherSameLineFields(GlobalVariableGroups &GVG, Decl *D) {
  FieldFinder FF(GVG);
  FF.TraverseDecl(D);
}<|MERGE_RESOLUTION|>--- conflicted
+++ resolved
@@ -654,13 +654,8 @@
       const FVComponentVariable *CV = FDConstraint->getCombineParam(I);
       std::string Type, IType;
       this->buildDeclVar(CV, PVDecl, Type, IType,
-<<<<<<< HEAD
                          PVDecl->getQualifiedNameAsString(), RewriteGeneric,
-                         RewriteParams, RewriteReturn);
-=======
-                         PVDecl->getQualifiedNameAsString(), RewriteParams,
-                         RewriteReturn, FD->isStatic());
->>>>>>> d2452931
+                         RewriteParams, RewriteReturn, FD->isStatic());
       ParmStrs.push_back(Type + IType);
       ProtoHasItype |= !IType.empty();
     }
@@ -670,13 +665,8 @@
       ParmVarDecl *PVDecl = nullptr;
       const FVComponentVariable *CV = FDConstraint->getCombineParam(I);
       std::string Type, IType;
-<<<<<<< HEAD
       this->buildDeclVar(CV, PVDecl, Type, IType, "", RewriteGeneric,
-                         RewriteParams, RewriteReturn);
-=======
-      this->buildDeclVar(CV, PVDecl, Type, IType, "", RewriteParams,
-                         RewriteReturn, FD->isStatic());
->>>>>>> d2452931
+                         RewriteParams, RewriteReturn, FD->isStatic());
       ParmStrs.push_back(Type + IType);
       ProtoHasItype |= !IType.empty();
       // FIXME: when the above FIXME is changed this condition will always
@@ -698,15 +688,11 @@
   std::string ReturnVar = "", ItypeStr = "";
   // For now we still need to check if this needs rewriting, see FIXME below
   // if (!DeclIsTypedef)
-<<<<<<< HEAD
-    this->buildDeclVar(FDConstraint->getCombineReturn(), FD, ReturnVar, ItypeStr,
-                     "", RewriteGeneric, RewriteParams, RewriteReturn);
-
-    ProtoHasItype |= !ItypeStr.empty();
-=======
   this->buildDeclVar(FDConstraint->getCombineReturn(), FD, ReturnVar, ItypeStr,
-                     "", RewriteParams, RewriteReturn, FD->isStatic());
->>>>>>> d2452931
+                   "", RewriteGeneric, RewriteParams,
+                   RewriteReturn, FD->isStatic());
+
+  ProtoHasItype |= !ItypeStr.empty();
 
   // If the return is a function pointer, we need to rewrite the whole
   // declaration even if no actual changes were made to the parameters because
@@ -735,7 +721,6 @@
     RewriteReturn = true;
   }
 
-<<<<<<< HEAD
   // Mirrors the check above that sets RewriteGeneric to true.
   // If we've decided against making this generic, remove the generic params
   // so later rewrites (of typeparams) don't happen
@@ -743,9 +728,6 @@
       && !FD->isGenericFunction() && !FD->isItypeGenericFunction())
     FDConstraint->resetGenericParams();
 
-
-=======
->>>>>>> d2452931
   // Combine parameter and return variables rewritings into a single rewriting
   // for the entire function declaration.
   std::string NewSig = "";
@@ -785,13 +767,9 @@
 
   // Add new declarations to RewriteThese if it has changed
   if (RewriteReturn || RewriteParams) {
-<<<<<<< HEAD
-    RewriteThese.insert(new FunctionDeclReplacement(FD, NewSig, RewriteReturn,
-                                                      RewriteParams, RewriteGeneric));
-=======
     RewriteThese.insert(
-        new FunctionDeclReplacement(FD, NewSig, RewriteReturn, RewriteParams));
->>>>>>> d2452931
+        new FunctionDeclReplacement(FD, NewSig, RewriteReturn,
+                                    RewriteParams, RewriteGeneric));
   }
 
   return true;
@@ -828,26 +806,8 @@
 void FunctionDeclBuilder::buildDeclVar(const FVComponentVariable *CV,
                                        DeclaratorDecl *Decl, std::string &Type,
                                        std::string &IType, std::string UseName,
-<<<<<<< HEAD
                                        bool &RewriteGen, bool &RewriteParm,
-                                       bool &RewriteRet) {
-  if (CV->hasCheckedSolution(Info.getConstraints())) {
-    buildCheckedDecl(CV->getExternal(), Decl, Type, IType, UseName,
-                     RewriteParm, RewriteRet);
-    return;
-  }
-
-  // Don't add generics if one of the potential generic params is wild,
-  // even if it could have an itype
-  if (CV->getExternal()->isGenericChanged())
-    RewriteGen = false;
-
-  if (CV->hasItypeSolution(Info.getConstraints())) {
-    buildItypeDecl(CV->getExternal(), Decl, Type, IType,
-                   RewriteParm, RewriteRet);
-=======
-                                       bool &RewriteParm, bool &RewriteRet,
-                                       bool StaticFunc) {
+                                       bool &RewriteRet, bool StaticFunc) {
 
   bool CheckedSolution = CV->hasCheckedSolution(Info.getConstraints());
   bool ItypeSolution = CV->hasItypeSolution(Info.getConstraints());
@@ -859,10 +819,15 @@
   if (CheckedSolution) {
     buildCheckedDecl(CV->getExternal(), Decl, Type, IType, UseName, RewriteParm,
                      RewriteRet);
->>>>>>> d2452931
     return;
   }
-  // If the type of the pointer hasn't changed, then neither of the above
+
+  // Don't add generics if one of the potential generic params is wild,
+  // even if it could have an itype
+  if (!CheckedSolution && CV->getExternal()->isGenericChanged())
+  RewriteGen = false;
+
+// If the type of the pointer hasn't changed, then neither of the above
   // branches will be taken, but it's still possible for the bounds of an array
   // pointer to change.
   if (ABRewriter.hasNewBoundsString(CV->getExternal(), Decl)) {
