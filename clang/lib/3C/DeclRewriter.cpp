//=--DeclRewriter.cpp---------------------------------------------*- C++-*-===//
//
// Part of the LLVM Project, under the Apache License v2.0 with LLVM Exceptions.
// See https://llvm.org/LICENSE.txt for license information.
// SPDX-License-Identifier: Apache-2.0 WITH LLVM-exception
//
//===----------------------------------------------------------------------===//

#include "clang/3C/DeclRewriter.h"
#include "clang/3C/3CGlobalOptions.h"
#include "clang/3C/MappingVisitor.h"
#include "clang/3C/RewriteUtils.h"
#include "clang/3C/StructInit.h"
#include "clang/3C/Utils.h"
#include "clang/AST/ASTContext.h"
#include "clang/AST/Decl.h"
#include "clang/AST/Stmt.h"
#include "clang/Rewrite/Core/Rewriter.h"
#include "llvm/Support/raw_ostream.h"
#include <sstream>
#include <algorithm>

#ifdef FIVE_C
#include "clang/3C/DeclRewriter_5C.h"
#endif

using namespace llvm;
using namespace clang;

// This function is the public entry point for declaration rewriting.
void DeclRewriter::rewriteDecls(ASTContext &Context, ProgramInfo &Info,
                                Rewriter &R) {
  // Compute the bounds information for all the array variables.
  ArrayBoundsRewriter ABRewriter(Info);

  // Collect function and record declarations that need to be rewritten in a set
  // as well as their rewriten types in a map.
  RSet RewriteThese(DComp(Context.getSourceManager()));

  FunctionDeclBuilder *TRV = nullptr;
#ifdef FIVE_C
  auto TRV5C = FunctionDeclBuilder5C(&Context, Info, RewriteThese,
                                     ABRewriter);
  TRV = &TRV5C;
#else
  auto TRV3C =
      FunctionDeclBuilder(&Context, Info, RewriteThese, ABRewriter);
  TRV = &TRV3C;
#endif
  StructVariableInitializer SVI =
      StructVariableInitializer(&Context, Info, RewriteThese);
  for (const auto &D : Context.getTranslationUnitDecl()->decls()) {
    TRV->TraverseDecl(D);
    SVI.TraverseDecl(D);
    if (const auto &TD = dyn_cast<TypedefDecl>(D)) {
      auto PSL = PersistentSourceLoc::mkPSL(TD, Context);
      if (!TD->getUnderlyingType()->isBuiltinType()) { // Don't rewrite base types like int
        const auto O = Info.lookupTypedef(PSL);
        if (O.hasValue()) {
          const auto &Var = O.getValue();
          const auto &Env = Info.getConstraints().getVariables();
          if (Var.anyChanges(Env)) {
            std::string newTy =
                  getStorageQualifierString(D) +
                  Var.mkString(Info.getConstraints(), true, false, false, true);
              RewriteThese.insert(
                  new TypedefDeclReplacement(TD, nullptr, newTy));
            }
        }
      }
    }
  }

  // Build a map of all of the PersistentSourceLoc's back to some kind of
  // Stmt, Decl, or Type.
  TranslationUnitDecl *TUD = Context.getTranslationUnitDecl();
  std::set<PersistentSourceLoc> Keys;
  for (const auto &I : Info.getVarMap())
    Keys.insert(I.first);
  MappingVisitor MV(Keys, Context);
  LastRecordDecl = nullptr;
  for (const auto &D : TUD->decls()) {
    MV.TraverseDecl(D);
    detectInlineStruct(D, Context.getSourceManager());
    if (FunctionDecl *FD = dyn_cast<FunctionDecl>(D)) {
      if (FD->hasBody() && FD->isThisDeclarationADefinition()) {
        for (auto &D : FD->decls()) {
          detectInlineStruct(D, Context.getSourceManager());
        }
      }
    }
  }
  SourceToDeclMapType PSLMap;
  VariableDecltoStmtMap VDLToStmtMap;
  std::tie(PSLMap, VDLToStmtMap) = MV.getResults();

  // Add declarations from this map into the rewriting set
  for (const auto &V : Info.getVarMap()) {
    // PLoc specifies the location of the variable whose type it is to
    // re-write, but not where the actual type storage is. To get that, we
    // need to turn PLoc into a Decl and then get the SourceRange for the
    // type of the Decl. Note that what we need to get is the ExpansionLoc
    // of the type specifier, since we want where the text is printed before
    // the variable name, not the typedef or #define that creates the
    // name of the type.
    PersistentSourceLoc PLoc = V.first;
    if (Decl *D = std::get<1>(PSLMap[PLoc])) {
      ConstraintVariable *CV = V.second;
      PVConstraint *PV = dyn_cast<PVConstraint>(CV);

      if (PV && PV->anyChanges(Info.getConstraints().getVariables()) &&
          !PV->isPartOfFunctionPrototype()) {
        // Rewrite a declaration, only if it is not part of function prototype.
        DeclStmt *DS = nullptr;
        if (VDLToStmtMap.find(D) != VDLToStmtMap.end())
          DS = VDLToStmtMap[D];

        std::string NewTy = getStorageQualifierString(D) +
                            PV->mkString(Info.getConstraints()) +
                            ABRewriter.getBoundsString(PV, D);
        if (auto *VD = dyn_cast<VarDecl>(D))
          RewriteThese.insert(new VarDeclReplacement(VD, DS, NewTy));
        else if (auto *FD = dyn_cast<FieldDecl>(D))
          RewriteThese.insert(new FieldDeclReplacement(FD, DS, NewTy));
        else if (auto *PD = dyn_cast<ParmVarDecl>(D))
          RewriteThese.insert(new ParmVarDeclReplacement(PD, DS, NewTy));
        else
          llvm_unreachable("Unrecognized declaration type.");
      }
    }
  }

  // Build sets of variables that are declared in the same statement so we can
  // rewrite things like int x, *y, **z;
  GlobalVariableGroups GVG(R.getSourceMgr());
  for (const auto &D : TUD->decls()) {
    GVG.addGlobalDecl(dyn_cast<VarDecl>(D));
    //Search through the AST for fields that occur on the same line
    FieldFinder::gatherSameLineFields(GVG, D);
  }

  // Do the declaration rewriting
  DeclRewriter DeclR(R, Context, GVG);
  DeclR.rewrite(RewriteThese);

  for (const auto *R : RewriteThese)
    delete R;
}

void DeclRewriter::rewrite(RSet &ToRewrite) {
  for (auto *const N : ToRewrite) {
    assert(N->getDecl() != nullptr);

    if (Verbose) {
      errs() << "Replacing type of decl:\n";
      N->getDecl()->dump();
      errs() << "with " << N->getReplacement() << "\n";
    }

    // Exact rewriting procedure depends on declaration type
    if (auto *PVR = dyn_cast<ParmVarDeclReplacement>(N)) {
      assert(N->getStatement() == nullptr);
      rewriteParmVarDecl(PVR);
    } else if (auto *VR = dyn_cast<VarDeclReplacement>(N)) {
      rewriteFieldOrVarDecl(VR, ToRewrite);
    } else if (auto *FR = dyn_cast<FunctionDeclReplacement>(N)) {
      rewriteFunctionDecl(FR);
    } else if (auto *FdR = dyn_cast<FieldDeclReplacement>(N)) {
      rewriteFieldOrVarDecl(FdR, ToRewrite);
    } else if (auto *TDR = dyn_cast<TypedefDeclReplacement>(N)) {
      rewriteTypedefDecl(TDR, ToRewrite);
    } else {
      assert(false && "Unknown replacement type");
    }
  }
}

void DeclRewriter::rewriteParmVarDecl(ParmVarDeclReplacement *N) {
  // First, find all the declarations of the containing function.
  DeclContext *DF = N->getDecl()->getParentFunctionOrMethod();
  assert(DF != nullptr && "no parent function or method for decl");
  FunctionDecl *FD = cast<FunctionDecl>(DF);

  // For each function, determine which parameter in the declaration
  // matches PV, then, get the type location of that parameter
  // declaration and re-write.
  unsigned int PIdx = getParameterIndex(N->getDecl(), FD);

  for (auto *CurFD = FD; CurFD != nullptr; CurFD = CurFD->getPreviousDecl())
    if (PIdx < CurFD->getNumParams()) {
      ParmVarDecl *Rewrite = CurFD->getParamDecl(PIdx);
      assert(Rewrite != nullptr);
      SourceRange TR = Rewrite->getSourceRange();
      rewriteSourceRange(R, TR, N->getReplacement());
    }
}


void DeclRewriter::rewriteTypedefDecl(TypedefDeclReplacement *TDR, RSet &ToRewrite) {
  rewriteSingleDecl(TDR, ToRewrite);
}

// In alltypes mode we need to handle inline structs inside functions specially
// Because both the recorddecl and vardecl are inside one DeclStmt, the
// SourceLocations will get be generated incorrectly if we rewrite it as a
// normal multidecl.
bool isInlineStruct(std::vector<Decl*> &InlineDecls) {
  if (InlineDecls.size() >= 2 && AllTypes)
    return isa<RecordDecl>(InlineDecls[0]) &&
        std::all_of(InlineDecls.begin() + 1, InlineDecls.end(),
                       [](Decl* D) { return isa<VarDecl>(D); });
  else
    return false;
}

template <typename DRType>
void DeclRewriter::rewriteFieldOrVarDecl(DRType *N, RSet &ToRewrite) {
  static_assert(std::is_same<DRType, FieldDeclReplacement>::value ||
                    std::is_same<DRType, VarDeclReplacement>::value,
                "Method expects variable or field declaration replacement.");

  if (InlineVarDecls.find(N->getDecl()) != InlineVarDecls.end() &&
      VisitedMultiDeclMembers.find(N) == VisitedMultiDeclMembers.end()) {
    std::vector<Decl *> SameLineDecls;
    getDeclsOnSameLine(N, SameLineDecls);
    if (std::find(SameLineDecls.begin(), SameLineDecls.end(),
                  VDToRDMap[N->getDecl()]) == SameLineDecls.end())
      SameLineDecls.insert(SameLineDecls.begin(), VDToRDMap[N->getDecl()]);
    rewriteMultiDecl(N, ToRewrite, SameLineDecls, true);
  } else if (isSingleDeclaration(N)) {
    rewriteSingleDecl(N, ToRewrite);
  } else if (VisitedMultiDeclMembers.find(N) == VisitedMultiDeclMembers.end()) {
    std::vector<Decl *> SameLineDecls;
    getDeclsOnSameLine(N, SameLineDecls);
    if (isInlineStruct(SameLineDecls))
      SameLineDecls.erase(SameLineDecls.begin());
    rewriteMultiDecl(N, ToRewrite, SameLineDecls, false);
  } else {
    // Anything that reaches this case should be a multi-declaration that has
    // already been rewritten.
    assert("Declaration should have been rewritten." &&
           !isSingleDeclaration(N) &&
           VisitedMultiDeclMembers.find(N) != VisitedMultiDeclMembers.end());
  }
}

void DeclRewriter::rewriteSingleDecl(DeclReplacement *N, RSet &ToRewrite) {
  bool IsSingleDecl =
      dyn_cast<TypedefDecl>(N->getDecl()) || isSingleDeclaration(N);
  assert("Declaration is not a single declaration." && IsSingleDecl);
  // This is the easy case, we can rewrite it locally, at the declaration.
  // TODO why do we call getDecl() and getSourceRange() directly,
  // TODO as opposed to getSourceRange()?
  SourceRange TR = N->getDecl()->getSourceRange();
  doDeclRewrite(TR, N);
}

void DeclRewriter::rewriteMultiDecl(DeclReplacement *N, RSet &ToRewrite,
                                    std::vector<Decl *> SameLineDecls,
                                    bool ContainsInlineStruct) {
  // Rewriting is more difficult when there are multiple variables declared in a
  // single statement. When this happens, we need to find all the declaration
  // replacement for this statement and apply them at the same time. We also
  // need to avoid rewriting any of these declarations twice by updating the
  // Skip set to include the processed declarations.

  // Step 1: get declaration replacement in the same statement
  RSet RewritesForThisDecl(DComp(R.getSourceMgr()));
  auto I = ToRewrite.find(N);
  while (I != ToRewrite.end()) {
    if (areDeclarationsOnSameLine(N, *I)) {
      assert("Unexpected DeclReplacement kind." &&
             (*I)->getKind() == N->getKind());
      RewritesForThisDecl.insert(*I);
    }
    ++I;
  }

  // Step 2: For each decl in the original, build up a new string. If the
  //         original decl was re-written, write that out instead. Existing
  //         initializers are preserved, any declarations that an initializer to
  //         be valid checked-c are given one.

  bool IsFirst = true;
  SourceLocation PrevEnd;
  for (const auto &DL : SameLineDecls) {
    std::string ReplaceText = ";\n";
    // Find the declaration replacement object for the current declaration.
    DeclReplacement *SameLineReplacement;
    bool Found = false;
    for (const auto &NLT : RewritesForThisDecl)
      if (NLT->getDecl() == DL) {
        SameLineReplacement = NLT;
        Found = true;
        break;
      }

    if (IsFirst && ContainsInlineStruct) {
      // If it is an inline struct, the first thing we have to do
      // is separate the RecordDecl from the VarDecl.
      ReplaceText = "};\n";
    } else if (IsFirst) {
      // Rewriting the first declaration is easy. Nothing should change if its
      // type does not to be rewritten. When rewriting is required, it is
      // essentially the same as the single declaration case.
      IsFirst = false;
      if (Found) {
        SourceRange SR(DL->getBeginLoc(), DL->getEndLoc());
        doDeclRewrite(SR, SameLineReplacement);
      }
    } else {
      // The subsequent decls are more complicated because we need to insert a
      // type string even if the variables type hasn't changed.
      if (Found) {
        // If the type has changed, the DeclReplacement object has a replacement
        // string stored in it that should be used.
        SourceRange SR(PrevEnd, DL->getEndLoc());
        doDeclRewrite(SR, SameLineReplacement);
      } else {
        // When the type hasn't changed, we still need to insert the original
        // type for the variable.

        // This is a bit of trickery needed to get a string representation of
        // the declaration without the initializer. We don't want to rewrite to
        // initializer because this causes problems when rewriting casts and
        // generic function calls later on. (issue 267)
        auto *VD = dyn_cast<VarDecl>(DL);
        Expr *Init = nullptr;
        if (VD && VD->hasInit()) {
          Init = VD->getInit();
          VD->setInit(nullptr);
        }

        // Dump the declaration (without the initializer) to a string. Printing
        // the AST node gives the full declaration including the base type which
        // is not present in the multi-decl source code.
        std::string DeclStr = "";
        raw_string_ostream DeclStream(DeclStr);
        DL->print(DeclStream);
        assert("Original decl string empty." && !DeclStream.str().empty());

        // Do the replacement. PrevEnd is setup to be the source location of the
        // comma after the previous declaration in the multi-decl. getEndLoc is
        // either the end of the declaration or just before the initializer if
        // one is present.
        SourceRange SR(PrevEnd, DL->getEndLoc());
        rewriteSourceRange(R, SR, DeclStream.str());

        // Undo prior trickery. This need to happen so that the PSL for the decl
        // is not changed since the PSL is used as a map key in a few places.
        if (VD && Init)
          VD->setInit(Init);
      }
    }

    SourceRange End;
    // In the event that IsFirst was not set to false, that implies we are
    // separating the RecordDecl and VarDecl, so instead of searching for
    // the next comma, we simply specify the end of the RecordDecl.
    if (IsFirst) {
      IsFirst = false;
      End = DL->getEndLoc();
    }
    // Variables in a mutli-decl are delimited by commas. The rewritten decls
    // are separate statements separated by a semicolon and a newline.
    else
      End = getNextCommaOrSemicolon(DL->getEndLoc());
    rewriteSourceRange(R, End, ReplaceText);
    // Offset by one to skip past what we've just added so it isn't overwritten.
    PrevEnd = End.getEnd().getLocWithOffset(1);
  }

  // Step 3: Be sure and skip all of the declarations that we just dealt with by
  //         adding them to the skip set.
  for (const auto &TN : RewritesForThisDecl)
    VisitedMultiDeclMembers.insert(TN);
}

// Common rewriting logic used to replace a single decl either on its own or as
// part of a multi decl. The primary responsibility of this method (aside from
// invoking the rewriter) is to add any required initializer expression.
void DeclRewriter::doDeclRewrite(SourceRange &SR, DeclReplacement *N) {
  std::string Replacement = N->getReplacement();
  if (isa<TypedefDecl>(N->getDecl()))
    Replacement = "typedef " + Replacement;
  if (auto *VD = dyn_cast<VarDecl>(N->getDecl())) {
    if (VD->hasInit()) {
      // Make sure we preserve any existing initializer
      SR.setEnd(VD->getInitializerStartLoc());
      Replacement += " =";
    } else {
      // There is no initializer. Add it if we need one.
      // MWH -- Solves issue 43. Should make it so we insert NULL if stdlib.h or
      // stdlib_checked.h is included
      if (VD->getStorageClass() != StorageClass::SC_Extern) {
        const std::string NullPtrStr = "((void *)0)";
        if (isPointerType(VD)) {
          Replacement += " = " + NullPtrStr;
        } else if (VD->getType()->isArrayType()) {
          const auto *ElemType = VD->getType()->getPointeeOrArrayElementType();
          if (ElemType->isPointerType())
            Replacement += " = {" + NullPtrStr + "}";
        }
      }
    }
  }

  rewriteSourceRange(R, SR, Replacement);
}

void DeclRewriter::rewriteFunctionDecl(FunctionDeclReplacement *N) {
  rewriteSourceRange(R, N->getSourceRange(A.getSourceManager()),
                     N->getReplacement());
}

// A function to detect the presence of inline struct declarations
// by tracking VarDecls and RecordDecls and populating data structures
// later used in rewriting.

// These variables are duplicated in the header file and here because static
// vars need to be initialized in the cpp file where the class is defined.
/*static*/ RecordDecl *DeclRewriter::LastRecordDecl = nullptr;
/*static*/ std::map<Decl *, Decl *> DeclRewriter::VDToRDMap;
/*static*/ std::set<Decl *> DeclRewriter::InlineVarDecls;
void DeclRewriter::detectInlineStruct(Decl *D, SourceManager &SM) {
  RecordDecl *RD = dyn_cast<RecordDecl>(D);
  if (RD != nullptr &&
      // With -fms-extensions (default on Windows), Clang injects an implicit
      // `struct _GUID` with an invalid location, which would cause an assertion
      // failure in SM.isPointWithin below.
      RD->getBeginLoc().isValid()) {
    LastRecordDecl = RD;
  }
  if (VarDecl *VD = dyn_cast<VarDecl>(D)) {
    if (LastRecordDecl != nullptr) {
      auto LastRecordLocation = LastRecordDecl->getBeginLoc();
      auto Begin = VD->getBeginLoc();
      auto End = VD->getEndLoc();
      bool IsInLineStruct = SM.isPointWithin(LastRecordLocation, Begin, End);
      bool IsNamedInLineStruct =
          IsInLineStruct && LastRecordDecl->getNameAsString() != "";
      if (IsNamedInLineStruct) {
        VDToRDMap[VD] = LastRecordDecl;
        InlineVarDecls.insert(VD);
      }
    }
  }
}

// Uses clangs lexer to find the location of the next comma or semicolon after
// the given source location. This is used to find the end of each declaration
// within a multi-declaration.
SourceRange DeclRewriter::getNextCommaOrSemicolon(SourceLocation L) {
  SourceManager &SM = A.getSourceManager();
  auto Tok = Lexer::findNextToken(L, SM, A.getLangOpts());
  while (Tok.hasValue() && !Tok->is(clang::tok::eof)) {
    if (Tok->is(clang::tok::comma) || Tok->is(clang::tok::semi))
      return SourceRange(Tok->getLocation(), Tok->getLocation());
    Tok = Lexer::findNextToken(Tok->getEndLoc(), A.getSourceManager(),
                               A.getLangOpts());
  }
  llvm_unreachable("Unable to find comma or semicolon at source location.");
}

bool DeclRewriter::areDeclarationsOnSameLine(DeclReplacement *N1,
                                             DeclReplacement *N2) {
  Decl *D1 = N1->getDecl();
  Decl *D2 = N2->getDecl();
  if (D1 && D2) {
    // In the event that this is a FieldDecl,
    // these statements will always be null
    DeclStmt *Stmt1 = N1->getStatement();
    DeclStmt *Stmt2 = N2->getStatement();
    if (Stmt1 == nullptr && Stmt2 == nullptr) {
      auto &DGroup = GP.getVarsOnSameLine(D1);
      return llvm::is_contained(DGroup, D2);
    }
    if (Stmt1 == nullptr || Stmt2 == nullptr) {
      return false;
    }
    return Stmt1 == Stmt2;
  }
  return false;
}

bool DeclRewriter::isSingleDeclaration(DeclReplacement *N) {
  DeclStmt *Stmt = N->getStatement();
  if (Stmt == nullptr) {
    auto &VDGroup = GP.getVarsOnSameLine(N->getDecl());
    return VDGroup.size() == 1;
  }
  return Stmt->isSingleDecl();
}

void DeclRewriter::getDeclsOnSameLine(DeclReplacement *N,
                                      std::vector<Decl *> &Decls) {
  if (N->getStatement() != nullptr) {
    Decls.insert(Decls.begin(), N->getStatement()->decls().begin(),
                 N->getStatement()->decls().end());
  } else {
    std::vector<Decl *> GlobalLine = GP.getVarsOnSameLine(N->getDecl());
    Decls.insert(Decls.begin(), GlobalLine.begin(), GlobalLine.end());
  }

  assert("Invalid ordering in same line decls" &&
         std::is_sorted(Decls.begin(), Decls.end(), [&](Decl *D0, Decl *D1) {
           return A.getSourceManager().isBeforeInTranslationUnit(
               D0->getEndLoc(), D1->getEndLoc());
         }));
}

// This function checks how to re-write a function declaration.
bool FunctionDeclBuilder::VisitFunctionDecl(FunctionDecl *FD) {

  // Get the constraint variable for the function.
  // For the return value and each of the parameters, do the following:
  //   1. Get a constraint variable representing the definition (def) and the
  //      uses ("arguments").
  //   2. If arguments could be wild but def is not, we insert a bounds-safe
  //      interface.
  // If we don't have a definition in scope, we can assert that all of
  // the constraint variables are equal.
  // Finally, we need to note that we've visited this particular function, and
  // that we shouldn't make one of these visits again.

  auto FuncName = FD->getNameAsString();

  FVConstraint *FDConstraint = Info.getFuncConstraint(FD, Context);
  if (!FDConstraint)
    return true;

  // If this is an external function, there is no need to rewrite the
  // declaration. We cannot change the signature of external functions.
  if (!FDConstraint->hasBody())
    return true;

  // RewriteParams and RewriteReturn track if we will need to rewrite the
  // parameter and return type declarations on this function. They are first
  // set to true if any changes are made to the types of the parameter and
  // return. If a type has changed, then it must be rewritten. There are then
  // some special circumstances which require rewriting the parameter or return
  // even when the type as not changed.
  bool RewriteParams = false;
  bool RewriteReturn = false;

  bool DeclIsTypedef = false;
  if (TypeSourceInfo *TS = FD->getTypeSourceInfo()) {
    // This still could possibly be a typedef type if TS was NULL.
    // TypeSourceInfo is null for implicit function declarations, so if a
    // implicit declaration uses a typedef, it will be missed. That's fine
    // since an implicit declaration can't be rewritten anyways.
    // There might be other ways it can be null that I'm not aware of.
    DeclIsTypedef = isa<TypedefType>(TS->getType());
  }

  // Get rewritten parameter variable declarations. Try to use
  // the source for as much as possible.
  std::vector<std::string> ParmStrs;

  // Typedefs must be expanded for now, so allow interpret them as rewritable
  // by ignoring their special case code.
  // See the FIXME below for more info.
//  if (DeclIsTypedef) {
//    // typedef: don't rewrite
//  } else
  if (FD->getParametersSourceRange().isValid()) {
    // has its own params: alter them as necessary
    for (unsigned I = 0; I < FD->getNumParams(); ++I) {
      ParmVarDecl *PVDecl = FD->getParamDecl(I);
      const FVComponentVariable *CV = FDConstraint->getCombineParam(I);
      std::string Type, IType;
      this->buildDeclVar(CV, PVDecl, Type, IType,
                         PVDecl->getQualifiedNameAsString(),
                         RewriteParams, RewriteReturn);
      ParmStrs.push_back(Type + IType);
    }
  } else if (FDConstraint->numParams() != 0) {
    // lacking params but the constraint has them: mirror the constraint
    for (unsigned I = 0; I < FDConstraint->numParams(); ++I) {
      ParmVarDecl *PVDecl = nullptr;
      const FVComponentVariable *CV = FDConstraint->getCombineParam(I);
      std::string Type, IType;
      this->buildDeclVar(CV, PVDecl, Type, IType, "",
                         RewriteParams, RewriteReturn);
      ParmStrs.push_back(Type + IType);
      // FIXME: when the above FIXME is changed this condition will always
      // be true. This is correct, always rewrite if there were no params
      // in source but they exist in the constraint variable.
      if (!DeclIsTypedef)
        RewriteParams = true;
    }
  } else {
    // No params and no param source: make explicit
    ParmStrs.push_back("void");
    QualType ReturnTy = FD->getReturnType();
    QualType Ty = FD->getTypeSourceInfo()->getType();
    if (!Ty->isFunctionProtoType() && ReturnTy->isPointerType())
      RewriteParams = true;
  }

  // Get rewritten return variable.
  std::string ReturnVar = "", ItypeStr = "";
  // For now we still need to check if this needs rewriting, see FIXME below
  // if (!DeclIsTypedef)
    this->buildDeclVar(FDConstraint->getCombineReturn(), FD, ReturnVar, ItypeStr,
                     "", RewriteParams, RewriteReturn);

  // If the return is a function pointer, we need to rewrite the whole
  // declaration even if no actual changes were made to the parameters because
  // the parameter for the function pointer type appear later in the source than
  // the parameters for the function declaration. It could probably be done
  // better, but getting the correct source locations is painful.
  if (FD->getReturnType()->isFunctionPointerType() && RewriteReturn)
    RewriteParams = true;

  // If the function is declared using a typedef for the function type, then we
  // need to rewrite parameters and the return if either would have been
  // rewritten. What this does is expand the typedef to the full function type
  // to avoid the problem of rewriting inside the typedef.
  // FIXME: If issue #437 is fixed in way that preserves typedefs on function
  //        declarations, then this conditional should be removed to enable
  //        separate rewriting of return type and parameters on the
  //        corresponding definition.
  //        https://github.com/correctcomputation/checkedc-clang/issues/437
  if ((RewriteReturn || RewriteParams) && DeclIsTypedef) {
    RewriteParams = true;
    RewriteReturn = true;
  }


  // Combine parameter and return variables rewritings into a single rewriting
  // for the entire function declaration.
  std::string NewSig = "";
  if (RewriteReturn)
    NewSig = getStorageQualifierString(FD) + ReturnVar;

  if (RewriteReturn && RewriteParams)
    NewSig += FDConstraint->getName();

  if (RewriteParams && !ParmStrs.empty()) {
    // Gather individual parameter strings into a single buffer
    std::ostringstream ConcatParamStr;
    copy(ParmStrs.begin(), ParmStrs.end() - 1,
         std::ostream_iterator<std::string>(ConcatParamStr, ", "));
    ConcatParamStr << ParmStrs.back();

    NewSig += "(" + ConcatParamStr.str();
    // Add varargs.
    if (functionHasVarArgs(FD))
      NewSig += ", ...";
    NewSig += ")";
  }
  if (!ItypeStr.empty())
    NewSig = NewSig + ItypeStr;

  // Add new declarations to RewriteThese if it has changed
  if (RewriteReturn || RewriteParams) {
    RewriteThese.insert(new FunctionDeclReplacement(FD, NewSig, RewriteReturn,
                                                      RewriteParams));
  }

  return true;
}

void FunctionDeclBuilder::buildCheckedDecl(
    PVConstraint *Defn, DeclaratorDecl *Decl, std::string &Type,
<<<<<<< HEAD
    std::string &IType, bool &RewriteParm, bool &RewriteRet) {
  Type = Defn->mkString(Info.getConstraints());
  //IType = getExistingIType(Defn);
  IType = ABRewriter.getBoundsString(Defn, Decl, !IType.empty());
  RewriteParm |= !IType.empty() || isa<ParmVarDecl>(Decl);
  RewriteRet |= isa<FunctionDecl>(Decl);
  return;
=======
    std::string &IType, std::string UseName,
    bool &RewriteParm, bool &RewriteRet) {
  Type = Defn->mkString(Info.getConstraints(),true,false,
                        false,false,UseName);
  IType = getExistingIType(Defn);
  IType += ABRewriter.getBoundsString(Defn, Decl, !IType.empty());
  RewriteParm |= !IType.empty() || isa_and_nonnull<ParmVarDecl>(Decl);
  RewriteRet |= isa_and_nonnull<FunctionDecl>(Decl);
>>>>>>> eb3249af
}

void FunctionDeclBuilder::buildItypeDecl(PVConstraint *Defn,
                                         DeclaratorDecl *Decl,
                                         std::string &Type, std::string &IType,
                                         bool &RewriteParm, bool &RewriteRet) {
  Type = Defn->getRewritableOriginalTy();
  if (isa_and_nonnull<ParmVarDecl>(Decl)) {
    if (Decl->getName().empty())
      Type += Defn->getName();
    else
      Type += Decl->getQualifiedNameAsString();
  } else {
    std::string Name = Defn->getName();
    if (Name != RETVAR)
      Type += Name;
  }
  IType = " : itype(" +
          Defn->mkString(Info.getConstraints(), false, true) +
          ")" + ABRewriter.getBoundsString(Defn, Decl, true);
  RewriteParm = true;
  RewriteRet |= isa_and_nonnull<FunctionDecl>(Decl);
}

// Note: For a parameter, Type + IType will give the full declaration (including
// the name) but the breakdown between Type and IType is not guaranteed. For a
// return, Type will be what goes before the name and IType will be what goes
// after the parentheses.
void FunctionDeclBuilder::buildDeclVar(const FVComponentVariable *CV,
                                       DeclaratorDecl *Decl, std::string &Type,
                                       std::string &IType, std::string UseName,
                                       bool &RewriteParm, bool &RewriteRet) {
  if (CV->hasCheckedSolution(Info.getConstraints())) {
    buildCheckedDecl(CV->getExternal(), Decl, Type, IType, UseName,
                     RewriteParm, RewriteRet);
    return;
  }
  if (CV->hasItypeSolution(Info.getConstraints())) {
    buildItypeDecl(CV->getExternal(), Decl, Type, IType,
                   RewriteParm, RewriteRet);
    return;
  }

  // Variables that do not need to be rewritten fall through to here.
  // Try to use the source.
  ParmVarDecl *PVD = dyn_cast_or_null<ParmVarDecl>(Decl);
  if (PVD && !PVD->getName().empty()) {
    SourceRange Range = PVD->getSourceRange();
    if (PVD->hasBoundsExpr())
      Range.setEnd(PVD->getBoundsExpr()->getEndLoc());
    if (Range.isValid() && !inParamMultiDecl(PVD) ) {
      Type = getSourceText(Range, *Context);
      if (!Type.empty()) {
      // Great, we got the original source including any itype and bounds.
        IType = "";
        return;
      }
    }
    // Otherwise, reconstruct the name and type, and reuse the code below for
    // the itype and bounds.
    // TODO: Do we care about `register` or anything else this doesn't handle?
    Type = qtyToStr(PVD->getOriginalType(), PVD->getNameAsString());
  } else {
    Type = CV->mkTypeStr(Info.getConstraints(),true,
                         CV->getExternal()->getName());
  }
  IType = getExistingIType(CV->getExternal());
  IType += ABRewriter.getBoundsString(CV->getExternal(), Decl, !IType.empty());
}

std::string FunctionDeclBuilder::getExistingIType(ConstraintVariable *DeclC) {
  auto *PVC = dyn_cast<PVConstraint>(DeclC);
  if (PVC != nullptr && !PVC->getItype().empty())
    return " : " + PVC->getItype();
  return "";
}

// Check if the function is handled by this visitor.
bool FunctionDeclBuilder::isFunctionVisited(std::string FuncName) {
  return VisitedSet.find(FuncName) != VisitedSet.end();
}

// K&R style function declarations can declare multiple parameter variables in
// a single declaration statement. The source ranges for these parameters
// overlap, so we cannot copy the declaration from source code to output code
bool FunctionDeclBuilder::inParamMultiDecl(const ParmVarDecl *PVD) {
  const DeclContext *DCtx = PVD->getDeclContext();
  if (DCtx) {
    SourceRange SR = PVD->getSourceRange();
    SourceManager &SM = Context->getSourceManager();
    for (auto *D : DCtx->decls())
      if (D != PVD && D->getBeginLoc().isValid() &&
          SM.isPointWithin(D->getBeginLoc(), SR.getBegin(), SR.getEnd()))
        return true;
  }
  return false;
}

bool FieldFinder::VisitFieldDecl(FieldDecl *FD) {
  GVG.addGlobalDecl(FD);
  return true;
}

void FieldFinder::gatherSameLineFields(GlobalVariableGroups &GVG, Decl *D) {
  FieldFinder FF(GVG);
  FF.TraverseDecl(D);
}<|MERGE_RESOLUTION|>--- conflicted
+++ resolved
@@ -664,24 +664,13 @@
 
 void FunctionDeclBuilder::buildCheckedDecl(
     PVConstraint *Defn, DeclaratorDecl *Decl, std::string &Type,
-<<<<<<< HEAD
-    std::string &IType, bool &RewriteParm, bool &RewriteRet) {
-  Type = Defn->mkString(Info.getConstraints());
+    std::string &IType, std::string UseName, bool &RewriteParm, bool &RewriteRet) {
+  Type = Defn->mkString(Info.getConstraints(),true,false,
+                        false,false,UseName);
   //IType = getExistingIType(Defn);
   IType = ABRewriter.getBoundsString(Defn, Decl, !IType.empty());
-  RewriteParm |= !IType.empty() || isa<ParmVarDecl>(Decl);
-  RewriteRet |= isa<FunctionDecl>(Decl);
-  return;
-=======
-    std::string &IType, std::string UseName,
-    bool &RewriteParm, bool &RewriteRet) {
-  Type = Defn->mkString(Info.getConstraints(),true,false,
-                        false,false,UseName);
-  IType = getExistingIType(Defn);
-  IType += ABRewriter.getBoundsString(Defn, Decl, !IType.empty());
   RewriteParm |= !IType.empty() || isa_and_nonnull<ParmVarDecl>(Decl);
   RewriteRet |= isa_and_nonnull<FunctionDecl>(Decl);
->>>>>>> eb3249af
 }
 
 void FunctionDeclBuilder::buildItypeDecl(PVConstraint *Defn,
