//=--Constraints.cpp----------------------------------------------*- C++-*-===//
//
// Part of the LLVM Project, under the Apache License v2.0 with LLVM Exceptions.
// See https://llvm.org/LICENSE.txt for license information.
// SPDX-License-Identifier: Apache-2.0 WITH LLVM-exception
//
//===----------------------------------------------------------------------===//
// Constraint solver implementation
//
//===----------------------------------------------------------------------===//

#include "clang/3C/Constraints.h"
#include "clang/3C/3CGlobalOptions.h"
#include "clang/3C/ConstraintVariables.h"
#include "clang/3C/ConstraintsGraph.h"
#include "llvm/Support/CommandLine.h"
#include <iostream>
#include <set>

using namespace llvm;

static cl::OptionCategory SolverCategory("solver options");
static cl::opt<bool> DebugSolver("debug-solver",
<<<<<<< HEAD
                                 cl::desc("Dump intermediate solver state"),
                                 cl::init(false), cl::cat(SolverCategory));
=======
  cl::desc("Dump intermediate solver state"),
  cl::init(false), cl::cat(SolverCategory));
static cl::opt<bool>
  OnlyGreatestSol("only-g-sol",
                  cl::desc("Perform only greatest solution for Pty Constrains."),
                  cl::init(false), cl::cat(SolverCategory));

static cl::opt<bool>
  OnlyLeastSol("only-l-sol",
               cl::desc("Perform only least solution for Pty Constrains."),
               cl::init(false), cl::cat(SolverCategory));
>>>>>>> d080a806

Constraint::Constraint(ConstraintKind K, const std::string &Rsn,
                       PersistentSourceLoc *PL)
    : Constraint(K, Rsn) {
  if (PL != nullptr && PL->valid())
    this->PL = *PL;
  else
    this->PL = PersistentSourceLoc();
}

// Remove the constraint from the global constraint set.
bool Constraints::removeConstraint(Constraint *C) {
  bool RetVal = false;
  Geq *GE = dyn_cast<Geq>(C);
  assert(GE != nullptr && "Invalid constrains requested to be removed.");
  // We can only remove constraints from ConstAtoms.
  if (isa<ConstAtom>(GE->getRHS()) && isa<VarAtom>(GE->getLHS())) {
    removeReasonBasedConstraint(C);
    RetVal = TheConstraints.erase(C) != 0;
    // Delete from graph.
    ConstraintsGraph *TG = nullptr;
    TG = GE->constraintIsChecked() ? ChkCG : PtrTypCG;
    RetVal = true;
    // Remove the edge form the corresponding constraint graph.
    TG->removeEdge(GE->getRHS(), GE->getLHS());
  }
  return RetVal;
}

// Check if we can add this constraint. This provides a global switch to
// control what constraints we can add to our system.
void Constraints::editConstraintHook(Constraint *C) {
  if (!AllTypes) {
    // Invalidate any pointer-type constraints.
    if (Geq *E = dyn_cast<Geq>(C)) {
      if (!E->constraintIsChecked()) {
        VarAtom *LHSA = dyn_cast<VarAtom>(E->getLHS());
        VarAtom *RHSA = dyn_cast<VarAtom>(E->getRHS());
        if (LHSA != nullptr && RHSA != nullptr) {
          return;
        }
        // Make this checked only if the const atom is other than Ptr.
        if (RHSA) {
          if (!dyn_cast<PtrAtom>(E->getLHS())) {
            E->setChecked(getWild());
            E->setReason(POINTER_IS_ARRAY_REASON);
          }
        } else {
          assert(LHSA && "Adding constraint between constants?!");
          if (!dyn_cast<PtrAtom>(E->getRHS())) {
            E->setChecked(getWild());
            E->setReason(POINTER_IS_ARRAY_REASON);
          }
        }
      }
    }
  }
}

// Add a constraint to the set of constraints. If the constraint is already
// present (by syntactic equality) return false.
bool Constraints::addConstraint(Constraint *C) {
  // Validate the constraint to be added.
  if (!check(C)) {
    C->dump();
    assert(false);
  }

  editConstraintHook(C);

  // Check if C is already in the set of constraints.
  if (TheConstraints.find(C) == TheConstraints.end()) {
    TheConstraints.insert(C);

    if (Geq *G = dyn_cast<Geq>(C)) {
      if (G->constraintIsChecked())
        ChkCG->addConstraint(G, *this);
      else
        PtrTypCG->addConstraint(G, *this);
    }

    addReasonBasedConstraint(C);

    // Update the variables that depend on this constraint.
    if (Geq *E = dyn_cast<Geq>(C)) {
      if (VarAtom *VLhs = dyn_cast<VarAtom>(E->getLHS()))
        VLhs->Constraints.insert(C);
      else if (VarAtom *VRhs = dyn_cast<VarAtom>(E->getRHS())) {
        VRhs->Constraints.insert(C);
      }
    } else if (Implies *I = dyn_cast<Implies>(C)) {
      Geq *PEQ = I->getPremise();
      if (VarAtom *VLhs = dyn_cast<VarAtom>(PEQ->getLHS()))
        VLhs->Constraints.insert(C);
    } else
      llvm_unreachable("unsupported constraint");
    return true;
  }

  return false;
}

bool Constraints::addReasonBasedConstraint(Constraint *C) {
  // Only insert if this is an Eq constraint and has a valid reason.
  if (Geq *E = dyn_cast<Geq>(C)) {
    if (E->getReason() != DEFAULT_REASON && !E->getReason().empty())
      return this->ConstraintsByReason[E->getReason()].insert(E).second;
  }
  return false;
}

bool Constraints::removeReasonBasedConstraint(Constraint *C) {
  if (Geq *E = dyn_cast<Geq>(C)) {
    // Remove if the constraint is present.
    if (this->ConstraintsByReason.find(E->getReason()) !=
        this->ConstraintsByReason.end())
      return this->ConstraintsByReason[E->getReason()].erase(E) > 0;
  }
  return false;
}

// Checks to see if the constraint is of a form that we expect.
// The expected forms are the following:
// EQ : (q_i = q_k)
// GEQ : (q_i >= A) for A constant
// IMPLIES : (q_i >= A) => (q_k >= B) for A,B constant.
bool Constraints::check(Constraint *C) {

  if (Implies *I = dyn_cast<Implies>(C)) {
    Geq *P = I->getPremise();
    Geq *CO = I->getConclusion();
    if (!isa<VarAtom>(P->getLHS()) || isa<VarAtom>(P->getRHS()) ||
        !isa<VarAtom>(CO->getLHS()) || isa<VarAtom>(CO->getRHS()))
      return false;
  } else if (dyn_cast<Geq>(C) != nullptr) {
    // all good!
  } else
    return false; // Not Eq, Geq, or Implies; what is it?!

  return true;
}

// Make a graph G:
//- with nodes for each variable k and each qualifier constant q.
//- with edges Q --> Q’ for each constraint Q <: Q’
// Note: Constraints (q <: k ⇒ q’ <: k’) are not supported, but we shouldn’t
// actually need them. So make your algorithm die if it comes across them.
//
// For each non-constant node k in G,
//- set sol(k) = q_\bot (the least element, i.e., Ptr)
//
// For each constant node q_i, starting with the highest and working down,
//- set worklist W = { q_i }
//- while W nonempty
//-- let Q = take(W)
//-- For all edges (Q --> k) in G
//--- if sol(k) <> (sol(k) JOIN Q) then
//---- set sol(k) := (sol(k) JOIN Q)
//---- for all edges (k --> q) in G, confirm that sol(k) <: q; else fail
//---- add k to W

static bool
doSolve(ConstraintsGraph &CG,
        std::set<Implies *> SavedImplies, // TODO: Can this be a ref?
        ConstraintsEnv &Env, Constraints *CS, bool DoLeastSolution,
        std::set<VarAtom *> *InitVs, std::set<VarAtom *> &Conflicts) {

  std::vector<Atom *> WorkList;
  std::set<Implies *> FiredImplies;

  // Initialize with seeded VarAtom set (pre-solved).
  if (InitVs != nullptr)
    WorkList.insert(WorkList.begin(), InitVs->begin(), InitVs->end());

  do {
    // Initialize work list with ConstAtoms.
    auto &InitC = CG.getAllConstAtoms();
    WorkList.insert(WorkList.begin(), InitC.begin(), InitC.end());

    while (!WorkList.empty()) {
      auto *Curr = *(WorkList.begin());
      // Remove the first element, get its solution.
      WorkList.erase(WorkList.begin());
      ConstAtom *CurrSol = Env.getAssignment(Curr);

      // get its neighbors.
      std::set<Atom *> Neighbors;
      CG.getNeighbors(Curr, Neighbors, DoLeastSolution);
      // update each successor's solution.
      for (auto *NeighborA : Neighbors) {
        bool Changed = false;
        if (VarAtom *Neighbor = dyn_cast<VarAtom>(NeighborA)) {
          ConstAtom *NghSol = Env.getAssignment(Neighbor);
          // update solution if doing so would change it
          // checked? --- if sol(Neighbor) <> (sol(Neighbor) JOIN Cur)
          //   else   --- if sol(Neighbor) <> (sol(Neighbor) MEET Cur)
          if ((DoLeastSolution && *NghSol < *CurrSol) ||
              (!DoLeastSolution && *CurrSol < *NghSol)) {
            // ---- set sol(k) := (sol(k) JOIN/MEET Q)
            Changed = Env.assign(Neighbor, CurrSol);
            assert(Changed);
            WorkList.push_back(Neighbor);
          }
        } // ignore ConstAtoms for now; will confirm solution below
      }
    }
    FiredImplies.clear();

    // If there are some implications that we saved? Propagate them.
    if (!SavedImplies.empty()) {
      // Check if Premise holds. If yes then fire the conclusion.
      for (auto *Imp : SavedImplies) {
        Geq *Pre = Imp->getPremise();
        Geq *Con = Imp->getConclusion();
        ConstAtom *Cca = Env.getAssignment(Pre->getRHS());
        ConstAtom *Cva = Env.getAssignment(Pre->getLHS());
        // Premise is true, so fire the conclusion.
        if (*Cca < *Cva || *Cca == *Cva) {
          CG.addConstraint(Con, *CS);
          // Keep track of fired constraints, so that we can delete them.
          FiredImplies.insert(Imp);
        }
      }
      // Erase all the fired implies.
      for (auto *ToDel : FiredImplies) {
        SavedImplies.erase(ToDel);
      }
    }
    // Lets repeat if there are some fired constraints.
  } while (!FiredImplies.empty());

  // Check Upper/lower bounds hold; collect failures in conflicts set.
  std::set<Atom *> Neighbors;
  bool Ok = true;
  for (ConstAtom *Cbound : CG.getAllConstAtoms()) {
    if (CG.getNeighbors(Cbound, Neighbors, !DoLeastSolution)) {
      for (Atom *A : Neighbors) {
        VarAtom *VA = dyn_cast<VarAtom>(A);
        if (VA == nullptr)
          continue;
        ConstAtom *Csol = Env.getAssignment(VA);
        if ((DoLeastSolution && *Cbound < *Csol) ||
            (!DoLeastSolution && *Csol < *Cbound)) {
          Ok = false;
          // Save effected VarAtom in conflict set. This will be constrained to
          // wild after pointer type solving is finished. Checked types will
          // be resolved with this new constraint, transitively propagating the
          // new WILD-ness.
          Conflicts.insert(VA);
          // Failure case.
          if (Verbose) {
            errs() << "Unsolvable constraints: ";
            VA->print(errs());
            errs() << "=";
            Csol->print(errs());
            errs() << (DoLeastSolution ? "<" : ">");
            Cbound->print(errs());
            errs() << " var will be made WILD\n";
          }
        }
      }
    }
  }

  return Ok;
}

VarAtomPred IsReturn = [](VarAtom *VA) -> bool {
  return VA->getVarKind() == VarAtom::V_Return;
};
VarAtomPred IsParam = [](VarAtom *VA) -> bool {
  return VA->getVarKind() == VarAtom::V_Param;
};
VarAtomPred IsNonParamReturn = [](VarAtom *VA) -> bool {
  return !IsReturn(VA) && !IsParam(VA);
};

// Remove from S all elements that don't match the predicate P
void filter(VarAtomPred P, std::set<VarAtom *> &S) {
  for (auto I = S.begin(), E = S.end(); I != E;) {
    if (!P(*I))
      I = S.erase(I);
    else
      ++I;
  }
}

// For the provided constraint graph, construct the set of atoms bounded in a
// direction (defined by Succs) by an atom from the set of concrete atoms.
// When Succs is true, the traversal flows from each node to its successor - in
// the direction the edges are oriented. When false, the traversal is reversed.
// To view this another way, true checks for a lower bound in the Ptyp
// constraint graph, but an upper bound in the checked graph. UseConstAtoms
// decides if constant atoms should be used in addition to the provided Concrete
// atoms.
static std::set<VarAtom *> findBounded(ConstraintsGraph &CG,
                                       std::set<VarAtom *> *Concrete,
                                       bool Succs, bool UseConstAtoms = true) {
  std::set<VarAtom *> Bounded;
  std::set<Atom *> Open;

  // Initialize the open set of atoms with the provided set of fixed atoms.
  // These are the start points for a traversal of the constraint graph.
  if (Concrete != nullptr) {
    Open.insert(Concrete->begin(), Concrete->end());
    Bounded.insert(Concrete->begin(), Concrete->end());
  }

  // We often, but not always, want to consider constant atoms as concrete.
  if (UseConstAtoms) {
    auto &ConstA = CG.getAllConstAtoms();
    Open.insert(ConstA.begin(), ConstA.end());
  }

  // Traversal of the constraint graph. An atom is bounded in a direction by
  // one of the Concrete atoms if it is reachable from one of the atoms taking
  // only edges in that direction. The particular atom bounding it does not
  // matter.
  while (!Open.empty()) {
    auto *Curr = *(Open.begin());
    Open.erase(Open.begin());

    std::set<Atom *> Neighbors;
    CG.getNeighbors(Curr, Neighbors, Succs);
    for (Atom *A : Neighbors) {
      VarAtom *VA = dyn_cast<VarAtom>(A);
      if (VA && Bounded.find(VA) == Bounded.end()) {
        Open.insert(VA);
        Bounded.insert(VA);
      }
    }
  }

  return Bounded;
}

bool Constraints::graphBasedSolve() {
  std::set<VarAtom *> Conflicts;
  ConstraintsGraph SolChkCG;
  ConstraintsGraph SolPtrTypCG;
  std::set<Implies *> SavedImplies;
  std::set<Implies *> Empty;
  ConstraintsEnv &Env = Environment;

  // Checked well-formedness.
  Environment.checkAssignment(getDefaultSolution());

  // Setup the Checked Constraint Graph.
  for (const auto &C : TheConstraints) {
    if (Geq *G = dyn_cast<Geq>(C)) {
      if (G->constraintIsChecked())
        SolChkCG.addConstraint(G, *this);
      else
        SolPtrTypCG.addConstraint(G, *this);
    }
    // Save the implies to solve them later.
    else if (Implies *Imp = dyn_cast<Implies>(C)) {
      assert(Imp->getConclusion()->constraintIsChecked() &&
             Imp->getPremise()->constraintIsChecked());
      SavedImplies.insert(Imp);
    }
  }

  if (DebugSolver)
    GraphVizOutputGraph::dumpConstraintGraphs("initial_constraints_graph.dot",
                                              SolChkCG, SolPtrTypCG);

  // Solve Checked/unchecked constraints first.
  Env.doCheckedSolve(true);

  bool Res =
      doSolve(SolChkCG, SavedImplies, Env, this, true, nullptr, Conflicts);

  // Now solve PtrType constraints
<<<<<<< HEAD
  if (Res && AllTypes) {
    Env.doCheckedSolve(false);

    // Step 1: Greatest solution
    Res = doSolve(SolPtrTypCG, Empty, Env, this, false, nullptr, Conflicts);

    // Step 2: Reset all solutions but for function params,
    // and compute the least.
    if (Res) {
=======
  if (res && AllTypes) {
    env.doCheckedSolve(false);
    bool RegularSolve = !(OnlyGreatestSol || OnlyLeastSol);

    if (OnlyLeastSol) {
      // Do only least solution.
      // First reset ptr solution to NTArr.
      std::set<VarAtom *> rest = env.resetSolution(
        [](VarAtom *VA) -> bool {
          // We want to reset solution for all pointers.
          return true;
        },
        getNTArr());
      res = do_solve(SolPtrTypCG, Empty, env, this, true, nullptr, Conflicts);
    } else if (OnlyGreatestSol) {
      // Do only greatest solution
      res = do_solve(SolPtrTypCG, Empty, env, this, false, nullptr, Conflicts);
    } else {
      // Regular solve
      // Step 1: Greatest solution
      res = do_solve(SolPtrTypCG, Empty, env, this, false, nullptr, Conflicts);
    }


    // Step 2: Reset all solutions but for function params,
    // and compute the least.
    if (res && RegularSolve) {
>>>>>>> d080a806

      // We want to find all local variables with an upper bound that provide a
      // lower bound for return variables that are not otherwise bounded.

      // 1. Find return vars with a lower bound.
      std::set<VarAtom *> ParamVars = Env.filterAtoms(IsParam);
      std::set<VarAtom *> LowerBoundedRet =
          findBounded(SolPtrTypCG, &ParamVars, true);
      filter(IsReturn, LowerBoundedRet);

      // 2. Find local vars where one of the return vars is an upper bound.
      //    Conversely, these are an alternative lower bound for the return var.
      std::set<VarAtom *> RetUpperBoundedLocals =
          findBounded(SolPtrTypCG, &LowerBoundedRet, false, false);
      filter(IsNonParamReturn, RetUpperBoundedLocals);

      // 3. Find local vars upper bounded by a const var.
      std::set<VarAtom *> ConstUpperBoundedLocals =
          findBounded(SolPtrTypCG, nullptr, false);
      filter(IsNonParamReturn, ConstUpperBoundedLocals);

      // 4. Take set difference of 2 and 3 to find bounded vars that do not
      //    effect an existing lower bound.
      std::set<VarAtom *> Diff;
      std::set_difference(
          ConstUpperBoundedLocals.begin(), ConstUpperBoundedLocals.end(),
          RetUpperBoundedLocals.begin(), RetUpperBoundedLocals.end(),
          std::inserter(Diff, Diff.begin()));

      // 5. Reset var to NTArr if not a param var and not in the previous set.
      std::set<VarAtom *> Rest = Env.resetSolution(
          [Diff](VarAtom *VA) -> bool {
            return !(IsParam(VA) || Diff.find(VA) != Diff.end());
          },
          getNTArr());

      // Remember which variables have a concrete lower bound. Variables without
      // a lower bound will be resolved in the final greatest solution.
      std::set<VarAtom *> LowerBounded = findBounded(SolPtrTypCG, &Rest, true);

      Res = doSolve(SolPtrTypCG, Empty, Env, this, true, &Rest, Conflicts);

      // Step 3: Reset local variable solutions, compute greatest
      if (Res) {
        Rest.clear();

        Rest = Env.resetSolution(
            [LowerBounded](VarAtom *VA) -> bool {
              return IsNonParamReturn(VA) ||
                     LowerBounded.find(VA) == LowerBounded.end();
            },
            getPtr());

        Res = doSolve(SolPtrTypCG, Empty, Env, this, false, &Rest, Conflicts);
      }
    }
    // If PtrType solving (partly) failed, make the affected VarAtoms wild.
    if (!Res) {
      std::set<VarAtom *> Rest;
      Env.doCheckedSolve(true);
      for (VarAtom *VA : Conflicts) {
        assert(VA != nullptr);
        std::string Rsn = "Bad pointer type solution";
        Geq *ConflictConstraint = createGeq(VA, getWild(), Rsn);
        addConstraint(ConflictConstraint);
        SolChkCG.addConstraint(ConflictConstraint, *this);
        Rest.insert(VA);
      }
      Conflicts.clear();
      /* FIXME: Should we propagate the old res? */
      Res = doSolve(SolChkCG, SavedImplies, Env, this, true, &Rest, Conflicts);
    }
    // Final Step: Merge ptyp solution with checked solution.
    Env.mergePtrTypes();
  }

  if (DebugSolver)
    GraphVizOutputGraph::dumpConstraintGraphs(
        "implication_constraints_graph.dot", SolChkCG, SolPtrTypCG);

  return Res;
}

// Solve the system of constraints. Return true in the second position if
// the system is solved. If the system is solved, the first position is
// an empty. If the system could not be solved, the constraints in conflict
// are returned in the first position.
void Constraints::solve() {
  if (DebugSolver) {
    errs() << "constraints beginning solve\n";
    dump();
  }
  graphBasedSolve();

  if (DebugSolver) {
    errs() << "solution, when done solving\n";
    Environment.dump();
  }
}

void Constraints::print(raw_ostream &O) const {
  O << "CONSTRAINTS: \n";
  for (const auto &C : TheConstraints) {
    C->print(O);
    O << "\n";
  }
  Environment.print(O);
}

void Constraints::dump(void) const { print(errs()); }

void Constraints::dumpJson(llvm::raw_ostream &O) const {
  O << "{\"Constraints\":[";
  bool AddComma = false;
  for (const auto &C : TheConstraints) {
    if (AddComma) {
      O << ",\n";
    }
    C->dumpJson(O);
    AddComma = true;
  }
  O << "],\n";

  Environment.dumpJson(O);
}

bool Constraints::removeAllConstraintsOnReason(std::string &Reason,
                                               ConstraintSet &RemovedCons) {
  // Are there any constraints with this reason?
  bool Removed = false;
  if (this->ConstraintsByReason.find(Reason) !=
      this->ConstraintsByReason.end()) {
    RemovedCons.insert(this->ConstraintsByReason[Reason].begin(),
                       this->ConstraintsByReason[Reason].end());
    for (auto *CToDel : RemovedCons) {
      Removed = this->removeConstraint(CToDel) || Removed;
    }
    return Removed;
  }
  return Removed;
}

VarAtom *Constraints::getOrCreateVar(ConstraintKey V, std::string Name,
                                     VarAtom::VarKind VK) {
  return Environment.getOrCreateVar(V, getDefaultSolution(), Name, VK);
}

VarSolTy Constraints::getDefaultSolution() {
  return std::make_pair(getPtr(), getPtr());
}

VarAtom *Constraints::getFreshVar(std::string Name, VarAtom::VarKind VK) {
  return Environment.getFreshVar(getDefaultSolution(), Name, VK);
}

VarAtom *Constraints::getVar(ConstraintKey V) const {
  return Environment.getVar(V);
}

// Constructs a fresh VarAtom constrained GEQ the specified constant atom. This
// should generally be used instead of using constant atoms directly if the the
// VarAtom will be used in the variables vector of a PVConstraint.
VarAtom *Constraints::createFreshGEQ(std::string Name, VarAtom::VarKind VK,
                                     ConstAtom *Con, std::string Rsn,
                                     PersistentSourceLoc *PSL) {
  VarAtom *VA = getFreshVar(Name, VK);
  addConstraint(createGeq(VA, Con, Rsn, PSL));
  return VA;
}

PtrAtom *Constraints::getPtr() const { return PrebuiltPtr; }
ArrAtom *Constraints::getArr() const { return PrebuiltArr; }
NTArrAtom *Constraints::getNTArr() const { return PrebuiltNTArr; }
WildAtom *Constraints::getWild() const { return PrebuiltWild; }

ConstAtom *Constraints::getAssignment(Atom *A) {
  Environment.doCheckedSolve(true);
  return Environment.getAssignment(A);
}

ConstraintsGraph &Constraints::getChkCG() {
  assert(ChkCG != nullptr && "Checked Constraint graph cannot be nullptr");
  return *ChkCG;
}

ConstraintsGraph &Constraints::getPtrTypCG() {
  assert(PtrTypCG != nullptr && "Pointer type Constraint graph "
                                "cannot be nullptr");
  return *PtrTypCG;
}

Geq *Constraints::createGeq(Atom *Lhs, Atom *Rhs, bool IsCheckedConstraint) {
  return new Geq(Lhs, Rhs, IsCheckedConstraint);
}

Geq *Constraints::createGeq(Atom *Lhs, Atom *Rhs, const std::string &Rsn,
                            bool IsCheckedConstraint) {
  return new Geq(Lhs, Rhs, Rsn, IsCheckedConstraint);
}

Geq *Constraints::createGeq(Atom *Lhs, Atom *Rhs, const std::string &Rsn,
                            PersistentSourceLoc *PL, bool IsCheckedConstraint) {
  if (PL != nullptr && PL->valid()) {
    // Make this invalid, if the source location is not absolute path
    // this is to avoid crashes in clangd.
    if (!llvm::sys::path::is_absolute(PL->getFileName()))
      PL = nullptr;
  }
  assert("Shouldn't be constraining WILD >= VAR" && Lhs != getWild());
  return new Geq(Lhs, Rhs, Rsn, PL, IsCheckedConstraint);
}

Implies *Constraints::createImplies(Geq *Premise, Geq *Conclusion) {
  return new Implies(Premise, Conclusion);
}

void Constraints::resetEnvironment() {
  Environment.resetFullSolution(getDefaultSolution());
}

bool Constraints::checkInitialEnvSanity() {
  return Environment.checkAssignment(getDefaultSolution());
}

Constraints::Constraints() {
  PrebuiltPtr = new PtrAtom();
  PrebuiltArr = new ArrAtom();
  PrebuiltNTArr = new NTArrAtom();
  PrebuiltWild = new WildAtom();
  ChkCG = new ConstraintsGraph();
  PtrTypCG = new ConstraintsGraph();
}

Constraints::~Constraints() {
  delete PrebuiltPtr;
  delete PrebuiltArr;
  delete PrebuiltNTArr;
  delete PrebuiltWild;
  if (ChkCG != nullptr)
    delete (ChkCG);
  if (PtrTypCG != nullptr)
    delete (PtrTypCG);
}

/* ConstraintsEnv methods */

void ConstraintsEnv::dump(void) const { print(errs()); }

void ConstraintsEnv::print(raw_ostream &O) const {
  O << "ENVIRONMENT: \n";
  for (const auto &V : Environment) {
    V.first->print(O);
    O << " = [";
    O << "Checked=";
    V.second.first->print(O);
    O << ", PtrType=";
    V.second.second->print(O);
    O << "]";
    O << "\n";
  }
}

void ConstraintsEnv::dumpJson(llvm::raw_ostream &O) const {
  bool AddComma = false;
  O << "\"Environment\":[";
  for (const auto &V : Environment) {
    if (AddComma) {
      O << ",\n";
    }
    O << "{\"var\":";
    V.first->dumpJson(O);
    O << ", \"value:\":{\"checked\":";
    V.second.first->dumpJson(O);
    O << ", \"PtrType\":";
    V.second.second->dumpJson(O);
    O << "}}";
    AddComma = true;
  }
  O << "]}";
}

VarAtom *ConstraintsEnv::getFreshVar(VarSolTy InitC, std::string Name,
                                     VarAtom::VarKind VK) {
  VarAtom *NewVA = getOrCreateVar(ConsFreeKey, InitC, Name, VK);
  ConsFreeKey++;
  return NewVA;
}

VarAtom *ConstraintsEnv::getOrCreateVar(ConstraintKey V, VarSolTy InitC,
                                        std::string Name, VarAtom::VarKind VK) {
  VarAtom Tv(V, Name, VK);
  EnvironmentMap::iterator I = Environment.find(&Tv);

  if (I != Environment.end())
    return I->first;
  VarAtom *VA = new VarAtom(Tv);
  Environment[VA] = InitC;
  return VA;
}

VarAtom *ConstraintsEnv::getVar(ConstraintKey V) const {
  VarAtom Tv(V);
  EnvironmentMap::const_iterator I = Environment.find(&Tv);

  if (I != Environment.end())
    return I->first;
  return nullptr;
}

ConstAtom *ConstraintsEnv::getAssignment(Atom *A) {
  if (VarAtom *VA = dyn_cast<VarAtom>(A)) {
    if (UseChecked) {
      return Environment[VA].first;
    }
    return Environment[VA].second;
  }
  assert(dyn_cast<ConstAtom>(A) != nullptr &&
         "This is not a VarAtom or ConstAtom");
  return dyn_cast<ConstAtom>(A);
}

bool ConstraintsEnv::checkAssignment(VarSolTy Sol) {
  for (const auto &EnvVar : Environment) {
    if (EnvVar.second.first != Sol.first ||
        EnvVar.second.second != Sol.second) {
      return false;
    }
  }
  return true;
}

bool ConstraintsEnv::assign(VarAtom *V, ConstAtom *C) {
  auto VI = Environment.find(V);
  if (UseChecked) {
    VI->second.first = C;
  } else {
    VI->second.second = C;
  }
  return true;
}

// Find VarAtoms in the environment that match a predicate.
std::set<VarAtom *> ConstraintsEnv::filterAtoms(VarAtomPred Pred) {
  std::set<VarAtom *> Matches;
  for (const auto &CurrE : Environment) {
    VarAtom *VA = CurrE.first;
    if (Pred(VA))
      Matches.insert(VA);
  }
  return Matches;
}

// Reset solution of all VarAtoms that satisfy the given predicate
//  to be the given ConstAtom.
std::set<VarAtom *> ConstraintsEnv::resetSolution(VarAtomPred Pred,
                                                  ConstAtom *C) {
  std::set<VarAtom *> Unchanged;
  for (auto &CurrE : Environment) {
    VarAtom *VA = CurrE.first;
    if (Pred(VA)) {
      if (UseChecked) {
        CurrE.second.first = C;
      } else {
        CurrE.second.second = C;
      }
    } else {
      Unchanged.insert(VA);
    }
  }
  return Unchanged;
}

void ConstraintsEnv::resetFullSolution(VarSolTy InitC) {
  for (auto &CurrE : Environment) {
    CurrE.second = InitC;
  }
}

// Copy solutions from the ptyp map into the checked one
//   if the checked solution is non-WILD.
void ConstraintsEnv::mergePtrTypes() {
  UseChecked = true;
  for (auto &Elem : Environment) {
    VarAtom *VA = dyn_cast<VarAtom>(Elem.first);
    ConstAtom *CAssign = Elem.second.first;
    if (dyn_cast<WildAtom>(CAssign) == nullptr) {
      ConstAtom *OAssign = Elem.second.second;
      assert(dyn_cast<WildAtom>(OAssign) == nullptr &&
             "Expected a checked pointer type.");
      assign(VA, OAssign);
    }
  }
}<|MERGE_RESOLUTION|>--- conflicted
+++ resolved
@@ -21,10 +21,6 @@
 
 static cl::OptionCategory SolverCategory("solver options");
 static cl::opt<bool> DebugSolver("debug-solver",
-<<<<<<< HEAD
-                                 cl::desc("Dump intermediate solver state"),
-                                 cl::init(false), cl::cat(SolverCategory));
-=======
   cl::desc("Dump intermediate solver state"),
   cl::init(false), cl::cat(SolverCategory));
 static cl::opt<bool>
@@ -36,7 +32,6 @@
   OnlyLeastSol("only-l-sol",
                cl::desc("Perform only least solution for Pty Constrains."),
                cl::init(false), cl::cat(SolverCategory));
->>>>>>> d080a806
 
 Constraint::Constraint(ConstraintKind K, const std::string &Rsn,
                        PersistentSourceLoc *PL)
@@ -411,45 +406,33 @@
       doSolve(SolChkCG, SavedImplies, Env, this, true, nullptr, Conflicts);
 
   // Now solve PtrType constraints
-<<<<<<< HEAD
   if (Res && AllTypes) {
     Env.doCheckedSolve(false);
-
-    // Step 1: Greatest solution
-    Res = doSolve(SolPtrTypCG, Empty, Env, this, false, nullptr, Conflicts);
-
-    // Step 2: Reset all solutions but for function params,
-    // and compute the least.
-    if (Res) {
-=======
-  if (res && AllTypes) {
-    env.doCheckedSolve(false);
     bool RegularSolve = !(OnlyGreatestSol || OnlyLeastSol);
 
     if (OnlyLeastSol) {
       // Do only least solution.
       // First reset ptr solution to NTArr.
-      std::set<VarAtom *> rest = env.resetSolution(
+      Env.resetSolution(
         [](VarAtom *VA) -> bool {
           // We want to reset solution for all pointers.
           return true;
         },
         getNTArr());
-      res = do_solve(SolPtrTypCG, Empty, env, this, true, nullptr, Conflicts);
+      Res = doSolve(SolPtrTypCG, Empty, Env, this, true, nullptr, Conflicts);
     } else if (OnlyGreatestSol) {
       // Do only greatest solution
-      res = do_solve(SolPtrTypCG, Empty, env, this, false, nullptr, Conflicts);
+      Res = doSolve(SolPtrTypCG, Empty, Env, this, false, nullptr, Conflicts);
     } else {
       // Regular solve
       // Step 1: Greatest solution
-      res = do_solve(SolPtrTypCG, Empty, env, this, false, nullptr, Conflicts);
+      Res = doSolve(SolPtrTypCG, Empty, Env, this, false, nullptr, Conflicts);
     }
 
 
     // Step 2: Reset all solutions but for function params,
     // and compute the least.
-    if (res && RegularSolve) {
->>>>>>> d080a806
+    if (Res && RegularSolve) {
 
       // We want to find all local variables with an upper bound that provide a
       // lower bound for return variables that are not otherwise bounded.
