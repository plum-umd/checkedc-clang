//===- ASTContext.cpp - Context to hold long-lived AST nodes --------------===//
//
// Part of the LLVM Project, under the Apache License v2.0 with LLVM Exceptions.
// See https://llvm.org/LICENSE.txt for license information.
// SPDX-License-Identifier: Apache-2.0 WITH LLVM-exception
//
//===----------------------------------------------------------------------===//
//
//  This file implements the ASTContext interface.
//
//===----------------------------------------------------------------------===//

#include "clang/AST/ASTContext.h"
#include "CXXABI.h"
#include "Interp/Context.h"
#include "clang/AST/APValue.h"
#include "clang/AST/ASTConcept.h"
#include "clang/AST/ASTMutationListener.h"
#include "clang/AST/ASTTypeTraits.h"
#include "clang/AST/Attr.h"
#include "clang/AST/AttrIterator.h"
#include "clang/AST/CanonBounds.h"
#include "clang/AST/CharUnits.h"
#include "clang/AST/Comment.h"
#include "clang/AST/Decl.h"
#include "clang/AST/DeclBase.h"
#include "clang/AST/DeclCXX.h"
#include "clang/AST/DeclContextInternals.h"
#include "clang/AST/DeclObjC.h"
#include "clang/AST/DeclOpenMP.h"
#include "clang/AST/DeclTemplate.h"
#include "clang/AST/DeclarationName.h"
#include "clang/AST/DependenceFlags.h"
#include "clang/AST/Expr.h"
#include "clang/AST/ExprCXX.h"
#include "clang/AST/ExprConcepts.h"
#include "clang/AST/ExternalASTSource.h"
#include "clang/AST/Mangle.h"
#include "clang/AST/MangleNumberingContext.h"
#include "clang/AST/NestedNameSpecifier.h"
#include "clang/AST/ParentMapContext.h"
#include "clang/AST/RawCommentList.h"
#include "clang/AST/RecordLayout.h"
#include "clang/AST/Stmt.h"
#include "clang/AST/TemplateBase.h"
#include "clang/AST/TemplateName.h"
#include "clang/AST/Type.h"
#include "clang/AST/TypeLoc.h"
#include "clang/AST/UnresolvedSet.h"
#include "clang/AST/VTableBuilder.h"
#include "clang/Basic/AddressSpaces.h"
#include "clang/Basic/Builtins.h"
#include "clang/Basic/CommentOptions.h"
#include "clang/Basic/ExceptionSpecificationType.h"
#include "clang/Basic/IdentifierTable.h"
#include "clang/Basic/LLVM.h"
#include "clang/Basic/LangOptions.h"
#include "clang/Basic/Linkage.h"
#include "clang/Basic/Module.h"
#include "clang/Basic/ObjCRuntime.h"
#include "clang/Basic/SanitizerBlacklist.h"
#include "clang/Basic/SourceLocation.h"
#include "clang/Basic/SourceManager.h"
#include "clang/Basic/Specifiers.h"
#include "clang/Basic/TargetCXXABI.h"
#include "clang/Basic/TargetInfo.h"
#include "clang/Basic/XRayLists.h"
#include "llvm/ADT/APFixedPoint.h"
#include "llvm/ADT/APInt.h"
#include "llvm/ADT/APSInt.h"
#include "llvm/ADT/ArrayRef.h"
#include "llvm/ADT/DenseMap.h"
#include "llvm/ADT/DenseSet.h"
#include "llvm/ADT/FoldingSet.h"
#include "llvm/ADT/None.h"
#include "llvm/ADT/Optional.h"
#include "llvm/ADT/PointerUnion.h"
#include "llvm/ADT/STLExtras.h"
#include "llvm/ADT/SmallPtrSet.h"
#include "llvm/ADT/SmallVector.h"
#include "llvm/ADT/StringExtras.h"
#include "llvm/ADT/StringRef.h"
#include "llvm/ADT/Triple.h"
#include "llvm/Support/Capacity.h"
#include "llvm/Support/Casting.h"
#include "llvm/Support/Compiler.h"
#include "llvm/Support/ErrorHandling.h"
#include "llvm/Support/MathExtras.h"
#include "llvm/Support/raw_ostream.h"
#include <algorithm>
#include <cassert>
#include <cstddef>
#include <cstdint>
#include <cstdlib>
#include <map>
#include <memory>
#include <string>
#include <tuple>
#include <utility>

using namespace clang;

enum FloatingRank {
  BFloat16Rank, Float16Rank, HalfRank, FloatRank, DoubleRank, LongDoubleRank, Float128Rank
};

/// \returns location that is relevant when searching for Doc comments related
/// to \p D.
static SourceLocation getDeclLocForCommentSearch(const Decl *D,
                                                 SourceManager &SourceMgr) {
  assert(D);

  // User can not attach documentation to implicit declarations.
  if (D->isImplicit())
    return {};

  // User can not attach documentation to implicit instantiations.
  if (const auto *FD = dyn_cast<FunctionDecl>(D)) {
    if (FD->getTemplateSpecializationKind() == TSK_ImplicitInstantiation)
      return {};
  }

  if (const auto *VD = dyn_cast<VarDecl>(D)) {
    if (VD->isStaticDataMember() &&
        VD->getTemplateSpecializationKind() == TSK_ImplicitInstantiation)
      return {};
  }

  if (const auto *CRD = dyn_cast<CXXRecordDecl>(D)) {
    if (CRD->getTemplateSpecializationKind() == TSK_ImplicitInstantiation)
      return {};
  }

  if (const auto *CTSD = dyn_cast<ClassTemplateSpecializationDecl>(D)) {
    TemplateSpecializationKind TSK = CTSD->getSpecializationKind();
    if (TSK == TSK_ImplicitInstantiation ||
        TSK == TSK_Undeclared)
      return {};
  }

  if (const auto *ED = dyn_cast<EnumDecl>(D)) {
    if (ED->getTemplateSpecializationKind() == TSK_ImplicitInstantiation)
      return {};
  }
  if (const auto *TD = dyn_cast<TagDecl>(D)) {
    // When tag declaration (but not definition!) is part of the
    // decl-specifier-seq of some other declaration, it doesn't get comment
    if (TD->isEmbeddedInDeclarator() && !TD->isCompleteDefinition())
      return {};
  }
  // TODO: handle comments for function parameters properly.
  if (isa<ParmVarDecl>(D))
    return {};

  // TODO: we could look up template parameter documentation in the template
  // documentation.
  if (isa<TemplateTypeParmDecl>(D) ||
      isa<NonTypeTemplateParmDecl>(D) ||
      isa<TemplateTemplateParmDecl>(D))
    return {};

  // Find declaration location.
  // For Objective-C declarations we generally don't expect to have multiple
  // declarators, thus use declaration starting location as the "declaration
  // location".
  // For all other declarations multiple declarators are used quite frequently,
  // so we use the location of the identifier as the "declaration location".
  if (isa<ObjCMethodDecl>(D) || isa<ObjCContainerDecl>(D) ||
      isa<ObjCPropertyDecl>(D) ||
      isa<RedeclarableTemplateDecl>(D) ||
      isa<ClassTemplateSpecializationDecl>(D) ||
      // Allow association with Y across {} in `typedef struct X {} Y`.
      isa<TypedefDecl>(D))
    return D->getBeginLoc();
  else {
    const SourceLocation DeclLoc = D->getLocation();
    if (DeclLoc.isMacroID()) {
      if (isa<TypedefDecl>(D)) {
        // If location of the typedef name is in a macro, it is because being
        // declared via a macro. Try using declaration's starting location as
        // the "declaration location".
        return D->getBeginLoc();
      } else if (const auto *TD = dyn_cast<TagDecl>(D)) {
        // If location of the tag decl is inside a macro, but the spelling of
        // the tag name comes from a macro argument, it looks like a special
        // macro like NS_ENUM is being used to define the tag decl.  In that
        // case, adjust the source location to the expansion loc so that we can
        // attach the comment to the tag decl.
        if (SourceMgr.isMacroArgExpansion(DeclLoc) &&
            TD->isCompleteDefinition())
          return SourceMgr.getExpansionLoc(DeclLoc);
      }
    }
    return DeclLoc;
  }

  return {};
}

RawComment *ASTContext::getRawCommentForDeclNoCacheImpl(
    const Decl *D, const SourceLocation RepresentativeLocForDecl,
    const std::map<unsigned, RawComment *> &CommentsInTheFile) const {
  // If the declaration doesn't map directly to a location in a file, we
  // can't find the comment.
  if (RepresentativeLocForDecl.isInvalid() ||
      !RepresentativeLocForDecl.isFileID())
    return nullptr;

  // If there are no comments anywhere, we won't find anything.
  if (CommentsInTheFile.empty())
    return nullptr;

  // Decompose the location for the declaration and find the beginning of the
  // file buffer.
  const std::pair<FileID, unsigned> DeclLocDecomp =
      SourceMgr.getDecomposedLoc(RepresentativeLocForDecl);

  // Slow path.
  auto OffsetCommentBehindDecl =
      CommentsInTheFile.lower_bound(DeclLocDecomp.second);

  // First check whether we have a trailing comment.
  if (OffsetCommentBehindDecl != CommentsInTheFile.end()) {
    RawComment *CommentBehindDecl = OffsetCommentBehindDecl->second;
    if ((CommentBehindDecl->isDocumentation() ||
         LangOpts.CommentOpts.ParseAllComments) &&
        CommentBehindDecl->isTrailingComment() &&
        (isa<FieldDecl>(D) || isa<EnumConstantDecl>(D) || isa<VarDecl>(D) ||
         isa<ObjCMethodDecl>(D) || isa<ObjCPropertyDecl>(D))) {

      // Check that Doxygen trailing comment comes after the declaration, starts
      // on the same line and in the same file as the declaration.
      if (SourceMgr.getLineNumber(DeclLocDecomp.first, DeclLocDecomp.second) ==
          Comments.getCommentBeginLine(CommentBehindDecl, DeclLocDecomp.first,
                                       OffsetCommentBehindDecl->first)) {
        return CommentBehindDecl;
      }
    }
  }

  // The comment just after the declaration was not a trailing comment.
  // Let's look at the previous comment.
  if (OffsetCommentBehindDecl == CommentsInTheFile.begin())
    return nullptr;

  auto OffsetCommentBeforeDecl = --OffsetCommentBehindDecl;
  RawComment *CommentBeforeDecl = OffsetCommentBeforeDecl->second;

  // Check that we actually have a non-member Doxygen comment.
  if (!(CommentBeforeDecl->isDocumentation() ||
        LangOpts.CommentOpts.ParseAllComments) ||
      CommentBeforeDecl->isTrailingComment())
    return nullptr;

  // Decompose the end of the comment.
  const unsigned CommentEndOffset =
      Comments.getCommentEndOffset(CommentBeforeDecl);

  // Get the corresponding buffer.
  bool Invalid = false;
  const char *Buffer = SourceMgr.getBufferData(DeclLocDecomp.first,
                                               &Invalid).data();
  if (Invalid)
    return nullptr;

  // Extract text between the comment and declaration.
  StringRef Text(Buffer + CommentEndOffset,
                 DeclLocDecomp.second - CommentEndOffset);

  // There should be no other declarations or preprocessor directives between
  // comment and declaration.
  if (Text.find_first_of(";{}#@") != StringRef::npos)
    return nullptr;

  return CommentBeforeDecl;
}

RawComment *ASTContext::getRawCommentForDeclNoCache(const Decl *D) const {
  const SourceLocation DeclLoc = getDeclLocForCommentSearch(D, SourceMgr);

  // If the declaration doesn't map directly to a location in a file, we
  // can't find the comment.
  if (DeclLoc.isInvalid() || !DeclLoc.isFileID())
    return nullptr;

  if (ExternalSource && !CommentsLoaded) {
    ExternalSource->ReadComments();
    CommentsLoaded = true;
  }

  if (Comments.empty())
    return nullptr;

  const FileID File = SourceMgr.getDecomposedLoc(DeclLoc).first;
  const auto CommentsInThisFile = Comments.getCommentsInFile(File);
  if (!CommentsInThisFile || CommentsInThisFile->empty())
    return nullptr;

  return getRawCommentForDeclNoCacheImpl(D, DeclLoc, *CommentsInThisFile);
}

void ASTContext::addComment(const RawComment &RC) {
  assert(LangOpts.RetainCommentsFromSystemHeaders ||
         !SourceMgr.isInSystemHeader(RC.getSourceRange().getBegin()));
  Comments.addComment(RC, LangOpts.CommentOpts, BumpAlloc);
}

/// If we have a 'templated' declaration for a template, adjust 'D' to
/// refer to the actual template.
/// If we have an implicit instantiation, adjust 'D' to refer to template.
static const Decl &adjustDeclToTemplate(const Decl &D) {
  if (const auto *FD = dyn_cast<FunctionDecl>(&D)) {
    // Is this function declaration part of a function template?
    if (const FunctionTemplateDecl *FTD = FD->getDescribedFunctionTemplate())
      return *FTD;

    // Nothing to do if function is not an implicit instantiation.
    if (FD->getTemplateSpecializationKind() != TSK_ImplicitInstantiation)
      return D;

    // Function is an implicit instantiation of a function template?
    if (const FunctionTemplateDecl *FTD = FD->getPrimaryTemplate())
      return *FTD;

    // Function is instantiated from a member definition of a class template?
    if (const FunctionDecl *MemberDecl =
            FD->getInstantiatedFromMemberFunction())
      return *MemberDecl;

    return D;
  }
  if (const auto *VD = dyn_cast<VarDecl>(&D)) {
    // Static data member is instantiated from a member definition of a class
    // template?
    if (VD->isStaticDataMember())
      if (const VarDecl *MemberDecl = VD->getInstantiatedFromStaticDataMember())
        return *MemberDecl;

    return D;
  }
  if (const auto *CRD = dyn_cast<CXXRecordDecl>(&D)) {
    // Is this class declaration part of a class template?
    if (const ClassTemplateDecl *CTD = CRD->getDescribedClassTemplate())
      return *CTD;

    // Class is an implicit instantiation of a class template or partial
    // specialization?
    if (const auto *CTSD = dyn_cast<ClassTemplateSpecializationDecl>(CRD)) {
      if (CTSD->getSpecializationKind() != TSK_ImplicitInstantiation)
        return D;
      llvm::PointerUnion<ClassTemplateDecl *,
                         ClassTemplatePartialSpecializationDecl *>
          PU = CTSD->getSpecializedTemplateOrPartial();
      return PU.is<ClassTemplateDecl *>()
                 ? *static_cast<const Decl *>(PU.get<ClassTemplateDecl *>())
                 : *static_cast<const Decl *>(
                       PU.get<ClassTemplatePartialSpecializationDecl *>());
    }

    // Class is instantiated from a member definition of a class template?
    if (const MemberSpecializationInfo *Info =
            CRD->getMemberSpecializationInfo())
      return *Info->getInstantiatedFrom();

    return D;
  }
  if (const auto *ED = dyn_cast<EnumDecl>(&D)) {
    // Enum is instantiated from a member definition of a class template?
    if (const EnumDecl *MemberDecl = ED->getInstantiatedFromMemberEnum())
      return *MemberDecl;

    return D;
  }
  // FIXME: Adjust alias templates?
  return D;
}

const RawComment *ASTContext::getRawCommentForAnyRedecl(
                                                const Decl *D,
                                                const Decl **OriginalDecl) const {
  if (!D) {
    if (OriginalDecl)
      OriginalDecl = nullptr;
    return nullptr;
  }

  D = &adjustDeclToTemplate(*D);

  // Any comment directly attached to D?
  {
    auto DeclComment = DeclRawComments.find(D);
    if (DeclComment != DeclRawComments.end()) {
      if (OriginalDecl)
        *OriginalDecl = D;
      return DeclComment->second;
    }
  }

  // Any comment attached to any redeclaration of D?
  const Decl *CanonicalD = D->getCanonicalDecl();
  if (!CanonicalD)
    return nullptr;

  {
    auto RedeclComment = RedeclChainComments.find(CanonicalD);
    if (RedeclComment != RedeclChainComments.end()) {
      if (OriginalDecl)
        *OriginalDecl = RedeclComment->second;
      auto CommentAtRedecl = DeclRawComments.find(RedeclComment->second);
      assert(CommentAtRedecl != DeclRawComments.end() &&
             "This decl is supposed to have comment attached.");
      return CommentAtRedecl->second;
    }
  }

  // Any redeclarations of D that we haven't checked for comments yet?
  // We can't use DenseMap::iterator directly since it'd get invalid.
  auto LastCheckedRedecl = [this, CanonicalD]() -> const Decl * {
    auto LookupRes = CommentlessRedeclChains.find(CanonicalD);
    if (LookupRes != CommentlessRedeclChains.end())
      return LookupRes->second;
    return nullptr;
  }();

  for (const auto Redecl : D->redecls()) {
    assert(Redecl);
    // Skip all redeclarations that have been checked previously.
    if (LastCheckedRedecl) {
      if (LastCheckedRedecl == Redecl) {
        LastCheckedRedecl = nullptr;
      }
      continue;
    }
    const RawComment *RedeclComment = getRawCommentForDeclNoCache(Redecl);
    if (RedeclComment) {
      cacheRawCommentForDecl(*Redecl, *RedeclComment);
      if (OriginalDecl)
        *OriginalDecl = Redecl;
      return RedeclComment;
    }
    CommentlessRedeclChains[CanonicalD] = Redecl;
  }

  if (OriginalDecl)
    *OriginalDecl = nullptr;
  return nullptr;
}

void ASTContext::cacheRawCommentForDecl(const Decl &OriginalD,
                                        const RawComment &Comment) const {
  assert(Comment.isDocumentation() || LangOpts.CommentOpts.ParseAllComments);
  DeclRawComments.try_emplace(&OriginalD, &Comment);
  const Decl *const CanonicalDecl = OriginalD.getCanonicalDecl();
  RedeclChainComments.try_emplace(CanonicalDecl, &OriginalD);
  CommentlessRedeclChains.erase(CanonicalDecl);
}

static void addRedeclaredMethods(const ObjCMethodDecl *ObjCMethod,
                   SmallVectorImpl<const NamedDecl *> &Redeclared) {
  const DeclContext *DC = ObjCMethod->getDeclContext();
  if (const auto *IMD = dyn_cast<ObjCImplDecl>(DC)) {
    const ObjCInterfaceDecl *ID = IMD->getClassInterface();
    if (!ID)
      return;
    // Add redeclared method here.
    for (const auto *Ext : ID->known_extensions()) {
      if (ObjCMethodDecl *RedeclaredMethod =
            Ext->getMethod(ObjCMethod->getSelector(),
                                  ObjCMethod->isInstanceMethod()))
        Redeclared.push_back(RedeclaredMethod);
    }
  }
}

void ASTContext::attachCommentsToJustParsedDecls(ArrayRef<Decl *> Decls,
                                                 const Preprocessor *PP) {
  if (Comments.empty() || Decls.empty())
    return;

  FileID File;
  for (Decl *D : Decls) {
    SourceLocation Loc = D->getLocation();
    if (Loc.isValid()) {
      // See if there are any new comments that are not attached to a decl.
      // The location doesn't have to be precise - we care only about the file.
      File = SourceMgr.getDecomposedLoc(Loc).first;
      break;
    }
  }

  if (File.isInvalid())
    return;

  auto CommentsInThisFile = Comments.getCommentsInFile(File);
  if (!CommentsInThisFile || CommentsInThisFile->empty() ||
      CommentsInThisFile->rbegin()->second->isAttached())
    return;

  // There is at least one comment not attached to a decl.
  // Maybe it should be attached to one of Decls?
  //
  // Note that this way we pick up not only comments that precede the
  // declaration, but also comments that *follow* the declaration -- thanks to
  // the lookahead in the lexer: we've consumed the semicolon and looked
  // ahead through comments.

  for (const Decl *D : Decls) {
    assert(D);
    if (D->isInvalidDecl())
      continue;

    D = &adjustDeclToTemplate(*D);

    const SourceLocation DeclLoc = getDeclLocForCommentSearch(D, SourceMgr);

    if (DeclLoc.isInvalid() || !DeclLoc.isFileID())
      continue;

    if (DeclRawComments.count(D) > 0)
      continue;

    if (RawComment *const DocComment =
            getRawCommentForDeclNoCacheImpl(D, DeclLoc, *CommentsInThisFile)) {
      cacheRawCommentForDecl(*D, *DocComment);
      comments::FullComment *FC = DocComment->parse(*this, PP, D);
      ParsedComments[D->getCanonicalDecl()] = FC;
    }
  }
}

comments::FullComment *ASTContext::cloneFullComment(comments::FullComment *FC,
                                                    const Decl *D) const {
  auto *ThisDeclInfo = new (*this) comments::DeclInfo;
  ThisDeclInfo->CommentDecl = D;
  ThisDeclInfo->IsFilled = false;
  ThisDeclInfo->fill();
  ThisDeclInfo->CommentDecl = FC->getDecl();
  if (!ThisDeclInfo->TemplateParameters)
    ThisDeclInfo->TemplateParameters = FC->getDeclInfo()->TemplateParameters;
  comments::FullComment *CFC =
    new (*this) comments::FullComment(FC->getBlocks(),
                                      ThisDeclInfo);
  return CFC;
}

comments::FullComment *ASTContext::getLocalCommentForDeclUncached(const Decl *D) const {
  const RawComment *RC = getRawCommentForDeclNoCache(D);
  return RC ? RC->parse(*this, nullptr, D) : nullptr;
}

comments::FullComment *ASTContext::getCommentForDecl(
                                              const Decl *D,
                                              const Preprocessor *PP) const {
  if (!D || D->isInvalidDecl())
    return nullptr;
  D = &adjustDeclToTemplate(*D);

  const Decl *Canonical = D->getCanonicalDecl();
  llvm::DenseMap<const Decl *, comments::FullComment *>::iterator Pos =
      ParsedComments.find(Canonical);

  if (Pos != ParsedComments.end()) {
    if (Canonical != D) {
      comments::FullComment *FC = Pos->second;
      comments::FullComment *CFC = cloneFullComment(FC, D);
      return CFC;
    }
    return Pos->second;
  }

  const Decl *OriginalDecl = nullptr;

  const RawComment *RC = getRawCommentForAnyRedecl(D, &OriginalDecl);
  if (!RC) {
    if (isa<ObjCMethodDecl>(D) || isa<FunctionDecl>(D)) {
      SmallVector<const NamedDecl*, 8> Overridden;
      const auto *OMD = dyn_cast<ObjCMethodDecl>(D);
      if (OMD && OMD->isPropertyAccessor())
        if (const ObjCPropertyDecl *PDecl = OMD->findPropertyDecl())
          if (comments::FullComment *FC = getCommentForDecl(PDecl, PP))
            return cloneFullComment(FC, D);
      if (OMD)
        addRedeclaredMethods(OMD, Overridden);
      getOverriddenMethods(dyn_cast<NamedDecl>(D), Overridden);
      for (unsigned i = 0, e = Overridden.size(); i < e; i++)
        if (comments::FullComment *FC = getCommentForDecl(Overridden[i], PP))
          return cloneFullComment(FC, D);
    }
    else if (const auto *TD = dyn_cast<TypedefNameDecl>(D)) {
      // Attach any tag type's documentation to its typedef if latter
      // does not have one of its own.
      QualType QT = TD->getUnderlyingType();
      if (const auto *TT = QT->getAs<TagType>())
        if (const Decl *TD = TT->getDecl())
          if (comments::FullComment *FC = getCommentForDecl(TD, PP))
            return cloneFullComment(FC, D);
    }
    else if (const auto *IC = dyn_cast<ObjCInterfaceDecl>(D)) {
      while (IC->getSuperClass()) {
        IC = IC->getSuperClass();
        if (comments::FullComment *FC = getCommentForDecl(IC, PP))
          return cloneFullComment(FC, D);
      }
    }
    else if (const auto *CD = dyn_cast<ObjCCategoryDecl>(D)) {
      if (const ObjCInterfaceDecl *IC = CD->getClassInterface())
        if (comments::FullComment *FC = getCommentForDecl(IC, PP))
          return cloneFullComment(FC, D);
    }
    else if (const auto *RD = dyn_cast<CXXRecordDecl>(D)) {
      if (!(RD = RD->getDefinition()))
        return nullptr;
      // Check non-virtual bases.
      for (const auto &I : RD->bases()) {
        if (I.isVirtual() || (I.getAccessSpecifier() != AS_public))
          continue;
        QualType Ty = I.getType();
        if (Ty.isNull())
          continue;
        if (const CXXRecordDecl *NonVirtualBase = Ty->getAsCXXRecordDecl()) {
          if (!(NonVirtualBase= NonVirtualBase->getDefinition()))
            continue;

          if (comments::FullComment *FC = getCommentForDecl((NonVirtualBase), PP))
            return cloneFullComment(FC, D);
        }
      }
      // Check virtual bases.
      for (const auto &I : RD->vbases()) {
        if (I.getAccessSpecifier() != AS_public)
          continue;
        QualType Ty = I.getType();
        if (Ty.isNull())
          continue;
        if (const CXXRecordDecl *VirtualBase = Ty->getAsCXXRecordDecl()) {
          if (!(VirtualBase= VirtualBase->getDefinition()))
            continue;
          if (comments::FullComment *FC = getCommentForDecl((VirtualBase), PP))
            return cloneFullComment(FC, D);
        }
      }
    }
    return nullptr;
  }

  // If the RawComment was attached to other redeclaration of this Decl, we
  // should parse the comment in context of that other Decl.  This is important
  // because comments can contain references to parameter names which can be
  // different across redeclarations.
  if (D != OriginalDecl && OriginalDecl)
    return getCommentForDecl(OriginalDecl, PP);

  comments::FullComment *FC = RC->parse(*this, PP, D);
  ParsedComments[Canonical] = FC;
  return FC;
}

void
ASTContext::CanonicalTemplateTemplateParm::Profile(llvm::FoldingSetNodeID &ID,
                                                   const ASTContext &C,
                                               TemplateTemplateParmDecl *Parm) {
  ID.AddInteger(Parm->getDepth());
  ID.AddInteger(Parm->getPosition());
  ID.AddBoolean(Parm->isParameterPack());

  TemplateParameterList *Params = Parm->getTemplateParameters();
  ID.AddInteger(Params->size());
  for (TemplateParameterList::const_iterator P = Params->begin(),
                                          PEnd = Params->end();
       P != PEnd; ++P) {
    if (const auto *TTP = dyn_cast<TemplateTypeParmDecl>(*P)) {
      ID.AddInteger(0);
      ID.AddBoolean(TTP->isParameterPack());
      const TypeConstraint *TC = TTP->getTypeConstraint();
      ID.AddBoolean(TC != nullptr);
      if (TC)
        TC->getImmediatelyDeclaredConstraint()->Profile(ID, C,
                                                        /*Canonical=*/true);
      if (TTP->isExpandedParameterPack()) {
        ID.AddBoolean(true);
        ID.AddInteger(TTP->getNumExpansionParameters());
      } else
        ID.AddBoolean(false);
      continue;
    }

    if (const auto *NTTP = dyn_cast<NonTypeTemplateParmDecl>(*P)) {
      ID.AddInteger(1);
      ID.AddBoolean(NTTP->isParameterPack());
      ID.AddPointer(NTTP->getType().getCanonicalType().getAsOpaquePtr());
      if (NTTP->isExpandedParameterPack()) {
        ID.AddBoolean(true);
        ID.AddInteger(NTTP->getNumExpansionTypes());
        for (unsigned I = 0, N = NTTP->getNumExpansionTypes(); I != N; ++I) {
          QualType T = NTTP->getExpansionType(I);
          ID.AddPointer(T.getCanonicalType().getAsOpaquePtr());
        }
      } else
        ID.AddBoolean(false);
      continue;
    }

    auto *TTP = cast<TemplateTemplateParmDecl>(*P);
    ID.AddInteger(2);
    Profile(ID, C, TTP);
  }
  Expr *RequiresClause = Parm->getTemplateParameters()->getRequiresClause();
  ID.AddBoolean(RequiresClause != nullptr);
  if (RequiresClause)
    RequiresClause->Profile(ID, C, /*Canonical=*/true);
}

static Expr *
canonicalizeImmediatelyDeclaredConstraint(const ASTContext &C, Expr *IDC,
                                          QualType ConstrainedType) {
  // This is a bit ugly - we need to form a new immediately-declared
  // constraint that references the new parameter; this would ideally
  // require semantic analysis (e.g. template<C T> struct S {}; - the
  // converted arguments of C<T> could be an argument pack if C is
  // declared as template<typename... T> concept C = ...).
  // We don't have semantic analysis here so we dig deep into the
  // ready-made constraint expr and change the thing manually.
  ConceptSpecializationExpr *CSE;
  if (const auto *Fold = dyn_cast<CXXFoldExpr>(IDC))
    CSE = cast<ConceptSpecializationExpr>(Fold->getLHS());
  else
    CSE = cast<ConceptSpecializationExpr>(IDC);
  ArrayRef<TemplateArgument> OldConverted = CSE->getTemplateArguments();
  SmallVector<TemplateArgument, 3> NewConverted;
  NewConverted.reserve(OldConverted.size());
  if (OldConverted.front().getKind() == TemplateArgument::Pack) {
    // The case:
    // template<typename... T> concept C = true;
    // template<C<int> T> struct S; -> constraint is C<{T, int}>
    NewConverted.push_back(ConstrainedType);
    for (auto &Arg : OldConverted.front().pack_elements().drop_front(1))
      NewConverted.push_back(Arg);
    TemplateArgument NewPack(NewConverted);

    NewConverted.clear();
    NewConverted.push_back(NewPack);
    assert(OldConverted.size() == 1 &&
           "Template parameter pack should be the last parameter");
  } else {
    assert(OldConverted.front().getKind() == TemplateArgument::Type &&
           "Unexpected first argument kind for immediately-declared "
           "constraint");
    NewConverted.push_back(ConstrainedType);
    for (auto &Arg : OldConverted.drop_front(1))
      NewConverted.push_back(Arg);
  }
  Expr *NewIDC = ConceptSpecializationExpr::Create(
      C, CSE->getNamedConcept(), NewConverted, nullptr,
      CSE->isInstantiationDependent(), CSE->containsUnexpandedParameterPack());

  if (auto *OrigFold = dyn_cast<CXXFoldExpr>(IDC))
    NewIDC = new (C) CXXFoldExpr(
        OrigFold->getType(), /*Callee*/nullptr, SourceLocation(), NewIDC,
        BinaryOperatorKind::BO_LAnd, SourceLocation(), /*RHS=*/nullptr,
        SourceLocation(), /*NumExpansions=*/None);
  return NewIDC;
}

TemplateTemplateParmDecl *
ASTContext::getCanonicalTemplateTemplateParmDecl(
                                          TemplateTemplateParmDecl *TTP) const {
  // Check if we already have a canonical template template parameter.
  llvm::FoldingSetNodeID ID;
  CanonicalTemplateTemplateParm::Profile(ID, *this, TTP);
  void *InsertPos = nullptr;
  CanonicalTemplateTemplateParm *Canonical
    = CanonTemplateTemplateParms.FindNodeOrInsertPos(ID, InsertPos);
  if (Canonical)
    return Canonical->getParam();

  // Build a canonical template parameter list.
  TemplateParameterList *Params = TTP->getTemplateParameters();
  SmallVector<NamedDecl *, 4> CanonParams;
  CanonParams.reserve(Params->size());
  for (TemplateParameterList::const_iterator P = Params->begin(),
                                          PEnd = Params->end();
       P != PEnd; ++P) {
    if (const auto *TTP = dyn_cast<TemplateTypeParmDecl>(*P)) {
      TemplateTypeParmDecl *NewTTP = TemplateTypeParmDecl::Create(*this,
          getTranslationUnitDecl(), SourceLocation(), SourceLocation(),
          TTP->getDepth(), TTP->getIndex(), nullptr, false,
          TTP->isParameterPack(), TTP->hasTypeConstraint(),
          TTP->isExpandedParameterPack() ?
          llvm::Optional<unsigned>(TTP->getNumExpansionParameters()) : None);
      if (const auto *TC = TTP->getTypeConstraint()) {
        QualType ParamAsArgument(NewTTP->getTypeForDecl(), 0);
        Expr *NewIDC = canonicalizeImmediatelyDeclaredConstraint(
                *this, TC->getImmediatelyDeclaredConstraint(),
                ParamAsArgument);
        TemplateArgumentListInfo CanonArgsAsWritten;
        if (auto *Args = TC->getTemplateArgsAsWritten())
          for (const auto &ArgLoc : Args->arguments())
            CanonArgsAsWritten.addArgument(
                TemplateArgumentLoc(ArgLoc.getArgument(),
                                    TemplateArgumentLocInfo()));
        NewTTP->setTypeConstraint(
            NestedNameSpecifierLoc(),
            DeclarationNameInfo(TC->getNamedConcept()->getDeclName(),
                                SourceLocation()), /*FoundDecl=*/nullptr,
            // Actually canonicalizing a TemplateArgumentLoc is difficult so we
            // simply omit the ArgsAsWritten
            TC->getNamedConcept(), /*ArgsAsWritten=*/nullptr, NewIDC);
      }
      CanonParams.push_back(NewTTP);
    } else if (const auto *NTTP = dyn_cast<NonTypeTemplateParmDecl>(*P)) {
      QualType T = getCanonicalType(NTTP->getType());
      TypeSourceInfo *TInfo = getTrivialTypeSourceInfo(T);
      NonTypeTemplateParmDecl *Param;
      if (NTTP->isExpandedParameterPack()) {
        SmallVector<QualType, 2> ExpandedTypes;
        SmallVector<TypeSourceInfo *, 2> ExpandedTInfos;
        for (unsigned I = 0, N = NTTP->getNumExpansionTypes(); I != N; ++I) {
          ExpandedTypes.push_back(getCanonicalType(NTTP->getExpansionType(I)));
          ExpandedTInfos.push_back(
                                getTrivialTypeSourceInfo(ExpandedTypes.back()));
        }

        Param = NonTypeTemplateParmDecl::Create(*this, getTranslationUnitDecl(),
                                                SourceLocation(),
                                                SourceLocation(),
                                                NTTP->getDepth(),
                                                NTTP->getPosition(), nullptr,
                                                T,
                                                TInfo,
                                                ExpandedTypes,
                                                ExpandedTInfos);
      } else {
        Param = NonTypeTemplateParmDecl::Create(*this, getTranslationUnitDecl(),
                                                SourceLocation(),
                                                SourceLocation(),
                                                NTTP->getDepth(),
                                                NTTP->getPosition(), nullptr,
                                                T,
                                                NTTP->isParameterPack(),
                                                TInfo);
      }
      if (AutoType *AT = T->getContainedAutoType()) {
        if (AT->isConstrained()) {
          Param->setPlaceholderTypeConstraint(
              canonicalizeImmediatelyDeclaredConstraint(
                  *this, NTTP->getPlaceholderTypeConstraint(), T));
        }
      }
      CanonParams.push_back(Param);

    } else
      CanonParams.push_back(getCanonicalTemplateTemplateParmDecl(
                                           cast<TemplateTemplateParmDecl>(*P)));
  }

  Expr *CanonRequiresClause = nullptr;
  if (Expr *RequiresClause = TTP->getTemplateParameters()->getRequiresClause())
    CanonRequiresClause = RequiresClause;

  TemplateTemplateParmDecl *CanonTTP
    = TemplateTemplateParmDecl::Create(*this, getTranslationUnitDecl(),
                                       SourceLocation(), TTP->getDepth(),
                                       TTP->getPosition(),
                                       TTP->isParameterPack(),
                                       nullptr,
                         TemplateParameterList::Create(*this, SourceLocation(),
                                                       SourceLocation(),
                                                       CanonParams,
                                                       SourceLocation(),
                                                       CanonRequiresClause));

  // Get the new insert position for the node we care about.
  Canonical = CanonTemplateTemplateParms.FindNodeOrInsertPos(ID, InsertPos);
  assert(!Canonical && "Shouldn't be in the map!");
  (void)Canonical;

  // Create the canonical template template parameter entry.
  Canonical = new (*this) CanonicalTemplateTemplateParm(CanonTTP);
  CanonTemplateTemplateParms.InsertNode(Canonical, InsertPos);
  return CanonTTP;
}

CXXABI *ASTContext::createCXXABI(const TargetInfo &T) {
  if (!LangOpts.CPlusPlus) return nullptr;

  switch (T.getCXXABI().getKind()) {
  case TargetCXXABI::AppleARM64:
  case TargetCXXABI::Fuchsia:
  case TargetCXXABI::GenericARM: // Same as Itanium at this level
  case TargetCXXABI::iOS:
  case TargetCXXABI::WatchOS:
  case TargetCXXABI::GenericAArch64:
  case TargetCXXABI::GenericMIPS:
  case TargetCXXABI::GenericItanium:
  case TargetCXXABI::WebAssembly:
  case TargetCXXABI::XL:
    return CreateItaniumCXXABI(*this);
  case TargetCXXABI::Microsoft:
    return CreateMicrosoftCXXABI(*this);
  }
  llvm_unreachable("Invalid CXXABI type!");
}

interp::Context &ASTContext::getInterpContext() {
  if (!InterpContext) {
    InterpContext.reset(new interp::Context(*this));
  }
  return *InterpContext.get();
}

ParentMapContext &ASTContext::getParentMapContext() {
  if (!ParentMapCtx)
    ParentMapCtx.reset(new ParentMapContext(*this));
  return *ParentMapCtx.get();
}

static const LangASMap *getAddressSpaceMap(const TargetInfo &T,
                                           const LangOptions &LOpts) {
  if (LOpts.FakeAddressSpaceMap) {
    // The fake address space map must have a distinct entry for each
    // language-specific address space.
    static const unsigned FakeAddrSpaceMap[] = {
        0,  // Default
        1,  // opencl_global
        3,  // opencl_local
        2,  // opencl_constant
        0,  // opencl_private
        4,  // opencl_generic
        5,  // opencl_global_device
        6,  // opencl_global_host
        7,  // cuda_device
        8,  // cuda_constant
        9,  // cuda_shared
        10, // ptr32_sptr
        11, // ptr32_uptr
        12  // ptr64
    };
    return &FakeAddrSpaceMap;
  } else {
    return &T.getAddressSpaceMap();
  }
}

static bool isAddrSpaceMapManglingEnabled(const TargetInfo &TI,
                                          const LangOptions &LangOpts) {
  switch (LangOpts.getAddressSpaceMapMangling()) {
  case LangOptions::ASMM_Target:
    return TI.useAddressSpaceMapMangling();
  case LangOptions::ASMM_On:
    return true;
  case LangOptions::ASMM_Off:
    return false;
  }
  llvm_unreachable("getAddressSpaceMapMangling() doesn't cover anything.");
}

ASTContext::ASTContext(LangOptions &LOpts, SourceManager &SM,
                       IdentifierTable &idents, SelectorTable &sels,
                       Builtin::Context &builtins)
    : ConstantArrayTypes(this_()), FunctionProtoTypes(this_()),
      TemplateSpecializationTypes(this_()),
      DependentTemplateSpecializationTypes(this_()), AutoTypes(this_()),
      SubstTemplateTemplateParmPacks(this_()),
      CanonTemplateTemplateParms(this_()), SourceMgr(SM), LangOpts(LOpts),
      SanitizerBL(new SanitizerBlacklist(LangOpts.SanitizerBlacklistFiles, SM)),
      XRayFilter(new XRayFunctionFilter(LangOpts.XRayAlwaysInstrumentFiles,
                                        LangOpts.XRayNeverInstrumentFiles,
                                        LangOpts.XRayAttrListFiles, SM)),
      ProfList(new ProfileList(LangOpts.ProfileListFiles, SM)),
      PrintingPolicy(LOpts), Idents(idents), Selectors(sels),
      BuiltinInfo(builtins), DeclarationNames(*this), Comments(SM),
      CommentCommandTraits(BumpAlloc, LOpts.CommentOpts),
      CompCategories(this_()),
      PrebuiltByteCountOne(nullptr), PrebuiltCountZero(nullptr),
      PrebuiltCountOne(nullptr), PrebuiltBoundsUnknown(nullptr),
      UsingBounds(PathCompare(*this)),
      LastSDM(nullptr, 0) {
  TUDecl = TranslationUnitDecl::Create(*this);
  TraversalScope = {TUDecl};
}

ASTContext::~ASTContext() {
  // Release the DenseMaps associated with DeclContext objects.
  // FIXME: Is this the ideal solution?
  ReleaseDeclContextMaps();

  // Call all of the deallocation functions on all of their targets.
  for (auto &Pair : Deallocations)
    (Pair.first)(Pair.second);

  // ASTRecordLayout objects in ASTRecordLayouts must always be destroyed
  // because they can contain DenseMaps.
  for (llvm::DenseMap<const ObjCContainerDecl*,
       const ASTRecordLayout*>::iterator
       I = ObjCLayouts.begin(), E = ObjCLayouts.end(); I != E; )
    // Increment in loop to prevent using deallocated memory.
    if (auto *R = const_cast<ASTRecordLayout *>((I++)->second))
      R->Destroy(*this);

  for (llvm::DenseMap<const RecordDecl*, const ASTRecordLayout*>::iterator
       I = ASTRecordLayouts.begin(), E = ASTRecordLayouts.end(); I != E; ) {
    // Increment in loop to prevent using deallocated memory.
    if (auto *R = const_cast<ASTRecordLayout *>((I++)->second))
      R->Destroy(*this);
  }

  for (llvm::DenseMap<const Decl*, AttrVec*>::iterator A = DeclAttrs.begin(),
                                                    AEnd = DeclAttrs.end();
       A != AEnd; ++A)
    A->second->~AttrVec();

  for (const auto &Value : ModuleInitializers)
    Value.second->~PerModuleInitializers();
}

void ASTContext::setTraversalScope(const std::vector<Decl *> &TopLevelDecls) {
  TraversalScope = TopLevelDecls;
  getParentMapContext().clear();
}

void ASTContext::AddDeallocation(void (*Callback)(void *), void *Data) const {
  Deallocations.push_back({Callback, Data});
}

void
ASTContext::setExternalSource(IntrusiveRefCntPtr<ExternalASTSource> Source) {
  ExternalSource = std::move(Source);
}

void ASTContext::PrintStats() const {
  llvm::errs() << "\n*** AST Context Stats:\n";
  llvm::errs() << "  " << Types.size() << " types total.\n";

  unsigned counts[] = {
#define TYPE(Name, Parent) 0,
#define ABSTRACT_TYPE(Name, Parent)
#include "clang/AST/TypeNodes.inc"
    0 // Extra
  };

  for (unsigned i = 0, e = Types.size(); i != e; ++i) {
    Type *T = Types[i];
    counts[(unsigned)T->getTypeClass()]++;
  }

  unsigned Idx = 0;
  unsigned TotalBytes = 0;
#define TYPE(Name, Parent)                                              \
  if (counts[Idx])                                                      \
    llvm::errs() << "    " << counts[Idx] << " " << #Name               \
                 << " types, " << sizeof(Name##Type) << " each "        \
                 << "(" << counts[Idx] * sizeof(Name##Type)             \
                 << " bytes)\n";                                        \
  TotalBytes += counts[Idx] * sizeof(Name##Type);                       \
  ++Idx;
#define ABSTRACT_TYPE(Name, Parent)
#include "clang/AST/TypeNodes.inc"

  llvm::errs() << "Total bytes = " << TotalBytes << "\n";

  // Implicit special member functions.
  llvm::errs() << NumImplicitDefaultConstructorsDeclared << "/"
               << NumImplicitDefaultConstructors
               << " implicit default constructors created\n";
  llvm::errs() << NumImplicitCopyConstructorsDeclared << "/"
               << NumImplicitCopyConstructors
               << " implicit copy constructors created\n";
  if (getLangOpts().CPlusPlus)
    llvm::errs() << NumImplicitMoveConstructorsDeclared << "/"
                 << NumImplicitMoveConstructors
                 << " implicit move constructors created\n";
  llvm::errs() << NumImplicitCopyAssignmentOperatorsDeclared << "/"
               << NumImplicitCopyAssignmentOperators
               << " implicit copy assignment operators created\n";
  if (getLangOpts().CPlusPlus)
    llvm::errs() << NumImplicitMoveAssignmentOperatorsDeclared << "/"
                 << NumImplicitMoveAssignmentOperators
                 << " implicit move assignment operators created\n";
  llvm::errs() << NumImplicitDestructorsDeclared << "/"
               << NumImplicitDestructors
               << " implicit destructors created\n";

  if (ExternalSource) {
    llvm::errs() << "\n";
    ExternalSource->PrintStats();
  }

  BumpAlloc.PrintStats();
}

void ASTContext::mergeDefinitionIntoModule(NamedDecl *ND, Module *M,
                                           bool NotifyListeners) {
  if (NotifyListeners)
    if (auto *Listener = getASTMutationListener())
      Listener->RedefinedHiddenDefinition(ND, M);

  MergedDefModules[cast<NamedDecl>(ND->getCanonicalDecl())].push_back(M);
}

void ASTContext::deduplicateMergedDefinitonsFor(NamedDecl *ND) {
  auto It = MergedDefModules.find(cast<NamedDecl>(ND->getCanonicalDecl()));
  if (It == MergedDefModules.end())
    return;

  auto &Merged = It->second;
  llvm::DenseSet<Module*> Found;
  for (Module *&M : Merged)
    if (!Found.insert(M).second)
      M = nullptr;
  Merged.erase(std::remove(Merged.begin(), Merged.end(), nullptr), Merged.end());
}

ArrayRef<Module *>
ASTContext::getModulesWithMergedDefinition(const NamedDecl *Def) {
  auto MergedIt =
      MergedDefModules.find(cast<NamedDecl>(Def->getCanonicalDecl()));
  if (MergedIt == MergedDefModules.end())
    return None;
  return MergedIt->second;
}

void ASTContext::PerModuleInitializers::resolve(ASTContext &Ctx) {
  if (LazyInitializers.empty())
    return;

  auto *Source = Ctx.getExternalSource();
  assert(Source && "lazy initializers but no external source");

  auto LazyInits = std::move(LazyInitializers);
  LazyInitializers.clear();

  for (auto ID : LazyInits)
    Initializers.push_back(Source->GetExternalDecl(ID));

  assert(LazyInitializers.empty() &&
         "GetExternalDecl for lazy module initializer added more inits");
}

void ASTContext::addModuleInitializer(Module *M, Decl *D) {
  // One special case: if we add a module initializer that imports another
  // module, and that module's only initializer is an ImportDecl, simplify.
  if (const auto *ID = dyn_cast<ImportDecl>(D)) {
    auto It = ModuleInitializers.find(ID->getImportedModule());

    // Maybe the ImportDecl does nothing at all. (Common case.)
    if (It == ModuleInitializers.end())
      return;

    // Maybe the ImportDecl only imports another ImportDecl.
    auto &Imported = *It->second;
    if (Imported.Initializers.size() + Imported.LazyInitializers.size() == 1) {
      Imported.resolve(*this);
      auto *OnlyDecl = Imported.Initializers.front();
      if (isa<ImportDecl>(OnlyDecl))
        D = OnlyDecl;
    }
  }

  auto *&Inits = ModuleInitializers[M];
  if (!Inits)
    Inits = new (*this) PerModuleInitializers;
  Inits->Initializers.push_back(D);
}

void ASTContext::addLazyModuleInitializers(Module *M, ArrayRef<uint32_t> IDs) {
  auto *&Inits = ModuleInitializers[M];
  if (!Inits)
    Inits = new (*this) PerModuleInitializers;
  Inits->LazyInitializers.insert(Inits->LazyInitializers.end(),
                                 IDs.begin(), IDs.end());
}

ArrayRef<Decl *> ASTContext::getModuleInitializers(Module *M) {
  auto It = ModuleInitializers.find(M);
  if (It == ModuleInitializers.end())
    return None;

  auto *Inits = It->second;
  Inits->resolve(*this);
  return Inits->Initializers;
}

ExternCContextDecl *ASTContext::getExternCContextDecl() const {
  if (!ExternCContext)
    ExternCContext = ExternCContextDecl::Create(*this, getTranslationUnitDecl());

  return ExternCContext;
}

BuiltinTemplateDecl *
ASTContext::buildBuiltinTemplateDecl(BuiltinTemplateKind BTK,
                                     const IdentifierInfo *II) const {
  auto *BuiltinTemplate = BuiltinTemplateDecl::Create(*this, TUDecl, II, BTK);
  BuiltinTemplate->setImplicit();
  TUDecl->addDecl(BuiltinTemplate);

  return BuiltinTemplate;
}

BuiltinTemplateDecl *
ASTContext::getMakeIntegerSeqDecl() const {
  if (!MakeIntegerSeqDecl)
    MakeIntegerSeqDecl = buildBuiltinTemplateDecl(BTK__make_integer_seq,
                                                  getMakeIntegerSeqName());
  return MakeIntegerSeqDecl;
}

BuiltinTemplateDecl *
ASTContext::getTypePackElementDecl() const {
  if (!TypePackElementDecl)
    TypePackElementDecl = buildBuiltinTemplateDecl(BTK__type_pack_element,
                                                   getTypePackElementName());
  return TypePackElementDecl;
}

RecordDecl *ASTContext::buildImplicitRecord(StringRef Name,
                                            RecordDecl::TagKind TK) const {
  SourceLocation Loc;
  RecordDecl *NewDecl;
  if (getLangOpts().CPlusPlus)
    NewDecl = CXXRecordDecl::Create(*this, TK, getTranslationUnitDecl(), Loc,
                                    Loc, &Idents.get(Name));
  else
    NewDecl = RecordDecl::Create(*this, TK, getTranslationUnitDecl(), Loc, Loc,
                                 &Idents.get(Name));
  NewDecl->setImplicit();
  NewDecl->addAttr(TypeVisibilityAttr::CreateImplicit(
      const_cast<ASTContext &>(*this), TypeVisibilityAttr::Default));
  return NewDecl;
}

TypedefDecl *ASTContext::buildImplicitTypedef(QualType T,
                                              StringRef Name) const {
  TypeSourceInfo *TInfo = getTrivialTypeSourceInfo(T);
  TypedefDecl *NewDecl = TypedefDecl::Create(
      const_cast<ASTContext &>(*this), getTranslationUnitDecl(),
      SourceLocation(), SourceLocation(), &Idents.get(Name), TInfo);
  NewDecl->setImplicit();
  return NewDecl;
}

TypedefDecl *ASTContext::getInt128Decl() const {
  if (!Int128Decl)
    Int128Decl = buildImplicitTypedef(Int128Ty, "__int128_t");
  return Int128Decl;
}

TypedefDecl *ASTContext::getUInt128Decl() const {
  if (!UInt128Decl)
    UInt128Decl = buildImplicitTypedef(UnsignedInt128Ty, "__uint128_t");
  return UInt128Decl;
}

void ASTContext::InitBuiltinType(CanQualType &R, BuiltinType::Kind K) {
  auto *Ty = new (*this, TypeAlignment) BuiltinType(K);
  R = CanQualType::CreateUnsafe(QualType(Ty, 0));
  Types.push_back(Ty);
}

void ASTContext::InitBuiltinTypes(const TargetInfo &Target,
                                  const TargetInfo *AuxTarget) {
  assert((!this->Target || this->Target == &Target) &&
         "Incorrect target reinitialization");
  assert(VoidTy.isNull() && "Context reinitialized?");

  this->Target = &Target;
  this->AuxTarget = AuxTarget;

  ABI.reset(createCXXABI(Target));
  AddrSpaceMap = getAddressSpaceMap(Target, LangOpts);
  AddrSpaceMapMangling = isAddrSpaceMapManglingEnabled(Target, LangOpts);

  // C99 6.2.5p19.
  InitBuiltinType(VoidTy,              BuiltinType::Void);

  // C99 6.2.5p2.
  InitBuiltinType(BoolTy,              BuiltinType::Bool);
  // C99 6.2.5p3.
  if (LangOpts.CharIsSigned)
    InitBuiltinType(CharTy,            BuiltinType::Char_S);
  else
    InitBuiltinType(CharTy,            BuiltinType::Char_U);
  // C99 6.2.5p4.
  InitBuiltinType(SignedCharTy,        BuiltinType::SChar);
  InitBuiltinType(ShortTy,             BuiltinType::Short);
  InitBuiltinType(IntTy,               BuiltinType::Int);
  InitBuiltinType(LongTy,              BuiltinType::Long);
  InitBuiltinType(LongLongTy,          BuiltinType::LongLong);

  // C99 6.2.5p6.
  InitBuiltinType(UnsignedCharTy,      BuiltinType::UChar);
  InitBuiltinType(UnsignedShortTy,     BuiltinType::UShort);
  InitBuiltinType(UnsignedIntTy,       BuiltinType::UInt);
  InitBuiltinType(UnsignedLongTy,      BuiltinType::ULong);
  InitBuiltinType(UnsignedLongLongTy,  BuiltinType::ULongLong);

  // C99 6.2.5p10.
  InitBuiltinType(FloatTy,             BuiltinType::Float);
  InitBuiltinType(DoubleTy,            BuiltinType::Double);
  InitBuiltinType(LongDoubleTy,        BuiltinType::LongDouble);

  // GNU extension, __float128 for IEEE quadruple precision
  InitBuiltinType(Float128Ty,          BuiltinType::Float128);

  // C11 extension ISO/IEC TS 18661-3
  InitBuiltinType(Float16Ty,           BuiltinType::Float16);

  // ISO/IEC JTC1 SC22 WG14 N1169 Extension
  InitBuiltinType(ShortAccumTy,            BuiltinType::ShortAccum);
  InitBuiltinType(AccumTy,                 BuiltinType::Accum);
  InitBuiltinType(LongAccumTy,             BuiltinType::LongAccum);
  InitBuiltinType(UnsignedShortAccumTy,    BuiltinType::UShortAccum);
  InitBuiltinType(UnsignedAccumTy,         BuiltinType::UAccum);
  InitBuiltinType(UnsignedLongAccumTy,     BuiltinType::ULongAccum);
  InitBuiltinType(ShortFractTy,            BuiltinType::ShortFract);
  InitBuiltinType(FractTy,                 BuiltinType::Fract);
  InitBuiltinType(LongFractTy,             BuiltinType::LongFract);
  InitBuiltinType(UnsignedShortFractTy,    BuiltinType::UShortFract);
  InitBuiltinType(UnsignedFractTy,         BuiltinType::UFract);
  InitBuiltinType(UnsignedLongFractTy,     BuiltinType::ULongFract);
  InitBuiltinType(SatShortAccumTy,         BuiltinType::SatShortAccum);
  InitBuiltinType(SatAccumTy,              BuiltinType::SatAccum);
  InitBuiltinType(SatLongAccumTy,          BuiltinType::SatLongAccum);
  InitBuiltinType(SatUnsignedShortAccumTy, BuiltinType::SatUShortAccum);
  InitBuiltinType(SatUnsignedAccumTy,      BuiltinType::SatUAccum);
  InitBuiltinType(SatUnsignedLongAccumTy,  BuiltinType::SatULongAccum);
  InitBuiltinType(SatShortFractTy,         BuiltinType::SatShortFract);
  InitBuiltinType(SatFractTy,              BuiltinType::SatFract);
  InitBuiltinType(SatLongFractTy,          BuiltinType::SatLongFract);
  InitBuiltinType(SatUnsignedShortFractTy, BuiltinType::SatUShortFract);
  InitBuiltinType(SatUnsignedFractTy,      BuiltinType::SatUFract);
  InitBuiltinType(SatUnsignedLongFractTy,  BuiltinType::SatULongFract);

  // GNU extension, 128-bit integers.
  InitBuiltinType(Int128Ty,            BuiltinType::Int128);
  InitBuiltinType(UnsignedInt128Ty,    BuiltinType::UInt128);

  // C++ 3.9.1p5
  if (TargetInfo::isTypeSigned(Target.getWCharType()))
    InitBuiltinType(WCharTy,           BuiltinType::WChar_S);
  else  // -fshort-wchar makes wchar_t be unsigned.
    InitBuiltinType(WCharTy,           BuiltinType::WChar_U);
  if (LangOpts.CPlusPlus && LangOpts.WChar)
    WideCharTy = WCharTy;
  else {
    // C99 (or C++ using -fno-wchar).
    WideCharTy = getFromTargetType(Target.getWCharType());
  }

  WIntTy = getFromTargetType(Target.getWIntType());

  // C++20 (proposed)
  InitBuiltinType(Char8Ty,              BuiltinType::Char8);

  if (LangOpts.CPlusPlus) // C++0x 3.9.1p5, extension for C++
    InitBuiltinType(Char16Ty,           BuiltinType::Char16);
  else // C99
    Char16Ty = getFromTargetType(Target.getChar16Type());

  if (LangOpts.CPlusPlus) // C++0x 3.9.1p5, extension for C++
    InitBuiltinType(Char32Ty,           BuiltinType::Char32);
  else // C99
    Char32Ty = getFromTargetType(Target.getChar32Type());

  // Placeholder type for type-dependent expressions whose type is
  // completely unknown. No code should ever check a type against
  // DependentTy and users should never see it; however, it is here to
  // help diagnose failures to properly check for type-dependent
  // expressions.
  InitBuiltinType(DependentTy,         BuiltinType::Dependent);

  // Placeholder type for functions.
  InitBuiltinType(OverloadTy,          BuiltinType::Overload);

  // Placeholder type for bound members.
  InitBuiltinType(BoundMemberTy,       BuiltinType::BoundMember);

  // Placeholder type for pseudo-objects.
  InitBuiltinType(PseudoObjectTy,      BuiltinType::PseudoObject);

  // "any" type; useful for debugger-like clients.
  InitBuiltinType(UnknownAnyTy,        BuiltinType::UnknownAny);

  // Placeholder type for unbridged ARC casts.
  InitBuiltinType(ARCUnbridgedCastTy,  BuiltinType::ARCUnbridgedCast);

  // Placeholder type for builtin functions.
  InitBuiltinType(BuiltinFnTy,  BuiltinType::BuiltinFn);

  // Placeholder type for OMP array sections.
  if (LangOpts.OpenMP) {
    InitBuiltinType(OMPArraySectionTy, BuiltinType::OMPArraySection);
    InitBuiltinType(OMPArrayShapingTy, BuiltinType::OMPArrayShaping);
    InitBuiltinType(OMPIteratorTy, BuiltinType::OMPIterator);
  }
  if (LangOpts.MatrixTypes)
    InitBuiltinType(IncompleteMatrixIdxTy, BuiltinType::IncompleteMatrixIdx);

  // C99 6.2.5p11.
  FloatComplexTy      = getComplexType(FloatTy);
  DoubleComplexTy     = getComplexType(DoubleTy);
  LongDoubleComplexTy = getComplexType(LongDoubleTy);
  Float128ComplexTy   = getComplexType(Float128Ty);

  // Builtin types for 'id', 'Class', and 'SEL'.
  InitBuiltinType(ObjCBuiltinIdTy, BuiltinType::ObjCId);
  InitBuiltinType(ObjCBuiltinClassTy, BuiltinType::ObjCClass);
  InitBuiltinType(ObjCBuiltinSelTy, BuiltinType::ObjCSel);

  if (LangOpts.OpenCL) {
#define IMAGE_TYPE(ImgType, Id, SingletonId, Access, Suffix) \
    InitBuiltinType(SingletonId, BuiltinType::Id);
#include "clang/Basic/OpenCLImageTypes.def"

    InitBuiltinType(OCLSamplerTy, BuiltinType::OCLSampler);
    InitBuiltinType(OCLEventTy, BuiltinType::OCLEvent);
    InitBuiltinType(OCLClkEventTy, BuiltinType::OCLClkEvent);
    InitBuiltinType(OCLQueueTy, BuiltinType::OCLQueue);
    InitBuiltinType(OCLReserveIDTy, BuiltinType::OCLReserveID);

#define EXT_OPAQUE_TYPE(ExtType, Id, Ext) \
    InitBuiltinType(Id##Ty, BuiltinType::Id);
#include "clang/Basic/OpenCLExtensionTypes.def"
  }

  if (Target.hasAArch64SVETypes()) {
#define SVE_TYPE(Name, Id, SingletonId) \
    InitBuiltinType(SingletonId, BuiltinType::Id);
#include "clang/Basic/AArch64SVEACLETypes.def"
  }

  if (Target.getTriple().isPPC64() &&
      Target.hasFeature("paired-vector-memops")) {
    if (Target.hasFeature("mma")) {
#define PPC_VECTOR_MMA_TYPE(Name, Id, Size) \
      InitBuiltinType(Id##Ty, BuiltinType::Id);
#include "clang/Basic/PPCTypes.def"
    }
#define PPC_VECTOR_VSX_TYPE(Name, Id, Size) \
    InitBuiltinType(Id##Ty, BuiltinType::Id);
#include "clang/Basic/PPCTypes.def"
  }

  // Builtin type for __objc_yes and __objc_no
  ObjCBuiltinBoolTy = (Target.useSignedCharForObjCBool() ?
                       SignedCharTy : BoolTy);

  ObjCConstantStringType = QualType();

  ObjCSuperType = QualType();

  // void * type
  if (LangOpts.OpenCLVersion >= 200) {
    auto Q = VoidTy.getQualifiers();
    Q.setAddressSpace(LangAS::opencl_generic);
    VoidPtrTy = getPointerType(getCanonicalType(
        getQualifiedType(VoidTy.getUnqualifiedType(), Q)));
  } else {
    VoidPtrTy = getPointerType(VoidTy);
  }

  // nullptr type (C++0x 2.14.7)
  InitBuiltinType(NullPtrTy,           BuiltinType::NullPtr);

  // half type (OpenCL 6.1.1.1) / ARM NEON __fp16
  InitBuiltinType(HalfTy, BuiltinType::Half);

  InitBuiltinType(BFloat16Ty, BuiltinType::BFloat16);

  // Builtin type used to help define __builtin_va_list.
  VaListTagDecl = nullptr;

  // MSVC predeclares struct _GUID, and we need it to create MSGuidDecls.
  if (LangOpts.MicrosoftExt || LangOpts.Borland) {
    MSGuidTagDecl = buildImplicitRecord("_GUID");
    TUDecl->addDecl(MSGuidTagDecl);
  }
}

DiagnosticsEngine &ASTContext::getDiagnostics() const {
  return SourceMgr.getDiagnostics();
}

AttrVec& ASTContext::getDeclAttrs(const Decl *D) {
  AttrVec *&Result = DeclAttrs[D];
  if (!Result) {
    void *Mem = Allocate(sizeof(AttrVec));
    Result = new (Mem) AttrVec;
  }

  return *Result;
}

/// Erase the attributes corresponding to the given declaration.
void ASTContext::eraseDeclAttrs(const Decl *D) {
  llvm::DenseMap<const Decl*, AttrVec*>::iterator Pos = DeclAttrs.find(D);
  if (Pos != DeclAttrs.end()) {
    Pos->second->~AttrVec();
    DeclAttrs.erase(Pos);
  }
}

// FIXME: Remove ?
MemberSpecializationInfo *
ASTContext::getInstantiatedFromStaticDataMember(const VarDecl *Var) {
  assert(Var->isStaticDataMember() && "Not a static data member");
  return getTemplateOrSpecializationInfo(Var)
      .dyn_cast<MemberSpecializationInfo *>();
}

ASTContext::TemplateOrSpecializationInfo
ASTContext::getTemplateOrSpecializationInfo(const VarDecl *Var) {
  llvm::DenseMap<const VarDecl *, TemplateOrSpecializationInfo>::iterator Pos =
      TemplateOrInstantiation.find(Var);
  if (Pos == TemplateOrInstantiation.end())
    return {};

  return Pos->second;
}

void
ASTContext::setInstantiatedFromStaticDataMember(VarDecl *Inst, VarDecl *Tmpl,
                                                TemplateSpecializationKind TSK,
                                          SourceLocation PointOfInstantiation) {
  assert(Inst->isStaticDataMember() && "Not a static data member");
  assert(Tmpl->isStaticDataMember() && "Not a static data member");
  setTemplateOrSpecializationInfo(Inst, new (*this) MemberSpecializationInfo(
                                            Tmpl, TSK, PointOfInstantiation));
}

void
ASTContext::setTemplateOrSpecializationInfo(VarDecl *Inst,
                                            TemplateOrSpecializationInfo TSI) {
  assert(!TemplateOrInstantiation[Inst] &&
         "Already noted what the variable was instantiated from");
  TemplateOrInstantiation[Inst] = TSI;
}

NamedDecl *
ASTContext::getInstantiatedFromUsingDecl(NamedDecl *UUD) {
  auto Pos = InstantiatedFromUsingDecl.find(UUD);
  if (Pos == InstantiatedFromUsingDecl.end())
    return nullptr;

  return Pos->second;
}

void
ASTContext::setInstantiatedFromUsingDecl(NamedDecl *Inst, NamedDecl *Pattern) {
  assert((isa<UsingDecl>(Pattern) ||
          isa<UnresolvedUsingValueDecl>(Pattern) ||
          isa<UnresolvedUsingTypenameDecl>(Pattern)) &&
         "pattern decl is not a using decl");
  assert((isa<UsingDecl>(Inst) ||
          isa<UnresolvedUsingValueDecl>(Inst) ||
          isa<UnresolvedUsingTypenameDecl>(Inst)) &&
         "instantiation did not produce a using decl");
  assert(!InstantiatedFromUsingDecl[Inst] && "pattern already exists");
  InstantiatedFromUsingDecl[Inst] = Pattern;
}

UsingShadowDecl *
ASTContext::getInstantiatedFromUsingShadowDecl(UsingShadowDecl *Inst) {
  llvm::DenseMap<UsingShadowDecl*, UsingShadowDecl*>::const_iterator Pos
    = InstantiatedFromUsingShadowDecl.find(Inst);
  if (Pos == InstantiatedFromUsingShadowDecl.end())
    return nullptr;

  return Pos->second;
}

void
ASTContext::setInstantiatedFromUsingShadowDecl(UsingShadowDecl *Inst,
                                               UsingShadowDecl *Pattern) {
  assert(!InstantiatedFromUsingShadowDecl[Inst] && "pattern already exists");
  InstantiatedFromUsingShadowDecl[Inst] = Pattern;
}

FieldDecl *ASTContext::getInstantiatedFromUnnamedFieldDecl(FieldDecl *Field) {
  llvm::DenseMap<FieldDecl *, FieldDecl *>::iterator Pos
    = InstantiatedFromUnnamedFieldDecl.find(Field);
  if (Pos == InstantiatedFromUnnamedFieldDecl.end())
    return nullptr;

  return Pos->second;
}

void ASTContext::setInstantiatedFromUnnamedFieldDecl(FieldDecl *Inst,
                                                     FieldDecl *Tmpl) {
  assert(!Inst->getDeclName() && "Instantiated field decl is not unnamed");
  assert(!Tmpl->getDeclName() && "Template field decl is not unnamed");
  assert(!InstantiatedFromUnnamedFieldDecl[Inst] &&
         "Already noted what unnamed field was instantiated from");

  InstantiatedFromUnnamedFieldDecl[Inst] = Tmpl;
}

ASTContext::overridden_cxx_method_iterator
ASTContext::overridden_methods_begin(const CXXMethodDecl *Method) const {
  return overridden_methods(Method).begin();
}

ASTContext::overridden_cxx_method_iterator
ASTContext::overridden_methods_end(const CXXMethodDecl *Method) const {
  return overridden_methods(Method).end();
}

unsigned
ASTContext::overridden_methods_size(const CXXMethodDecl *Method) const {
  auto Range = overridden_methods(Method);
  return Range.end() - Range.begin();
}

ASTContext::overridden_method_range
ASTContext::overridden_methods(const CXXMethodDecl *Method) const {
  llvm::DenseMap<const CXXMethodDecl *, CXXMethodVector>::const_iterator Pos =
      OverriddenMethods.find(Method->getCanonicalDecl());
  if (Pos == OverriddenMethods.end())
    return overridden_method_range(nullptr, nullptr);
  return overridden_method_range(Pos->second.begin(), Pos->second.end());
}

void ASTContext::addOverriddenMethod(const CXXMethodDecl *Method,
                                     const CXXMethodDecl *Overridden) {
  assert(Method->isCanonicalDecl() && Overridden->isCanonicalDecl());
  OverriddenMethods[Method].push_back(Overridden);
}

void ASTContext::getOverriddenMethods(
                      const NamedDecl *D,
                      SmallVectorImpl<const NamedDecl *> &Overridden) const {
  assert(D);

  if (const auto *CXXMethod = dyn_cast<CXXMethodDecl>(D)) {
    Overridden.append(overridden_methods_begin(CXXMethod),
                      overridden_methods_end(CXXMethod));
    return;
  }

  const auto *Method = dyn_cast<ObjCMethodDecl>(D);
  if (!Method)
    return;

  SmallVector<const ObjCMethodDecl *, 8> OverDecls;
  Method->getOverriddenMethods(OverDecls);
  Overridden.append(OverDecls.begin(), OverDecls.end());
}

void ASTContext::addedLocalImportDecl(ImportDecl *Import) {
  assert(!Import->getNextLocalImport() &&
         "Import declaration already in the chain");
  assert(!Import->isFromASTFile() && "Non-local import declaration");
  if (!FirstLocalImport) {
    FirstLocalImport = Import;
    LastLocalImport = Import;
    return;
  }

  LastLocalImport->setNextLocalImport(Import);
  LastLocalImport = Import;
}

//===----------------------------------------------------------------------===//
//                         Type Sizing and Analysis
//===----------------------------------------------------------------------===//

/// getFloatTypeSemantics - Return the APFloat 'semantics' for the specified
/// scalar floating point type.
const llvm::fltSemantics &ASTContext::getFloatTypeSemantics(QualType T) const {
  switch (T->castAs<BuiltinType>()->getKind()) {
  default:
    llvm_unreachable("Not a floating point type!");
  case BuiltinType::BFloat16:
    return Target->getBFloat16Format();
  case BuiltinType::Float16:
  case BuiltinType::Half:
    return Target->getHalfFormat();
  case BuiltinType::Float:      return Target->getFloatFormat();
  case BuiltinType::Double:     return Target->getDoubleFormat();
  case BuiltinType::LongDouble:
    if (getLangOpts().OpenMP && getLangOpts().OpenMPIsDevice)
      return AuxTarget->getLongDoubleFormat();
    return Target->getLongDoubleFormat();
  case BuiltinType::Float128:
    if (getLangOpts().OpenMP && getLangOpts().OpenMPIsDevice)
      return AuxTarget->getFloat128Format();
    return Target->getFloat128Format();
  }
}

CharUnits ASTContext::getDeclAlign(const Decl *D, bool ForAlignof) const {
  unsigned Align = Target->getCharWidth();

  bool UseAlignAttrOnly = false;
  if (unsigned AlignFromAttr = D->getMaxAlignment()) {
    Align = AlignFromAttr;

    // __attribute__((aligned)) can increase or decrease alignment
    // *except* on a struct or struct member, where it only increases
    // alignment unless 'packed' is also specified.
    //
    // It is an error for alignas to decrease alignment, so we can
    // ignore that possibility;  Sema should diagnose it.
    if (isa<FieldDecl>(D)) {
      UseAlignAttrOnly = D->hasAttr<PackedAttr>() ||
        cast<FieldDecl>(D)->getParent()->hasAttr<PackedAttr>();
    } else {
      UseAlignAttrOnly = true;
    }
  }
  else if (isa<FieldDecl>(D))
      UseAlignAttrOnly =
        D->hasAttr<PackedAttr>() ||
        cast<FieldDecl>(D)->getParent()->hasAttr<PackedAttr>();

  // If we're using the align attribute only, just ignore everything
  // else about the declaration and its type.
  if (UseAlignAttrOnly) {
    // do nothing
  } else if (const auto *VD = dyn_cast<ValueDecl>(D)) {
    QualType T = VD->getType();
    if (const auto *RT = T->getAs<ReferenceType>()) {
      if (ForAlignof)
        T = RT->getPointeeType();
      else
        T = getPointerType(RT->getPointeeType());
    }
    QualType BaseT = getBaseElementType(T);
    if (T->isFunctionType())
      Align = getTypeInfoImpl(T.getTypePtr()).Align;
    else if (!BaseT->isIncompleteType()) {
      // Adjust alignments of declarations with array type by the
      // large-array alignment on the target.
      if (const ArrayType *arrayType = getAsArrayType(T)) {
        unsigned MinWidth = Target->getLargeArrayMinWidth();
        if (!ForAlignof && MinWidth) {
          if (isa<VariableArrayType>(arrayType))
            Align = std::max(Align, Target->getLargeArrayAlign());
          else if (isa<ConstantArrayType>(arrayType) &&
                   MinWidth <= getTypeSize(cast<ConstantArrayType>(arrayType)))
            Align = std::max(Align, Target->getLargeArrayAlign());
        }
      }
      Align = std::max(Align, getPreferredTypeAlign(T.getTypePtr()));
      if (BaseT.getQualifiers().hasUnaligned())
        Align = Target->getCharWidth();
      if (const auto *VD = dyn_cast<VarDecl>(D)) {
        if (VD->hasGlobalStorage() && !ForAlignof) {
          uint64_t TypeSize = getTypeSize(T.getTypePtr());
          Align = std::max(Align, getTargetInfo().getMinGlobalAlign(TypeSize));
        }
      }
    }

    // Fields can be subject to extra alignment constraints, like if
    // the field is packed, the struct is packed, or the struct has a
    // a max-field-alignment constraint (#pragma pack).  So calculate
    // the actual alignment of the field within the struct, and then
    // (as we're expected to) constrain that by the alignment of the type.
    if (const auto *Field = dyn_cast<FieldDecl>(VD)) {
      const RecordDecl *Parent = Field->getParent();
      // We can only produce a sensible answer if the record is valid.
      if (!Parent->isInvalidDecl()) {
        const ASTRecordLayout &Layout = getASTRecordLayout(Parent);

        // Start with the record's overall alignment.
        unsigned FieldAlign = toBits(Layout.getAlignment());

        // Use the GCD of that and the offset within the record.
        uint64_t Offset = Layout.getFieldOffset(Field->getFieldIndex());
        if (Offset > 0) {
          // Alignment is always a power of 2, so the GCD will be a power of 2,
          // which means we get to do this crazy thing instead of Euclid's.
          uint64_t LowBitOfOffset = Offset & (~Offset + 1);
          if (LowBitOfOffset < FieldAlign)
            FieldAlign = static_cast<unsigned>(LowBitOfOffset);
        }

        Align = std::min(Align, FieldAlign);
      }
    }
  }

  return toCharUnitsFromBits(Align);
}

CharUnits ASTContext::getExnObjectAlignment() const {
  return toCharUnitsFromBits(Target->getExnObjectAlignment());
}

// getTypeInfoDataSizeInChars - Return the size of a type, in
// chars. If the type is a record, its data size is returned.  This is
// the size of the memcpy that's performed when assigning this type
// using a trivial copy/move assignment operator.
TypeInfoChars ASTContext::getTypeInfoDataSizeInChars(QualType T) const {
  TypeInfoChars Info = getTypeInfoInChars(T);

  // In C++, objects can sometimes be allocated into the tail padding
  // of a base-class subobject.  We decide whether that's possible
  // during class layout, so here we can just trust the layout results.
  if (getLangOpts().CPlusPlus) {
    if (const auto *RT = T->getAs<RecordType>()) {
      const ASTRecordLayout &layout = getASTRecordLayout(RT->getDecl());
      Info.Width = layout.getDataSize();
    }
  }

  return Info;
}

/// getConstantArrayInfoInChars - Performing the computation in CharUnits
/// instead of in bits prevents overflowing the uint64_t for some large arrays.
TypeInfoChars
static getConstantArrayInfoInChars(const ASTContext &Context,
                                   const ConstantArrayType *CAT) {
  TypeInfoChars EltInfo = Context.getTypeInfoInChars(CAT->getElementType());
  uint64_t Size = CAT->getSize().getZExtValue();
  assert((Size == 0 || static_cast<uint64_t>(EltInfo.Width.getQuantity()) <=
              (uint64_t)(-1)/Size) &&
         "Overflow in array type char size evaluation");
  uint64_t Width = EltInfo.Width.getQuantity() * Size;
  unsigned Align = EltInfo.Align.getQuantity();
  if (!Context.getTargetInfo().getCXXABI().isMicrosoft() ||
      Context.getTargetInfo().getPointerWidth(0) == 64)
    Width = llvm::alignTo(Width, Align);
  return TypeInfoChars(CharUnits::fromQuantity(Width),
                       CharUnits::fromQuantity(Align),
                       EltInfo.AlignIsRequired);
}

TypeInfoChars ASTContext::getTypeInfoInChars(const Type *T) const {
  if (const auto *CAT = dyn_cast<ConstantArrayType>(T))
    return getConstantArrayInfoInChars(*this, CAT);
  TypeInfo Info = getTypeInfo(T);
  return TypeInfoChars(toCharUnitsFromBits(Info.Width),
                       toCharUnitsFromBits(Info.Align),
                       Info.AlignIsRequired);
}

TypeInfoChars ASTContext::getTypeInfoInChars(QualType T) const {
  return getTypeInfoInChars(T.getTypePtr());
}

bool ASTContext::isAlignmentRequired(const Type *T) const {
  return getTypeInfo(T).AlignIsRequired;
}

bool ASTContext::isAlignmentRequired(QualType T) const {
  return isAlignmentRequired(T.getTypePtr());
}

unsigned ASTContext::getTypeAlignIfKnown(QualType T,
                                         bool NeedsPreferredAlignment) const {
  // An alignment on a typedef overrides anything else.
  if (const auto *TT = T->getAs<TypedefType>())
    if (unsigned Align = TT->getDecl()->getMaxAlignment())
      return Align;

  // If we have an (array of) complete type, we're done.
  T = getBaseElementType(T);
  if (!T->isIncompleteType())
    return NeedsPreferredAlignment ? getPreferredTypeAlign(T) : getTypeAlign(T);

  // If we had an array type, its element type might be a typedef
  // type with an alignment attribute.
  if (const auto *TT = T->getAs<TypedefType>())
    if (unsigned Align = TT->getDecl()->getMaxAlignment())
      return Align;

  // Otherwise, see if the declaration of the type had an attribute.
  if (const auto *TT = T->getAs<TagType>())
    return TT->getDecl()->getMaxAlignment();

  return 0;
}

TypeInfo ASTContext::getTypeInfo(const Type *T) const {
  TypeInfoMap::iterator I = MemoizedTypeInfo.find(T);
  if (I != MemoizedTypeInfo.end())
    return I->second;

  // This call can invalidate MemoizedTypeInfo[T], so we need a second lookup.
  TypeInfo TI = getTypeInfoImpl(T);
  MemoizedTypeInfo[T] = TI;
  return TI;
}

/// getTypeInfoImpl - Return the size of the specified type, in bits.  This
/// method does not work on incomplete types.
///
/// FIXME: Pointers into different addr spaces could have different sizes and
/// alignment requirements: getPointerInfo should take an AddrSpace, this
/// should take a QualType, &c.
TypeInfo ASTContext::getTypeInfoImpl(const Type *T) const {
  uint64_t Width = 0;
  unsigned Align = 8;
  bool AlignIsRequired = false;
  unsigned AS = 0;
  switch (T->getTypeClass()) {
#define TYPE(Class, Base)
#define ABSTRACT_TYPE(Class, Base)
#define NON_CANONICAL_TYPE(Class, Base)
#define DEPENDENT_TYPE(Class, Base) case Type::Class:
#define NON_CANONICAL_UNLESS_DEPENDENT_TYPE(Class, Base)                       \
  case Type::Class:                                                            \
  assert(!T->isDependentType() && "should not see dependent types here");      \
  return getTypeInfo(cast<Class##Type>(T)->desugar().getTypePtr());
#include "clang/AST/TypeNodes.inc"
    llvm_unreachable("Should not see dependent types");

  case Type::FunctionNoProto:
  case Type::FunctionProto:
    // GCC extension: alignof(function) = 32 bits
    Width = 0;
    Align = 32;
    break;

  case Type::IncompleteArray:
  case Type::VariableArray:
  case Type::ConstantArray: {
    // Model non-constant sized arrays as size zero, but track the alignment.
    uint64_t Size = 0;
    if (const auto *CAT = dyn_cast<ConstantArrayType>(T))
      Size = CAT->getSize().getZExtValue();

    TypeInfo EltInfo = getTypeInfo(cast<ArrayType>(T)->getElementType());
    assert((Size == 0 || EltInfo.Width <= (uint64_t)(-1) / Size) &&
           "Overflow in array type bit size evaluation");
    Width = EltInfo.Width * Size;
    Align = EltInfo.Align;
    AlignIsRequired = EltInfo.AlignIsRequired;
    if (!getTargetInfo().getCXXABI().isMicrosoft() ||
        getTargetInfo().getPointerWidth(0) == 64)
      Width = llvm::alignTo(Width, Align);
    break;
  }

  case Type::ExtVector:
  case Type::Vector: {
    const auto *VT = cast<VectorType>(T);
    TypeInfo EltInfo = getTypeInfo(VT->getElementType());
    Width = EltInfo.Width * VT->getNumElements();
    Align = Width;
    // If the alignment is not a power of 2, round up to the next power of 2.
    // This happens for non-power-of-2 length vectors.
    if (Align & (Align-1)) {
      Align = llvm::NextPowerOf2(Align);
      Width = llvm::alignTo(Width, Align);
    }
    // Adjust the alignment based on the target max.
    uint64_t TargetVectorAlign = Target->getMaxVectorAlign();
    if (TargetVectorAlign && TargetVectorAlign < Align)
      Align = TargetVectorAlign;
    if (VT->getVectorKind() == VectorType::SveFixedLengthDataVector)
      // Adjust the alignment for fixed-length SVE vectors. This is important
      // for non-power-of-2 vector lengths.
      Align = 128;
    else if (VT->getVectorKind() == VectorType::SveFixedLengthPredicateVector)
      // Adjust the alignment for fixed-length SVE predicates.
      Align = 16;
    break;
  }

  case Type::ConstantMatrix: {
    const auto *MT = cast<ConstantMatrixType>(T);
    TypeInfo ElementInfo = getTypeInfo(MT->getElementType());
    // The internal layout of a matrix value is implementation defined.
    // Initially be ABI compatible with arrays with respect to alignment and
    // size.
    Width = ElementInfo.Width * MT->getNumRows() * MT->getNumColumns();
    Align = ElementInfo.Align;
    break;
  }

  case Type::Builtin:
    switch (cast<BuiltinType>(T)->getKind()) {
    default: llvm_unreachable("Unknown builtin type!");
    case BuiltinType::Void:
      // GCC extension: alignof(void) = 8 bits.
      Width = 0;
      Align = 8;
      break;
    case BuiltinType::Bool:
      Width = Target->getBoolWidth();
      Align = Target->getBoolAlign();
      break;
    case BuiltinType::Char_S:
    case BuiltinType::Char_U:
    case BuiltinType::UChar:
    case BuiltinType::SChar:
    case BuiltinType::Char8:
      Width = Target->getCharWidth();
      Align = Target->getCharAlign();
      break;
    case BuiltinType::WChar_S:
    case BuiltinType::WChar_U:
      Width = Target->getWCharWidth();
      Align = Target->getWCharAlign();
      break;
    case BuiltinType::Char16:
      Width = Target->getChar16Width();
      Align = Target->getChar16Align();
      break;
    case BuiltinType::Char32:
      Width = Target->getChar32Width();
      Align = Target->getChar32Align();
      break;
    case BuiltinType::UShort:
    case BuiltinType::Short:
      Width = Target->getShortWidth();
      Align = Target->getShortAlign();
      break;
    case BuiltinType::UInt:
    case BuiltinType::Int:
      Width = Target->getIntWidth();
      Align = Target->getIntAlign();
      break;
    case BuiltinType::ULong:
    case BuiltinType::Long:
      Width = Target->getLongWidth();
      Align = Target->getLongAlign();
      break;
    case BuiltinType::ULongLong:
    case BuiltinType::LongLong:
      Width = Target->getLongLongWidth();
      Align = Target->getLongLongAlign();
      break;
    case BuiltinType::Int128:
    case BuiltinType::UInt128:
      Width = 128;
      Align = 128; // int128_t is 128-bit aligned on all targets.
      break;
    case BuiltinType::ShortAccum:
    case BuiltinType::UShortAccum:
    case BuiltinType::SatShortAccum:
    case BuiltinType::SatUShortAccum:
      Width = Target->getShortAccumWidth();
      Align = Target->getShortAccumAlign();
      break;
    case BuiltinType::Accum:
    case BuiltinType::UAccum:
    case BuiltinType::SatAccum:
    case BuiltinType::SatUAccum:
      Width = Target->getAccumWidth();
      Align = Target->getAccumAlign();
      break;
    case BuiltinType::LongAccum:
    case BuiltinType::ULongAccum:
    case BuiltinType::SatLongAccum:
    case BuiltinType::SatULongAccum:
      Width = Target->getLongAccumWidth();
      Align = Target->getLongAccumAlign();
      break;
    case BuiltinType::ShortFract:
    case BuiltinType::UShortFract:
    case BuiltinType::SatShortFract:
    case BuiltinType::SatUShortFract:
      Width = Target->getShortFractWidth();
      Align = Target->getShortFractAlign();
      break;
    case BuiltinType::Fract:
    case BuiltinType::UFract:
    case BuiltinType::SatFract:
    case BuiltinType::SatUFract:
      Width = Target->getFractWidth();
      Align = Target->getFractAlign();
      break;
    case BuiltinType::LongFract:
    case BuiltinType::ULongFract:
    case BuiltinType::SatLongFract:
    case BuiltinType::SatULongFract:
      Width = Target->getLongFractWidth();
      Align = Target->getLongFractAlign();
      break;
    case BuiltinType::BFloat16:
      Width = Target->getBFloat16Width();
      Align = Target->getBFloat16Align();
      break;
    case BuiltinType::Float16:
    case BuiltinType::Half:
      if (Target->hasFloat16Type() || !getLangOpts().OpenMP ||
          !getLangOpts().OpenMPIsDevice) {
        Width = Target->getHalfWidth();
        Align = Target->getHalfAlign();
      } else {
        assert(getLangOpts().OpenMP && getLangOpts().OpenMPIsDevice &&
               "Expected OpenMP device compilation.");
        Width = AuxTarget->getHalfWidth();
        Align = AuxTarget->getHalfAlign();
      }
      break;
    case BuiltinType::Float:
      Width = Target->getFloatWidth();
      Align = Target->getFloatAlign();
      break;
    case BuiltinType::Double:
      Width = Target->getDoubleWidth();
      Align = Target->getDoubleAlign();
      break;
    case BuiltinType::LongDouble:
      if (getLangOpts().OpenMP && getLangOpts().OpenMPIsDevice &&
          (Target->getLongDoubleWidth() != AuxTarget->getLongDoubleWidth() ||
           Target->getLongDoubleAlign() != AuxTarget->getLongDoubleAlign())) {
        Width = AuxTarget->getLongDoubleWidth();
        Align = AuxTarget->getLongDoubleAlign();
      } else {
        Width = Target->getLongDoubleWidth();
        Align = Target->getLongDoubleAlign();
      }
      break;
    case BuiltinType::Float128:
      if (Target->hasFloat128Type() || !getLangOpts().OpenMP ||
          !getLangOpts().OpenMPIsDevice) {
        Width = Target->getFloat128Width();
        Align = Target->getFloat128Align();
      } else {
        assert(getLangOpts().OpenMP && getLangOpts().OpenMPIsDevice &&
               "Expected OpenMP device compilation.");
        Width = AuxTarget->getFloat128Width();
        Align = AuxTarget->getFloat128Align();
      }
      break;
    case BuiltinType::NullPtr:
      Width = Target->getPointerWidth(0); // C++ 3.9.1p11: sizeof(nullptr_t)
      Align = Target->getPointerAlign(0); //   == sizeof(void*)
      break;
    case BuiltinType::ObjCId:
    case BuiltinType::ObjCClass:
    case BuiltinType::ObjCSel:
      Width = Target->getPointerWidth(0);
      Align = Target->getPointerAlign(0);
      break;
    case BuiltinType::OCLSampler:
    case BuiltinType::OCLEvent:
    case BuiltinType::OCLClkEvent:
    case BuiltinType::OCLQueue:
    case BuiltinType::OCLReserveID:
#define IMAGE_TYPE(ImgType, Id, SingletonId, Access, Suffix) \
    case BuiltinType::Id:
#include "clang/Basic/OpenCLImageTypes.def"
#define EXT_OPAQUE_TYPE(ExtType, Id, Ext) \
  case BuiltinType::Id:
#include "clang/Basic/OpenCLExtensionTypes.def"
      AS = getTargetAddressSpace(
          Target->getOpenCLTypeAddrSpace(getOpenCLTypeKind(T)));
      Width = Target->getPointerWidth(AS);
      Align = Target->getPointerAlign(AS);
      break;
    // The SVE types are effectively target-specific.  The length of an
    // SVE_VECTOR_TYPE is only known at runtime, but it is always a multiple
    // of 128 bits.  There is one predicate bit for each vector byte, so the
    // length of an SVE_PREDICATE_TYPE is always a multiple of 16 bits.
    //
    // Because the length is only known at runtime, we use a dummy value
    // of 0 for the static length.  The alignment values are those defined
    // by the Procedure Call Standard for the Arm Architecture.
#define SVE_VECTOR_TYPE(Name, MangledName, Id, SingletonId, NumEls, ElBits,    \
                        IsSigned, IsFP, IsBF)                                  \
  case BuiltinType::Id:                                                        \
    Width = 0;                                                                 \
    Align = 128;                                                               \
    break;
#define SVE_PREDICATE_TYPE(Name, MangledName, Id, SingletonId, NumEls)         \
  case BuiltinType::Id:                                                        \
    Width = 0;                                                                 \
    Align = 16;                                                                \
    break;
#include "clang/Basic/AArch64SVEACLETypes.def"
#define PPC_VECTOR_TYPE(Name, Id, Size)                                        \
  case BuiltinType::Id:                                                        \
    Width = Size;                                                              \
    Align = Size;                                                              \
    break;
#include "clang/Basic/PPCTypes.def"
    }
    break;
  case Type::ObjCObjectPointer:
    Width = Target->getPointerWidth(0);
    Align = Target->getPointerAlign(0);
    break;
  case Type::BlockPointer:
    AS = getTargetAddressSpace(cast<BlockPointerType>(T)->getPointeeType());
    Width = Target->getPointerWidth(AS);
    Align = Target->getPointerAlign(AS);
    break;
  case Type::LValueReference:
  case Type::RValueReference:
    // alignof and sizeof should never enter this code path here, so we go
    // the pointer route.
    AS = getTargetAddressSpace(cast<ReferenceType>(T)->getPointeeType());
    Width = Target->getPointerWidth(AS);
    Align = Target->getPointerAlign(AS);
    break;
  case Type::Pointer:
    AS = getTargetAddressSpace(cast<PointerType>(T)->getPointeeType());
    Width = Target->getPointerWidth(AS);
    Align = Target->getPointerAlign(AS);
    break;
  case Type::MemberPointer: {
    const auto *MPT = cast<MemberPointerType>(T);
    CXXABI::MemberPointerInfo MPI = ABI->getMemberPointerInfo(MPT);
    Width = MPI.Width;
    Align = MPI.Align;
    break;
  }
  case Type::Complex: {
    // Complex types have the same alignment as their elements, but twice the
    // size.
    TypeInfo EltInfo = getTypeInfo(cast<ComplexType>(T)->getElementType());
    Width = EltInfo.Width * 2;
    Align = EltInfo.Align;
    break;
  }
  case Type::ObjCObject:
    return getTypeInfo(cast<ObjCObjectType>(T)->getBaseType().getTypePtr());
  case Type::Adjusted:
  case Type::Decayed:
    return getTypeInfo(cast<AdjustedType>(T)->getAdjustedType().getTypePtr());
  case Type::ObjCInterface: {
    const auto *ObjCI = cast<ObjCInterfaceType>(T);
    if (ObjCI->getDecl()->isInvalidDecl()) {
      Width = 8;
      Align = 8;
      break;
    }
    const ASTRecordLayout &Layout = getASTObjCInterfaceLayout(ObjCI->getDecl());
    Width = toBits(Layout.getSize());
    Align = toBits(Layout.getAlignment());
    break;
  }
  case Type::ExtInt: {
    const auto *EIT = cast<ExtIntType>(T);
    Align =
        std::min(static_cast<unsigned>(std::max(
                     getCharWidth(), llvm::PowerOf2Ceil(EIT->getNumBits()))),
                 Target->getLongLongAlign());
    Width = llvm::alignTo(EIT->getNumBits(), Align);
    break;
  }
  case Type::Record:
  case Type::Enum: {
    const auto *TT = cast<TagType>(T);

    if (TT->getDecl()->isInvalidDecl()) {
      Width = 8;
      Align = 8;
      break;
    }

    if (const auto *ET = dyn_cast<EnumType>(TT)) {
      const EnumDecl *ED = ET->getDecl();
      TypeInfo Info =
          getTypeInfo(ED->getIntegerType()->getUnqualifiedDesugaredType());
      if (unsigned AttrAlign = ED->getMaxAlignment()) {
        Info.Align = AttrAlign;
        Info.AlignIsRequired = true;
      }
      return Info;
    }

    const auto *RT = cast<RecordType>(TT);
    const RecordDecl *RD = RT->getDecl();
    const ASTRecordLayout &Layout = getASTRecordLayout(RD);
    Width = toBits(Layout.getSize());
    Align = toBits(Layout.getAlignment());
    AlignIsRequired = RD->hasAttr<AlignedAttr>();
    break;
  }

  case Type::SubstTemplateTypeParm:
    return getTypeInfo(cast<SubstTemplateTypeParmType>(T)->
                       getReplacementType().getTypePtr());

  case Type::Auto:
  case Type::DeducedTemplateSpecialization: {
    const auto *A = cast<DeducedType>(T);
    assert(!A->getDeducedType().isNull() &&
           "cannot request the size of an undeduced or dependent auto type");
    return getTypeInfo(A->getDeducedType().getTypePtr());
  }

  case Type::Paren:
    return getTypeInfo(cast<ParenType>(T)->getInnerType().getTypePtr());

  case Type::MacroQualified:
    return getTypeInfo(
        cast<MacroQualifiedType>(T)->getUnderlyingType().getTypePtr());

  case Type::ObjCTypeParam:
    return getTypeInfo(cast<ObjCTypeParamType>(T)->desugar().getTypePtr());

  case Type::Typedef: {
    const TypedefNameDecl *Typedef = cast<TypedefType>(T)->getDecl();
    TypeInfo Info = getTypeInfo(Typedef->getUnderlyingType().getTypePtr());
    // If the typedef has an aligned attribute on it, it overrides any computed
    // alignment we have.  This violates the GCC documentation (which says that
    // attribute(aligned) can only round up) but matches its implementation.
    if (unsigned AttrAlign = Typedef->getMaxAlignment()) {
      Align = AttrAlign;
      AlignIsRequired = true;
    } else {
      Align = Info.Align;
      AlignIsRequired = Info.AlignIsRequired;
    }
    Width = Info.Width;
    break;
  }    
  
  case Type::TypeVariable:
    Width = 0;
    Align = 8;
    break;

  case Type::Existential:
    // '_Exists(T, struct Foo<T>)' is represented at runtime as 'struct Foo', so to calculate
    // the type info just punt to the inner type.
    return getTypeInfo(cast<ExistentialType>(T)->innerType().getTypePtr());

  case Type::Elaborated:
    return getTypeInfo(cast<ElaboratedType>(T)->getNamedType().getTypePtr());

  case Type::Attributed:
    return getTypeInfo(
                  cast<AttributedType>(T)->getEquivalentType().getTypePtr());

  case Type::Atomic: {
    // Start with the base type information.
    TypeInfo Info = getTypeInfo(cast<AtomicType>(T)->getValueType());
    Width = Info.Width;
    Align = Info.Align;

    if (!Width) {
      // An otherwise zero-sized type should still generate an
      // atomic operation.
      Width = Target->getCharWidth();
      assert(Align);
    } else if (Width <= Target->getMaxAtomicPromoteWidth()) {
      // If the size of the type doesn't exceed the platform's max
      // atomic promotion width, make the size and alignment more
      // favorable to atomic operations:

      // Round the size up to a power of 2.
      if (!llvm::isPowerOf2_64(Width))
        Width = llvm::NextPowerOf2(Width);

      // Set the alignment equal to the size.
      Align = static_cast<unsigned>(Width);
    }
  }
  break;

  case Type::Pipe:
    Width = Target->getPointerWidth(getTargetAddressSpace(LangAS::opencl_global));
    Align = Target->getPointerAlign(getTargetAddressSpace(LangAS::opencl_global));
    break;
  }

  assert(llvm::isPowerOf2_32(Align) && "Alignment must be power of 2");
  return TypeInfo(Width, Align, AlignIsRequired);
}

unsigned ASTContext::getTypeUnadjustedAlign(const Type *T) const {
  UnadjustedAlignMap::iterator I = MemoizedUnadjustedAlign.find(T);
  if (I != MemoizedUnadjustedAlign.end())
    return I->second;

  unsigned UnadjustedAlign;
  if (const auto *RT = T->getAs<RecordType>()) {
    const RecordDecl *RD = RT->getDecl();
    const ASTRecordLayout &Layout = getASTRecordLayout(RD);
    UnadjustedAlign = toBits(Layout.getUnadjustedAlignment());
  } else if (const auto *ObjCI = T->getAs<ObjCInterfaceType>()) {
    const ASTRecordLayout &Layout = getASTObjCInterfaceLayout(ObjCI->getDecl());
    UnadjustedAlign = toBits(Layout.getUnadjustedAlignment());
  } else {
    UnadjustedAlign = getTypeAlign(T->getUnqualifiedDesugaredType());
  }

  MemoizedUnadjustedAlign[T] = UnadjustedAlign;
  return UnadjustedAlign;
}

unsigned ASTContext::getOpenMPDefaultSimdAlign(QualType T) const {
  unsigned SimdAlign = getTargetInfo().getSimdDefaultAlign();
  return SimdAlign;
}

/// toCharUnitsFromBits - Convert a size in bits to a size in characters.
CharUnits ASTContext::toCharUnitsFromBits(int64_t BitSize) const {
  return CharUnits::fromQuantity(BitSize / getCharWidth());
}

/// toBits - Convert a size in characters to a size in characters.
int64_t ASTContext::toBits(CharUnits CharSize) const {
  return CharSize.getQuantity() * getCharWidth();
}

/// getTypeSizeInChars - Return the size of the specified type, in characters.
/// This method does not work on incomplete types.
CharUnits ASTContext::getTypeSizeInChars(QualType T) const {
  return getTypeInfoInChars(T).Width;
}
CharUnits ASTContext::getTypeSizeInChars(const Type *T) const {
  return getTypeInfoInChars(T).Width;
}

/// getTypeAlignInChars - Return the ABI-specified alignment of a type, in
/// characters. This method does not work on incomplete types.
CharUnits ASTContext::getTypeAlignInChars(QualType T) const {
  return toCharUnitsFromBits(getTypeAlign(T));
}
CharUnits ASTContext::getTypeAlignInChars(const Type *T) const {
  return toCharUnitsFromBits(getTypeAlign(T));
}

/// getTypeUnadjustedAlignInChars - Return the ABI-specified alignment of a
/// type, in characters, before alignment adustments. This method does
/// not work on incomplete types.
CharUnits ASTContext::getTypeUnadjustedAlignInChars(QualType T) const {
  return toCharUnitsFromBits(getTypeUnadjustedAlign(T));
}
CharUnits ASTContext::getTypeUnadjustedAlignInChars(const Type *T) const {
  return toCharUnitsFromBits(getTypeUnadjustedAlign(T));
}

/// getPreferredTypeAlign - Return the "preferred" alignment of the specified
/// type for the current target in bits.  This can be different than the ABI
/// alignment in cases where it is beneficial for performance or backwards
/// compatibility preserving to overalign a data type. (Note: despite the name,
/// the preferred alignment is ABI-impacting, and not an optimization.)
unsigned ASTContext::getPreferredTypeAlign(const Type *T) const {
  TypeInfo TI = getTypeInfo(T);
  unsigned ABIAlign = TI.Align;

  T = T->getBaseElementTypeUnsafe();

  // The preferred alignment of member pointers is that of a pointer.
  if (T->isMemberPointerType())
    return getPreferredTypeAlign(getPointerDiffType().getTypePtr());
 
  if (!Target->allowsLargerPreferedTypeAlignment())
    return ABIAlign;

  if (const auto *RT = T->getAs<RecordType>()) {
    if (TI.AlignIsRequired || RT->getDecl()->isInvalidDecl())
      return ABIAlign;

    unsigned PreferredAlign = static_cast<unsigned>(
        toBits(getASTRecordLayout(RT->getDecl()).PreferredAlignment));
    assert(PreferredAlign >= ABIAlign &&
           "PreferredAlign should be at least as large as ABIAlign.");
    return PreferredAlign;
  }

  // Double (and, for targets supporting AIX `power` alignment, long double) and
  // long long should be naturally aligned (despite requiring less alignment) if
  // possible.
  if (const auto *CT = T->getAs<ComplexType>())
    T = CT->getElementType().getTypePtr();
  if (const auto *ET = T->getAs<EnumType>())
    T = ET->getDecl()->getIntegerType().getTypePtr();
  if (T->isSpecificBuiltinType(BuiltinType::Double) ||
      T->isSpecificBuiltinType(BuiltinType::LongLong) ||
      T->isSpecificBuiltinType(BuiltinType::ULongLong) ||
      (T->isSpecificBuiltinType(BuiltinType::LongDouble) &&
       Target->defaultsToAIXPowerAlignment()))
    // Don't increase the alignment if an alignment attribute was specified on a
    // typedef declaration.
    if (!TI.AlignIsRequired)
      return std::max(ABIAlign, (unsigned)getTypeSize(T));

  return ABIAlign;
}

/// getTargetDefaultAlignForAttributeAligned - Return the default alignment
/// for __attribute__((aligned)) on this target, to be used if no alignment
/// value is specified.
unsigned ASTContext::getTargetDefaultAlignForAttributeAligned() const {
  return getTargetInfo().getDefaultAlignForAttributeAligned();
}

/// getAlignOfGlobalVar - Return the alignment in bits that should be given
/// to a global variable of the specified type.
unsigned ASTContext::getAlignOfGlobalVar(QualType T) const {
  uint64_t TypeSize = getTypeSize(T.getTypePtr());
  return std::max(getPreferredTypeAlign(T),
                  getTargetInfo().getMinGlobalAlign(TypeSize));
}

/// getAlignOfGlobalVarInChars - Return the alignment in characters that
/// should be given to a global variable of the specified type.
CharUnits ASTContext::getAlignOfGlobalVarInChars(QualType T) const {
  return toCharUnitsFromBits(getAlignOfGlobalVar(T));
}

CharUnits ASTContext::getOffsetOfBaseWithVBPtr(const CXXRecordDecl *RD) const {
  CharUnits Offset = CharUnits::Zero();
  const ASTRecordLayout *Layout = &getASTRecordLayout(RD);
  while (const CXXRecordDecl *Base = Layout->getBaseSharingVBPtr()) {
    Offset += Layout->getBaseClassOffset(Base);
    Layout = &getASTRecordLayout(Base);
  }
  return Offset;
}

CharUnits ASTContext::getMemberPointerPathAdjustment(const APValue &MP) const {
  const ValueDecl *MPD = MP.getMemberPointerDecl();
  CharUnits ThisAdjustment = CharUnits::Zero();
  ArrayRef<const CXXRecordDecl*> Path = MP.getMemberPointerPath();
  bool DerivedMember = MP.isMemberPointerToDerivedMember();
  const CXXRecordDecl *RD = cast<CXXRecordDecl>(MPD->getDeclContext());
  for (unsigned I = 0, N = Path.size(); I != N; ++I) {
    const CXXRecordDecl *Base = RD;
    const CXXRecordDecl *Derived = Path[I];
    if (DerivedMember)
      std::swap(Base, Derived);
    ThisAdjustment += getASTRecordLayout(Derived).getBaseClassOffset(Base);
    RD = Path[I];
  }
  if (DerivedMember)
    ThisAdjustment = -ThisAdjustment;
  return ThisAdjustment;
}

/// DeepCollectObjCIvars -
/// This routine first collects all declared, but not synthesized, ivars in
/// super class and then collects all ivars, including those synthesized for
/// current class. This routine is used for implementation of current class
/// when all ivars, declared and synthesized are known.
void ASTContext::DeepCollectObjCIvars(const ObjCInterfaceDecl *OI,
                                      bool leafClass,
                            SmallVectorImpl<const ObjCIvarDecl*> &Ivars) const {
  if (const ObjCInterfaceDecl *SuperClass = OI->getSuperClass())
    DeepCollectObjCIvars(SuperClass, false, Ivars);
  if (!leafClass) {
    for (const auto *I : OI->ivars())
      Ivars.push_back(I);
  } else {
    auto *IDecl = const_cast<ObjCInterfaceDecl *>(OI);
    for (const ObjCIvarDecl *Iv = IDecl->all_declared_ivar_begin(); Iv;
         Iv= Iv->getNextIvar())
      Ivars.push_back(Iv);
  }
}

/// CollectInheritedProtocols - Collect all protocols in current class and
/// those inherited by it.
void ASTContext::CollectInheritedProtocols(const Decl *CDecl,
                          llvm::SmallPtrSet<ObjCProtocolDecl*, 8> &Protocols) {
  if (const auto *OI = dyn_cast<ObjCInterfaceDecl>(CDecl)) {
    // We can use protocol_iterator here instead of
    // all_referenced_protocol_iterator since we are walking all categories.
    for (auto *Proto : OI->all_referenced_protocols()) {
      CollectInheritedProtocols(Proto, Protocols);
    }

    // Categories of this Interface.
    for (const auto *Cat : OI->visible_categories())
      CollectInheritedProtocols(Cat, Protocols);

    if (ObjCInterfaceDecl *SD = OI->getSuperClass())
      while (SD) {
        CollectInheritedProtocols(SD, Protocols);
        SD = SD->getSuperClass();
      }
  } else if (const auto *OC = dyn_cast<ObjCCategoryDecl>(CDecl)) {
    for (auto *Proto : OC->protocols()) {
      CollectInheritedProtocols(Proto, Protocols);
    }
  } else if (const auto *OP = dyn_cast<ObjCProtocolDecl>(CDecl)) {
    // Insert the protocol.
    if (!Protocols.insert(
          const_cast<ObjCProtocolDecl *>(OP->getCanonicalDecl())).second)
      return;

    for (auto *Proto : OP->protocols())
      CollectInheritedProtocols(Proto, Protocols);
  }
}

static bool unionHasUniqueObjectRepresentations(const ASTContext &Context,
                                                const RecordDecl *RD) {
  assert(RD->isUnion() && "Must be union type");
  CharUnits UnionSize = Context.getTypeSizeInChars(RD->getTypeForDecl());

  for (const auto *Field : RD->fields()) {
    if (!Context.hasUniqueObjectRepresentations(Field->getType()))
      return false;
    CharUnits FieldSize = Context.getTypeSizeInChars(Field->getType());
    if (FieldSize != UnionSize)
      return false;
  }
  return !RD->field_empty();
}

static bool isStructEmpty(QualType Ty) {
  const RecordDecl *RD = Ty->castAs<RecordType>()->getDecl();

  if (!RD->field_empty())
    return false;

  if (const auto *ClassDecl = dyn_cast<CXXRecordDecl>(RD))
    return ClassDecl->isEmpty();

  return true;
}

static llvm::Optional<int64_t>
structHasUniqueObjectRepresentations(const ASTContext &Context,
                                     const RecordDecl *RD) {
  assert(!RD->isUnion() && "Must be struct/class type");
  const auto &Layout = Context.getASTRecordLayout(RD);

  int64_t CurOffsetInBits = 0;
  if (const auto *ClassDecl = dyn_cast<CXXRecordDecl>(RD)) {
    if (ClassDecl->isDynamicClass())
      return llvm::None;

    SmallVector<std::pair<QualType, int64_t>, 4> Bases;
    for (const auto &Base : ClassDecl->bases()) {
      // Empty types can be inherited from, and non-empty types can potentially
      // have tail padding, so just make sure there isn't an error.
      if (!isStructEmpty(Base.getType())) {
        llvm::Optional<int64_t> Size = structHasUniqueObjectRepresentations(
            Context, Base.getType()->castAs<RecordType>()->getDecl());
        if (!Size)
          return llvm::None;
        Bases.emplace_back(Base.getType(), Size.getValue());
      }
    }

    llvm::sort(Bases, [&](const std::pair<QualType, int64_t> &L,
                          const std::pair<QualType, int64_t> &R) {
      return Layout.getBaseClassOffset(L.first->getAsCXXRecordDecl()) <
             Layout.getBaseClassOffset(R.first->getAsCXXRecordDecl());
    });

    for (const auto &Base : Bases) {
      int64_t BaseOffset = Context.toBits(
          Layout.getBaseClassOffset(Base.first->getAsCXXRecordDecl()));
      int64_t BaseSize = Base.second;
      if (BaseOffset != CurOffsetInBits)
        return llvm::None;
      CurOffsetInBits = BaseOffset + BaseSize;
    }
  }

  for (const auto *Field : RD->fields()) {
    if (!Field->getType()->isReferenceType() &&
        !Context.hasUniqueObjectRepresentations(Field->getType()))
      return llvm::None;

    int64_t FieldSizeInBits =
        Context.toBits(Context.getTypeSizeInChars(Field->getType()));
    if (Field->isBitField()) {
      int64_t BitfieldSize = Field->getBitWidthValue(Context);

      if (BitfieldSize > FieldSizeInBits)
        return llvm::None;
      FieldSizeInBits = BitfieldSize;
    }

    int64_t FieldOffsetInBits = Context.getFieldOffset(Field);

    if (FieldOffsetInBits != CurOffsetInBits)
      return llvm::None;

    CurOffsetInBits = FieldSizeInBits + FieldOffsetInBits;
  }

  return CurOffsetInBits;
}

bool ASTContext::hasUniqueObjectRepresentations(QualType Ty) const {
  // C++17 [meta.unary.prop]:
  //   The predicate condition for a template specialization
  //   has_unique_object_representations<T> shall be
  //   satisfied if and only if:
  //     (9.1) - T is trivially copyable, and
  //     (9.2) - any two objects of type T with the same value have the same
  //     object representation, where two objects
  //   of array or non-union class type are considered to have the same value
  //   if their respective sequences of
  //   direct subobjects have the same values, and two objects of union type
  //   are considered to have the same
  //   value if they have the same active member and the corresponding members
  //   have the same value.
  //   The set of scalar types for which this condition holds is
  //   implementation-defined. [ Note: If a type has padding
  //   bits, the condition does not hold; otherwise, the condition holds true
  //   for unsigned integral types. -- end note ]
  assert(!Ty.isNull() && "Null QualType sent to unique object rep check");

  // Arrays are unique only if their element type is unique.
  if (Ty->isArrayType())
    return hasUniqueObjectRepresentations(getBaseElementType(Ty));

  // (9.1) - T is trivially copyable...
  if (!Ty.isTriviallyCopyableType(*this))
    return false;

  // All integrals and enums are unique.
  if (Ty->isIntegralOrEnumerationType())
    return true;

  // All other pointers are unique.
  if (Ty->isPointerType())
    return true;

  if (Ty->isMemberPointerType()) {
    const auto *MPT = Ty->getAs<MemberPointerType>();
    return !ABI->getMemberPointerInfo(MPT).HasPadding;
  }

  if (Ty->isRecordType()) {
    const RecordDecl *Record = Ty->castAs<RecordType>()->getDecl();

    if (Record->isInvalidDecl())
      return false;

    if (Record->isUnion())
      return unionHasUniqueObjectRepresentations(*this, Record);

    Optional<int64_t> StructSize =
        structHasUniqueObjectRepresentations(*this, Record);

    return StructSize &&
           StructSize.getValue() == static_cast<int64_t>(getTypeSize(Ty));
  }

  // FIXME: More cases to handle here (list by rsmith):
  // vectors (careful about, eg, vector of 3 foo)
  // _Complex int and friends
  // _Atomic T
  // Obj-C block pointers
  // Obj-C object pointers
  // and perhaps OpenCL's various builtin types (pipe, sampler_t, event_t,
  // clk_event_t, queue_t, reserve_id_t)
  // There're also Obj-C class types and the Obj-C selector type, but I think it
  // makes sense for those to return false here.

  return false;
}

unsigned ASTContext::CountNonClassIvars(const ObjCInterfaceDecl *OI) const {
  unsigned count = 0;
  // Count ivars declared in class extension.
  for (const auto *Ext : OI->known_extensions())
    count += Ext->ivar_size();

  // Count ivar defined in this class's implementation.  This
  // includes synthesized ivars.
  if (ObjCImplementationDecl *ImplDecl = OI->getImplementation())
    count += ImplDecl->ivar_size();

  return count;
}

bool ASTContext::isSentinelNullExpr(const Expr *E) {
  if (!E)
    return false;

  // nullptr_t is always treated as null.
  if (E->getType()->isNullPtrType()) return true;

  if (E->getType()->isAnyPointerType() &&
      E->IgnoreParenCasts()->isNullPointerConstant(*this,
                                                Expr::NPC_ValueDependentIsNull))
    return true;

  // Unfortunately, __null has type 'int'.
  if (isa<GNUNullExpr>(E)) return true;

  return false;
}

/// Get the implementation of ObjCInterfaceDecl, or nullptr if none
/// exists.
ObjCImplementationDecl *ASTContext::getObjCImplementation(ObjCInterfaceDecl *D) {
  llvm::DenseMap<ObjCContainerDecl*, ObjCImplDecl*>::iterator
    I = ObjCImpls.find(D);
  if (I != ObjCImpls.end())
    return cast<ObjCImplementationDecl>(I->second);
  return nullptr;
}

/// Get the implementation of ObjCCategoryDecl, or nullptr if none
/// exists.
ObjCCategoryImplDecl *ASTContext::getObjCImplementation(ObjCCategoryDecl *D) {
  llvm::DenseMap<ObjCContainerDecl*, ObjCImplDecl*>::iterator
    I = ObjCImpls.find(D);
  if (I != ObjCImpls.end())
    return cast<ObjCCategoryImplDecl>(I->second);
  return nullptr;
}

/// Set the implementation of ObjCInterfaceDecl.
void ASTContext::setObjCImplementation(ObjCInterfaceDecl *IFaceD,
                           ObjCImplementationDecl *ImplD) {
  assert(IFaceD && ImplD && "Passed null params");
  ObjCImpls[IFaceD] = ImplD;
}

/// Set the implementation of ObjCCategoryDecl.
void ASTContext::setObjCImplementation(ObjCCategoryDecl *CatD,
                           ObjCCategoryImplDecl *ImplD) {
  assert(CatD && ImplD && "Passed null params");
  ObjCImpls[CatD] = ImplD;
}

const ObjCMethodDecl *
ASTContext::getObjCMethodRedeclaration(const ObjCMethodDecl *MD) const {
  return ObjCMethodRedecls.lookup(MD);
}

void ASTContext::setObjCMethodRedeclaration(const ObjCMethodDecl *MD,
                                            const ObjCMethodDecl *Redecl) {
  assert(!getObjCMethodRedeclaration(MD) && "MD already has a redeclaration");
  ObjCMethodRedecls[MD] = Redecl;
}

const ObjCInterfaceDecl *ASTContext::getObjContainingInterface(
                                              const NamedDecl *ND) const {
  if (const auto *ID = dyn_cast<ObjCInterfaceDecl>(ND->getDeclContext()))
    return ID;
  if (const auto *CD = dyn_cast<ObjCCategoryDecl>(ND->getDeclContext()))
    return CD->getClassInterface();
  if (const auto *IMD = dyn_cast<ObjCImplDecl>(ND->getDeclContext()))
    return IMD->getClassInterface();

  return nullptr;
}

/// Get the copy initialization expression of VarDecl, or nullptr if
/// none exists.
BlockVarCopyInit ASTContext::getBlockVarCopyInit(const VarDecl *VD) const {
  assert(VD && "Passed null params");
  assert(VD->hasAttr<BlocksAttr>() &&
         "getBlockVarCopyInits - not __block var");
  auto I = BlockVarCopyInits.find(VD);
  if (I != BlockVarCopyInits.end())
    return I->second;
  return {nullptr, false};
}

/// Set the copy initialization expression of a block var decl.
void ASTContext::setBlockVarCopyInit(const VarDecl*VD, Expr *CopyExpr,
                                     bool CanThrow) {
  assert(VD && CopyExpr && "Passed null params");
  assert(VD->hasAttr<BlocksAttr>() &&
         "setBlockVarCopyInits - not __block var");
  BlockVarCopyInits[VD].setExprAndFlag(CopyExpr, CanThrow);
}

TypeSourceInfo *ASTContext::CreateTypeSourceInfo(QualType T,
                                                 unsigned DataSize) const {
  if (!DataSize)
    DataSize = TypeLoc::getFullDataSizeForType(T);
  else
    assert(DataSize == TypeLoc::getFullDataSizeForType(T) &&
           "incorrect data size provided to CreateTypeSourceInfo!");

  auto *TInfo =
    (TypeSourceInfo*)BumpAlloc.Allocate(sizeof(TypeSourceInfo) + DataSize, 8);
  new (TInfo) TypeSourceInfo(T);
  return TInfo;
}

TypeSourceInfo *ASTContext::getTrivialTypeSourceInfo(QualType T,
                                                     SourceLocation L) const {
  TypeSourceInfo *DI = CreateTypeSourceInfo(T);
  DI->getTypeLoc().initialize(const_cast<ASTContext &>(*this), L);
  return DI;
}

const ASTRecordLayout &
ASTContext::getASTObjCInterfaceLayout(const ObjCInterfaceDecl *D) const {
  return getObjCLayout(D, nullptr);
}

const ASTRecordLayout &
ASTContext::getASTObjCImplementationLayout(
                                        const ObjCImplementationDecl *D) const {
  return getObjCLayout(D->getClassInterface(), D);
}

//===----------------------------------------------------------------------===//
//                   Type creation/memoization methods
//===----------------------------------------------------------------------===//

QualType
ASTContext::getExtQualType(const Type *baseType, Qualifiers quals) const {
  unsigned fastQuals = quals.getFastQualifiers();
  quals.removeFastQualifiers();

  // Check if we've already instantiated this type.
  llvm::FoldingSetNodeID ID;
  ExtQuals::Profile(ID, baseType, quals);
  void *insertPos = nullptr;
  if (ExtQuals *eq = ExtQualNodes.FindNodeOrInsertPos(ID, insertPos)) {
    assert(eq->getQualifiers() == quals);
    return QualType(eq, fastQuals);
  }

  // If the base type is not canonical, make the appropriate canonical type.
  QualType canon;
  if (!baseType->isCanonicalUnqualified()) {
    SplitQualType canonSplit = baseType->getCanonicalTypeInternal().split();
    canonSplit.Quals.addConsistentQualifiers(quals);
    canon = getExtQualType(canonSplit.Ty, canonSplit.Quals);

    // Re-find the insert position.
    (void) ExtQualNodes.FindNodeOrInsertPos(ID, insertPos);
  }

  auto *eq = new (*this, TypeAlignment) ExtQuals(baseType, canon, quals);
  ExtQualNodes.InsertNode(eq, insertPos);
  return QualType(eq, fastQuals);
}

QualType ASTContext::getAddrSpaceQualType(QualType T,
                                          LangAS AddressSpace) const {
  QualType CanT = getCanonicalType(T);
  if (CanT.getAddressSpace() == AddressSpace)
    return T;

  // If we are composing extended qualifiers together, merge together
  // into one ExtQuals node.
  QualifierCollector Quals;
  const Type *TypeNode = Quals.strip(T);

  // If this type already has an address space specified, it cannot get
  // another one.
  assert(!Quals.hasAddressSpace() &&
         "Type cannot be in multiple addr spaces!");
  Quals.addAddressSpace(AddressSpace);

  return getExtQualType(TypeNode, Quals);
}

QualType ASTContext::removeAddrSpaceQualType(QualType T) const {
  // If the type is not qualified with an address space, just return it
  // immediately.
  if (!T.hasAddressSpace())
    return T;

  // If we are composing extended qualifiers together, merge together
  // into one ExtQuals node.
  QualifierCollector Quals;
  const Type *TypeNode;

  while (T.hasAddressSpace()) {
    TypeNode = Quals.strip(T);

    // If the type no longer has an address space after stripping qualifiers,
    // jump out.
    if (!QualType(TypeNode, 0).hasAddressSpace())
      break;

    // There might be sugar in the way. Strip it and try again.
    T = T.getSingleStepDesugaredType(*this);
  }

  Quals.removeAddressSpace();

  // Removal of the address space can mean there are no longer any
  // non-fast qualifiers, so creating an ExtQualType isn't possible (asserts)
  // or required.
  if (Quals.hasNonFastQualifiers())
    return getExtQualType(TypeNode, Quals);
  else
    return QualType(TypeNode, Quals.getFastQualifiers());
}

QualType ASTContext::getObjCGCQualType(QualType T,
                                       Qualifiers::GC GCAttr) const {
  QualType CanT = getCanonicalType(T);
  if (CanT.getObjCGCAttr() == GCAttr)
    return T;

  if (const auto *ptr = T->getAs<PointerType>()) {
    QualType Pointee = ptr->getPointeeType();
    if (Pointee->isAnyPointerType()) {
      QualType ResultType = getObjCGCQualType(Pointee, GCAttr);
      return getPointerType(ResultType);
    }
  }

  // If we are composing extended qualifiers together, merge together
  // into one ExtQuals node.
  QualifierCollector Quals;
  const Type *TypeNode = Quals.strip(T);

  // If this type already has an ObjCGC specified, it cannot get
  // another one.
  assert(!Quals.hasObjCGCAttr() &&
         "Type cannot have multiple ObjCGCs!");
  Quals.addObjCGCAttr(GCAttr);

  return getExtQualType(TypeNode, Quals);
}

QualType ASTContext::removePtrSizeAddrSpace(QualType T) const {
  if (const PointerType *Ptr = T->getAs<PointerType>()) {
    QualType Pointee = Ptr->getPointeeType();
    if (isPtrSizeAddressSpace(Pointee.getAddressSpace())) {
      return getPointerType(removeAddrSpaceQualType(Pointee));
    }
  }
  return T;
}

const FunctionType *ASTContext::adjustFunctionType(const FunctionType *T,
                                                   FunctionType::ExtInfo Info) {
  if (T->getExtInfo() == Info)
    return T;

  QualType Result;
  if (const auto *FNPT = dyn_cast<FunctionNoProtoType>(T)) {
    Result = getFunctionNoProtoType(FNPT->getReturnType(), Info);
  } else {
    const auto *FPT = cast<FunctionProtoType>(T);
    FunctionProtoType::ExtProtoInfo EPI = FPT->getExtProtoInfo();
    EPI.ExtInfo = Info;
    Result = getFunctionType(FPT->getReturnType(), FPT->getParamTypes(), EPI);
  }

  return cast<FunctionType>(Result.getTypePtr());
}

void ASTContext::adjustDeducedFunctionResultType(FunctionDecl *FD,
                                                 QualType ResultType) {
  FD = FD->getMostRecentDecl();
  while (true) {
    const auto *FPT = FD->getType()->castAs<FunctionProtoType>();
    FunctionProtoType::ExtProtoInfo EPI = FPT->getExtProtoInfo();
    FD->setType(getFunctionType(ResultType, FPT->getParamTypes(), EPI));
    if (FunctionDecl *Next = FD->getPreviousDecl())
      FD = Next;
    else
      break;
  }
  if (ASTMutationListener *L = getASTMutationListener())
    L->DeducedReturnType(FD, ResultType);
}

/// Get a function type and produce the equivalent function type with the
/// specified exception specification. Type sugar that can be present on a
/// declaration of a function with an exception specification is permitted
/// and preserved. Other type sugar (for instance, typedefs) is not.
QualType ASTContext::getFunctionTypeWithExceptionSpec(
    QualType Orig, const FunctionProtoType::ExceptionSpecInfo &ESI) {
  // Might have some parens.
  if (const auto *PT = dyn_cast<ParenType>(Orig))
    return getParenType(
        getFunctionTypeWithExceptionSpec(PT->getInnerType(), ESI));

  // Might be wrapped in a macro qualified type.
  if (const auto *MQT = dyn_cast<MacroQualifiedType>(Orig))
    return getMacroQualifiedType(
        getFunctionTypeWithExceptionSpec(MQT->getUnderlyingType(), ESI),
        MQT->getMacroIdentifier());

  // Might have a calling-convention attribute.
  if (const auto *AT = dyn_cast<AttributedType>(Orig))
    return getAttributedType(
        AT->getAttrKind(),
        getFunctionTypeWithExceptionSpec(AT->getModifiedType(), ESI),
        getFunctionTypeWithExceptionSpec(AT->getEquivalentType(), ESI));

  // Anything else must be a function type. Rebuild it with the new exception
  // specification.
  const auto *Proto = Orig->castAs<FunctionProtoType>();
  return getFunctionType(
      Proto->getReturnType(), Proto->getParamTypes(),
      Proto->getExtProtoInfo().withExceptionSpec(ESI));
}

bool ASTContext::hasSameFunctionTypeIgnoringExceptionSpec(QualType T,
                                                          QualType U) {
  return hasSameType(T, U) ||
         (getLangOpts().CPlusPlus17 &&
          hasSameType(getFunctionTypeWithExceptionSpec(T, EST_None),
                      getFunctionTypeWithExceptionSpec(U, EST_None)));
}

QualType ASTContext::getFunctionTypeWithoutPtrSizes(QualType T) {
  if (const auto *Proto = T->getAs<FunctionProtoType>()) {
    QualType RetTy = removePtrSizeAddrSpace(Proto->getReturnType());
    SmallVector<QualType, 16> Args(Proto->param_types());
    for (unsigned i = 0, n = Args.size(); i != n; ++i)
      Args[i] = removePtrSizeAddrSpace(Args[i]);
    return getFunctionType(RetTy, Args, Proto->getExtProtoInfo());
  }

  if (const FunctionNoProtoType *Proto = T->getAs<FunctionNoProtoType>()) {
    QualType RetTy = removePtrSizeAddrSpace(Proto->getReturnType());
    return getFunctionNoProtoType(RetTy, Proto->getExtInfo());
  }

  return T;
}

bool ASTContext::hasSameFunctionTypeIgnoringPtrSizes(QualType T, QualType U) {
  return hasSameType(T, U) ||
         hasSameType(getFunctionTypeWithoutPtrSizes(T),
                     getFunctionTypeWithoutPtrSizes(U));
}

void ASTContext::adjustExceptionSpec(
    FunctionDecl *FD, const FunctionProtoType::ExceptionSpecInfo &ESI,
    bool AsWritten) {
  // Update the type.
  QualType Updated =
      getFunctionTypeWithExceptionSpec(FD->getType(), ESI);
  FD->setType(Updated);

  if (!AsWritten)
    return;

  // Update the type in the type source information too.
  if (TypeSourceInfo *TSInfo = FD->getTypeSourceInfo()) {
    // If the type and the type-as-written differ, we may need to update
    // the type-as-written too.
    if (TSInfo->getType() != FD->getType())
      Updated = getFunctionTypeWithExceptionSpec(TSInfo->getType(), ESI);

    // FIXME: When we get proper type location information for exceptions,
    // we'll also have to rebuild the TypeSourceInfo. For now, we just patch
    // up the TypeSourceInfo;
    assert(TypeLoc::getFullDataSizeForType(Updated) ==
               TypeLoc::getFullDataSizeForType(TSInfo->getType()) &&
           "TypeLoc size mismatch from updating exception specification");
    TSInfo->overrideType(Updated);
  }
}

/// getComplexType - Return the uniqued reference to the type for a complex
/// number with the specified element type.
QualType ASTContext::getComplexType(QualType T) const {
  // Unique pointers, to guarantee there is only one pointer of a particular
  // structure.
  llvm::FoldingSetNodeID ID;
  ComplexType::Profile(ID, T);

  void *InsertPos = nullptr;
  if (ComplexType *CT = ComplexTypes.FindNodeOrInsertPos(ID, InsertPos))
    return QualType(CT, 0);

  // If the pointee type isn't canonical, this won't be a canonical type either,
  // so fill in the canonical type field.
  QualType Canonical;
  if (!T.isCanonical()) {
    Canonical = getComplexType(getCanonicalType(T));

    // Get the new insert position for the node we care about.
    ComplexType *NewIP = ComplexTypes.FindNodeOrInsertPos(ID, InsertPos);
    assert(!NewIP && "Shouldn't be in the map!"); (void)NewIP;
  }
  auto *New = new (*this, TypeAlignment) ComplexType(T, Canonical);
  Types.push_back(New);
  ComplexTypes.InsertNode(New, InsertPos);
  return QualType(New, 0);
}

/// getPointerType - Return the uniqued reference to the type for a pointer to
/// the specified type.
QualType ASTContext::getPointerType(QualType T, CheckedPointerKind kind) const {
  // Unique pointers, to guarantee there is only one pointer of a particular
  // structure.
  llvm::FoldingSetNodeID ID;
  PointerType::Profile(ID, T, kind);

  void *InsertPos = nullptr;
  if (PointerType *PT = PointerTypes.FindNodeOrInsertPos(ID, InsertPos))
    return QualType(PT, 0);

  // If the pointee type isn't canonical, this won't be a canonical type either,
  // so fill in the canonical type field.
  QualType Canonical;
  if (!T.isCanonical()) {
    Canonical = getPointerType(getCanonicalType(T), kind);

    // Get the new insert position for the node we care about.
    PointerType *NewIP = PointerTypes.FindNodeOrInsertPos(ID, InsertPos);
    assert(!NewIP && "Shouldn't be in the map!"); (void)NewIP;
  }
  auto *New = new (*this, TypeAlignment) PointerType(T, Canonical, kind);
  Types.push_back(New);
  PointerTypes.InsertNode(New, InsertPos);
  return QualType(New, 0);
}

QualType ASTContext::getTypeVariableType(unsigned int inDepth, unsigned int inIndex, 
                                          const bool isInBoundsSafeInterface) const {
  llvm::FoldingSetNodeID ID;
  TypeVariableType::Profile(ID, inDepth, inIndex, isInBoundsSafeInterface);

  void *InsertPos = nullptr;
  if (TypeVariableType *PT = TypeVariableTypes.FindNodeOrInsertPos(ID, InsertPos))
    return QualType(PT, 0);

  TypeVariableType *New = new (*this, TypeAlignment) TypeVariableType(inDepth, inIndex, isInBoundsSafeInterface);
  Types.push_back(New);
  TypeVariableTypes.InsertNode(New, InsertPos);
  return QualType(New, 0);
}

QualType ASTContext::getAdjustedType(QualType Orig, QualType New) const {
  llvm::FoldingSetNodeID ID;
  AdjustedType::Profile(ID, Orig, New);
  void *InsertPos = nullptr;
  AdjustedType *AT = AdjustedTypes.FindNodeOrInsertPos(ID, InsertPos);
  if (AT)
    return QualType(AT, 0);

  QualType Canonical = getCanonicalType(New);

  // Get the new insert position for the node we care about.
  AT = AdjustedTypes.FindNodeOrInsertPos(ID, InsertPos);
  assert(!AT && "Shouldn't be in the map!");

  AT = new (*this, TypeAlignment)
      AdjustedType(Type::Adjusted, Orig, New, Canonical);
  Types.push_back(AT);
  AdjustedTypes.InsertNode(AT, InsertPos);
  return QualType(AT, 0);
}

QualType ASTContext::getDecayedType(QualType T) const {
  assert((T->isArrayType() || T->isFunctionType()) && "T does not decay");

  QualType Decayed;

  // C99 6.7.5.3p7:
  //   A declaration of a parameter as "array of type" shall be
  //   adjusted to "qualified pointer to type", where the type
  //   qualifiers (if any) are those specified within the [ and ] of
  //   the array type derivation.
  if (T->isArrayType())
    Decayed = getArrayDecayedType(T);

  // C99 6.7.5.3p8:
  //   A declaration of a parameter as "function returning type"
  //   shall be adjusted to "pointer to function returning type", as
  //   in 6.3.2.1.
  if (T->isFunctionType())
    Decayed = getPointerType(T);

  llvm::FoldingSetNodeID ID;
  AdjustedType::Profile(ID, T, Decayed);
  void *InsertPos = nullptr;
  AdjustedType *AT = AdjustedTypes.FindNodeOrInsertPos(ID, InsertPos);
  if (AT)
    return QualType(AT, 0);

  QualType Canonical = getCanonicalType(Decayed);

  // Get the new insert position for the node we care about.
  AT = AdjustedTypes.FindNodeOrInsertPos(ID, InsertPos);
  assert(!AT && "Shouldn't be in the map!");

  AT = new (*this, TypeAlignment) DecayedType(T, Decayed, Canonical);
  Types.push_back(AT);
  AdjustedTypes.InsertNode(AT, InsertPos);
  return QualType(AT, 0);
}

/// getBlockPointerType - Return the uniqued reference to the type for
/// a pointer to the specified block.
QualType ASTContext::getBlockPointerType(QualType T) const {
  assert(T->isFunctionType() && "block of function types only");
  // Unique pointers, to guarantee there is only one block of a particular
  // structure.
  llvm::FoldingSetNodeID ID;
  BlockPointerType::Profile(ID, T);

  void *InsertPos = nullptr;
  if (BlockPointerType *PT =
        BlockPointerTypes.FindNodeOrInsertPos(ID, InsertPos))
    return QualType(PT, 0);

  // If the block pointee type isn't canonical, this won't be a canonical
  // type either so fill in the canonical type field.
  QualType Canonical;
  if (!T.isCanonical()) {
    Canonical = getBlockPointerType(getCanonicalType(T));

    // Get the new insert position for the node we care about.
    BlockPointerType *NewIP =
      BlockPointerTypes.FindNodeOrInsertPos(ID, InsertPos);
    assert(!NewIP && "Shouldn't be in the map!"); (void)NewIP;
  }
  auto *New = new (*this, TypeAlignment) BlockPointerType(T, Canonical);
  Types.push_back(New);
  BlockPointerTypes.InsertNode(New, InsertPos);
  return QualType(New, 0);
}

/// getLValueReferenceType - Return the uniqued reference to the type for an
/// lvalue reference to the specified type.
QualType
ASTContext::getLValueReferenceType(QualType T, bool SpelledAsLValue) const {
  assert(getCanonicalType(T) != OverloadTy &&
         "Unresolved overloaded function type");

  // Unique pointers, to guarantee there is only one pointer of a particular
  // structure.
  llvm::FoldingSetNodeID ID;
  ReferenceType::Profile(ID, T, SpelledAsLValue);

  void *InsertPos = nullptr;
  if (LValueReferenceType *RT =
        LValueReferenceTypes.FindNodeOrInsertPos(ID, InsertPos))
    return QualType(RT, 0);

  const auto *InnerRef = T->getAs<ReferenceType>();

  // If the referencee type isn't canonical, this won't be a canonical type
  // either, so fill in the canonical type field.
  QualType Canonical;
  if (!SpelledAsLValue || InnerRef || !T.isCanonical()) {
    QualType PointeeType = (InnerRef ? InnerRef->getPointeeType() : T);
    Canonical = getLValueReferenceType(getCanonicalType(PointeeType));

    // Get the new insert position for the node we care about.
    LValueReferenceType *NewIP =
      LValueReferenceTypes.FindNodeOrInsertPos(ID, InsertPos);
    assert(!NewIP && "Shouldn't be in the map!"); (void)NewIP;
  }

  auto *New = new (*this, TypeAlignment) LValueReferenceType(T, Canonical,
                                                             SpelledAsLValue);
  Types.push_back(New);
  LValueReferenceTypes.InsertNode(New, InsertPos);

  return QualType(New, 0);
}

/// getRValueReferenceType - Return the uniqued reference to the type for an
/// rvalue reference to the specified type.
QualType ASTContext::getRValueReferenceType(QualType T) const {
  // Unique pointers, to guarantee there is only one pointer of a particular
  // structure.
  llvm::FoldingSetNodeID ID;
  ReferenceType::Profile(ID, T, false);

  void *InsertPos = nullptr;
  if (RValueReferenceType *RT =
        RValueReferenceTypes.FindNodeOrInsertPos(ID, InsertPos))
    return QualType(RT, 0);

  const auto *InnerRef = T->getAs<ReferenceType>();

  // If the referencee type isn't canonical, this won't be a canonical type
  // either, so fill in the canonical type field.
  QualType Canonical;
  if (InnerRef || !T.isCanonical()) {
    QualType PointeeType = (InnerRef ? InnerRef->getPointeeType() : T);
    Canonical = getRValueReferenceType(getCanonicalType(PointeeType));

    // Get the new insert position for the node we care about.
    RValueReferenceType *NewIP =
      RValueReferenceTypes.FindNodeOrInsertPos(ID, InsertPos);
    assert(!NewIP && "Shouldn't be in the map!"); (void)NewIP;
  }

  auto *New = new (*this, TypeAlignment) RValueReferenceType(T, Canonical);
  Types.push_back(New);
  RValueReferenceTypes.InsertNode(New, InsertPos);
  return QualType(New, 0);
}

/// getMemberPointerType - Return the uniqued reference to the type for a
/// member pointer to the specified type, in the specified class.
QualType ASTContext::getMemberPointerType(QualType T, const Type *Cls) const {
  // Unique pointers, to guarantee there is only one pointer of a particular
  // structure.
  llvm::FoldingSetNodeID ID;
  MemberPointerType::Profile(ID, T, Cls);

  void *InsertPos = nullptr;
  if (MemberPointerType *PT =
      MemberPointerTypes.FindNodeOrInsertPos(ID, InsertPos))
    return QualType(PT, 0);

  // If the pointee or class type isn't canonical, this won't be a canonical
  // type either, so fill in the canonical type field.
  QualType Canonical;
  if (!T.isCanonical() || !Cls->isCanonicalUnqualified()) {
    Canonical = getMemberPointerType(getCanonicalType(T),getCanonicalType(Cls));

    // Get the new insert position for the node we care about.
    MemberPointerType *NewIP =
      MemberPointerTypes.FindNodeOrInsertPos(ID, InsertPos);
    assert(!NewIP && "Shouldn't be in the map!"); (void)NewIP;
  }
  auto *New = new (*this, TypeAlignment) MemberPointerType(T, Cls, Canonical);
  Types.push_back(New);
  MemberPointerTypes.InsertNode(New, InsertPos);
  return QualType(New, 0);
}

/// getConstantArrayType - Return the unique reference to the type for an
/// array of the specified element type.
QualType ASTContext::getConstantArrayType(QualType EltTy,
                                          const llvm::APInt &ArySizeIn,
                                          const Expr *SizeExpr,
                                          ArrayType::ArraySizeModifier ASM,
                                          unsigned IndexTypeQuals,
                                          CheckedArrayKind Kind) const {
  assert((EltTy->isDependentType() ||
          EltTy->isIncompleteType() || EltTy->isConstantSizeType()) &&
         "Constant array of VLAs is illegal!");

  // We only need the size as part of the type if it's instantiation-dependent.
  if (SizeExpr && !SizeExpr->isInstantiationDependent())
    SizeExpr = nullptr;

  // Convert the array size into a canonical width matching the pointer size for
  // the target.
  llvm::APInt ArySize(ArySizeIn);
  ArySize = ArySize.zextOrTrunc(Target->getMaxPointerWidth());

  llvm::FoldingSetNodeID ID;
  ConstantArrayType::Profile(ID, *this, EltTy, ArySize, SizeExpr, ASM,
                             IndexTypeQuals, Kind);

  void *InsertPos = nullptr;
  if (ConstantArrayType *ATP =
      ConstantArrayTypes.FindNodeOrInsertPos(ID, InsertPos))
    return QualType(ATP, 0);

  // If the element type isn't canonical or has qualifiers, or the array bound
  // is instantiation-dependent, this won't be a canonical type either, so fill
  // in the canonical type field.
  QualType Canon;
  if (!EltTy.isCanonical() || EltTy.hasLocalQualifiers() || SizeExpr) {
    SplitQualType canonSplit = getCanonicalType(EltTy).split();
    Canon = getConstantArrayType(QualType(canonSplit.Ty, 0), ArySize, nullptr,
                                 ASM, IndexTypeQuals, Kind);
    Canon = getQualifiedType(Canon, canonSplit.Quals);

    // Get the new insert position for the node we care about.
    ConstantArrayType *NewIP =
      ConstantArrayTypes.FindNodeOrInsertPos(ID, InsertPos);
    assert(!NewIP && "Shouldn't be in the map!"); (void)NewIP;
  }

  void *Mem = Allocate(
      ConstantArrayType::totalSizeToAlloc<const Expr *>(SizeExpr ? 1 : 0),
      TypeAlignment);
  auto *New = new (Mem)
    ConstantArrayType(EltTy, Canon, ArySize, SizeExpr, ASM,
                      IndexTypeQuals, Kind);
  ConstantArrayTypes.InsertNode(New, InsertPos);
  Types.push_back(New);
  return QualType(New, 0);
}

/// getVariableArrayDecayedType - Turns the given type, which may be
/// variably-modified, into the corresponding type with all the known
/// sizes replaced with [*].
QualType ASTContext::getVariableArrayDecayedType(QualType type) const {
  // Vastly most common case.
  if (!type->isVariablyModifiedType()) return type;

  QualType result;

  SplitQualType split = type.getSplitDesugaredType();
  const Type *ty = split.Ty;
  switch (ty->getTypeClass()) {
#define TYPE(Class, Base)
#define ABSTRACT_TYPE(Class, Base)
#define NON_CANONICAL_TYPE(Class, Base) case Type::Class:
#include "clang/AST/TypeNodes.inc"
    llvm_unreachable("didn't desugar past all non-canonical types?");

  // These types should never be variably-modified.
  case Type::Builtin:
  case Type::Complex:
  case Type::Vector:
  case Type::DependentVector:
  case Type::ExtVector:
  case Type::DependentSizedExtVector:
  case Type::ConstantMatrix:
  case Type::DependentSizedMatrix:
  case Type::DependentAddressSpace:
  case Type::ObjCObject:
  case Type::ObjCInterface:
  case Type::ObjCObjectPointer:
  case Type::Record:
  case Type::Enum:
  case Type::UnresolvedUsing:
  case Type::TypeOfExpr:
  case Type::TypeOf:
  case Type::Decltype:
  case Type::UnaryTransform:
  case Type::DependentName:
  case Type::InjectedClassName:
  case Type::TemplateSpecialization:
  case Type::DependentTemplateSpecialization:
  case Type::TemplateTypeParm:
  case Type::SubstTemplateTypeParmPack:
  case Type::Auto:
  case Type::DeducedTemplateSpecialization:
  case Type::PackExpansion:
  case Type::ExtInt:
  case Type::DependentExtInt:
  case Type::Existential:
    llvm_unreachable("type should never be variably-modified");

  // These types can be variably-modified but should never need to
  // further decay.
  case Type::FunctionNoProto:
  case Type::FunctionProto:
  case Type::BlockPointer:
  case Type::MemberPointer:
  case Type::Pipe:
  case Type::TypeVariable:
    return type;

  // These types can be variably-modified.  All these modifications
  // preserve structure except as noted by comments.
  // TODO: if we ever care about optimizing VLAs, there are no-op
  // optimizations available here.
  case Type::Pointer:
    result = getPointerType(getVariableArrayDecayedType(
                              cast<PointerType>(ty)->getPointeeType()));
    break;

  case Type::LValueReference: {
    const auto *lv = cast<LValueReferenceType>(ty);
    result = getLValueReferenceType(
                 getVariableArrayDecayedType(lv->getPointeeType()),
                                    lv->isSpelledAsLValue());
    break;
  }

  case Type::RValueReference: {
    const auto *lv = cast<RValueReferenceType>(ty);
    result = getRValueReferenceType(
                 getVariableArrayDecayedType(lv->getPointeeType()));
    break;
  }

  case Type::Atomic: {
    const auto *at = cast<AtomicType>(ty);
    result = getAtomicType(getVariableArrayDecayedType(at->getValueType()));
    break;
  }

  case Type::ConstantArray: {
    const auto *cat = cast<ConstantArrayType>(ty);
    result = getConstantArrayType(
                 getVariableArrayDecayedType(cat->getElementType()),
                                  cat->getSize(),
                                  cat->getSizeExpr(),
                                  cat->getSizeModifier(),
                                  cat->getIndexTypeCVRQualifiers(),
                                  cat->getKind());
    break;
  }

  case Type::DependentSizedArray: {
    const auto *dat = cast<DependentSizedArrayType>(ty);
    result = getDependentSizedArrayType(
                 getVariableArrayDecayedType(dat->getElementType()),
                                        dat->getSizeExpr(),
                                        dat->getSizeModifier(),
                                        dat->getIndexTypeCVRQualifiers(),
                                        dat->getBracketsRange());
    break;
  }

  // Turn incomplete types into [*] types.
  case Type::IncompleteArray: {
    const auto *iat = cast<IncompleteArrayType>(ty);
    result = getVariableArrayType(
                 getVariableArrayDecayedType(iat->getElementType()),
                                  /*size*/ nullptr,
                                  ArrayType::Normal,
                                  iat->getIndexTypeCVRQualifiers(),
                                  SourceRange());
    break;
  }

  // Turn VLA types into [*] types.
  case Type::VariableArray: {
    const auto *vat = cast<VariableArrayType>(ty);
    result = getVariableArrayType(
                 getVariableArrayDecayedType(vat->getElementType()),
                                  /*size*/ nullptr,
                                  ArrayType::Star,
                                  vat->getIndexTypeCVRQualifiers(),
                                  vat->getBracketsRange());
    break;
  }
  }

  // Apply the top-level qualifiers from the original.
  return getQualifiedType(result, split.Quals);
}

/// getVariableArrayType - Returns a non-unique reference to the type for a
/// variable array of the specified element type.
QualType ASTContext::getVariableArrayType(QualType EltTy,
                                          Expr *NumElts,
                                          ArrayType::ArraySizeModifier ASM,
                                          unsigned IndexTypeQuals,
                                          SourceRange Brackets) const {
  // Since we don't unique expressions, it isn't possible to unique VLA's
  // that have an expression provided for their size.
  QualType Canon;

  // Be sure to pull qualifiers off the element type.
  if (!EltTy.isCanonical() || EltTy.hasLocalQualifiers()) {
    SplitQualType canonSplit = getCanonicalType(EltTy).split();
    Canon = getVariableArrayType(QualType(canonSplit.Ty, 0), NumElts, ASM,
                                 IndexTypeQuals, Brackets);
    Canon = getQualifiedType(Canon, canonSplit.Quals);
  }

  auto *New = new (*this, TypeAlignment)
    VariableArrayType(EltTy, Canon, NumElts, ASM, IndexTypeQuals, Brackets);

  VariableArrayTypes.push_back(New);
  Types.push_back(New);
  return QualType(New, 0);
}

/// getDependentSizedArrayType - Returns a non-unique reference to
/// the type for a dependently-sized array of the specified element
/// type.
QualType ASTContext::getDependentSizedArrayType(QualType elementType,
                                                Expr *numElements,
                                                ArrayType::ArraySizeModifier ASM,
                                                unsigned elementTypeQuals,
                                                SourceRange brackets) const {
  assert((!numElements || numElements->isTypeDependent() ||
          numElements->isValueDependent()) &&
         "Size must be type- or value-dependent!");

  // Dependently-sized array types that do not have a specified number
  // of elements will have their sizes deduced from a dependent
  // initializer.  We do no canonicalization here at all, which is okay
  // because they can't be used in most locations.
  if (!numElements) {
    auto *newType
      = new (*this, TypeAlignment)
          DependentSizedArrayType(*this, elementType, QualType(),
                                  numElements, ASM, elementTypeQuals,
                                  brackets);
    Types.push_back(newType);
    return QualType(newType, 0);
  }

  // Otherwise, we actually build a new type every time, but we
  // also build a canonical type.

  SplitQualType canonElementType = getCanonicalType(elementType).split();

  void *insertPos = nullptr;
  llvm::FoldingSetNodeID ID;
  DependentSizedArrayType::Profile(ID, *this,
                                   QualType(canonElementType.Ty, 0),
                                   ASM, elementTypeQuals, numElements);

  // Look for an existing type with these properties.
  DependentSizedArrayType *canonTy =
    DependentSizedArrayTypes.FindNodeOrInsertPos(ID, insertPos);

  // If we don't have one, build one.
  if (!canonTy) {
    canonTy = new (*this, TypeAlignment)
      DependentSizedArrayType(*this, QualType(canonElementType.Ty, 0),
                              QualType(), numElements, ASM, elementTypeQuals,
                              brackets);
    DependentSizedArrayTypes.InsertNode(canonTy, insertPos);
    Types.push_back(canonTy);
  }

  // Apply qualifiers from the element type to the array.
  QualType canon = getQualifiedType(QualType(canonTy,0),
                                    canonElementType.Quals);

  // If we didn't need extra canonicalization for the element type or the size
  // expression, then just use that as our result.
  if (QualType(canonElementType.Ty, 0) == elementType &&
      canonTy->getSizeExpr() == numElements)
    return canon;

  // Otherwise, we need to build a type which follows the spelling
  // of the element type.
  auto *sugaredType
    = new (*this, TypeAlignment)
        DependentSizedArrayType(*this, elementType, canon, numElements,
                                ASM, elementTypeQuals, brackets);
  Types.push_back(sugaredType);
  return QualType(sugaredType, 0);
}

QualType ASTContext::getIncompleteArrayType(QualType elementType,
                                            ArrayType::ArraySizeModifier ASM,
                                            unsigned elementTypeQuals,
                                            CheckedArrayKind Kind) const {
  llvm::FoldingSetNodeID ID;
  IncompleteArrayType::Profile(ID, elementType, ASM, elementTypeQuals,
                               Kind);

  void *insertPos = nullptr;
  if (IncompleteArrayType *iat =
       IncompleteArrayTypes.FindNodeOrInsertPos(ID, insertPos))
    return QualType(iat, 0);

  // If the element type isn't canonical, this won't be a canonical type
  // either, so fill in the canonical type field.  We also have to pull
  // qualifiers off the element type.
  QualType canon;

  if (!elementType.isCanonical() || elementType.hasLocalQualifiers()) {
    SplitQualType canonSplit = getCanonicalType(elementType).split();
    canon = getIncompleteArrayType(QualType(canonSplit.Ty, 0),
                                   ASM, elementTypeQuals, Kind);
    canon = getQualifiedType(canon, canonSplit.Quals);

    // Get the new insert position for the node we care about.
    IncompleteArrayType *existing =
      IncompleteArrayTypes.FindNodeOrInsertPos(ID, insertPos);
    assert(!existing && "Shouldn't be in the map!"); (void) existing;
  }

  auto *newType = new (*this, TypeAlignment)
    IncompleteArrayType(elementType, canon, ASM, elementTypeQuals, Kind);

  IncompleteArrayTypes.InsertNode(newType, insertPos);
  Types.push_back(newType);
  return QualType(newType, 0);
}

ASTContext::BuiltinVectorTypeInfo
ASTContext::getBuiltinVectorTypeInfo(const BuiltinType *Ty) const {
#define SVE_INT_ELTTY(BITS, ELTS, SIGNED, NUMVECTORS)                          \
  {getIntTypeForBitwidth(BITS, SIGNED), llvm::ElementCount::getScalable(ELTS), \
   NUMVECTORS};

#define SVE_ELTTY(ELTTY, ELTS, NUMVECTORS)                                     \
  {ELTTY, llvm::ElementCount::getScalable(ELTS), NUMVECTORS};

  switch (Ty->getKind()) {
  default:
    llvm_unreachable("Unsupported builtin vector type");
  case BuiltinType::SveInt8:
    return SVE_INT_ELTTY(8, 16, true, 1);
  case BuiltinType::SveUint8:
    return SVE_INT_ELTTY(8, 16, false, 1);
  case BuiltinType::SveInt8x2:
    return SVE_INT_ELTTY(8, 16, true, 2);
  case BuiltinType::SveUint8x2:
    return SVE_INT_ELTTY(8, 16, false, 2);
  case BuiltinType::SveInt8x3:
    return SVE_INT_ELTTY(8, 16, true, 3);
  case BuiltinType::SveUint8x3:
    return SVE_INT_ELTTY(8, 16, false, 3);
  case BuiltinType::SveInt8x4:
    return SVE_INT_ELTTY(8, 16, true, 4);
  case BuiltinType::SveUint8x4:
    return SVE_INT_ELTTY(8, 16, false, 4);
  case BuiltinType::SveInt16:
    return SVE_INT_ELTTY(16, 8, true, 1);
  case BuiltinType::SveUint16:
    return SVE_INT_ELTTY(16, 8, false, 1);
  case BuiltinType::SveInt16x2:
    return SVE_INT_ELTTY(16, 8, true, 2);
  case BuiltinType::SveUint16x2:
    return SVE_INT_ELTTY(16, 8, false, 2);
  case BuiltinType::SveInt16x3:
    return SVE_INT_ELTTY(16, 8, true, 3);
  case BuiltinType::SveUint16x3:
    return SVE_INT_ELTTY(16, 8, false, 3);
  case BuiltinType::SveInt16x4:
    return SVE_INT_ELTTY(16, 8, true, 4);
  case BuiltinType::SveUint16x4:
    return SVE_INT_ELTTY(16, 8, false, 4);
  case BuiltinType::SveInt32:
    return SVE_INT_ELTTY(32, 4, true, 1);
  case BuiltinType::SveUint32:
    return SVE_INT_ELTTY(32, 4, false, 1);
  case BuiltinType::SveInt32x2:
    return SVE_INT_ELTTY(32, 4, true, 2);
  case BuiltinType::SveUint32x2:
    return SVE_INT_ELTTY(32, 4, false, 2);
  case BuiltinType::SveInt32x3:
    return SVE_INT_ELTTY(32, 4, true, 3);
  case BuiltinType::SveUint32x3:
    return SVE_INT_ELTTY(32, 4, false, 3);
  case BuiltinType::SveInt32x4:
    return SVE_INT_ELTTY(32, 4, true, 4);
  case BuiltinType::SveUint32x4:
    return SVE_INT_ELTTY(32, 4, false, 4);
  case BuiltinType::SveInt64:
    return SVE_INT_ELTTY(64, 2, true, 1);
  case BuiltinType::SveUint64:
    return SVE_INT_ELTTY(64, 2, false, 1);
  case BuiltinType::SveInt64x2:
    return SVE_INT_ELTTY(64, 2, true, 2);
  case BuiltinType::SveUint64x2:
    return SVE_INT_ELTTY(64, 2, false, 2);
  case BuiltinType::SveInt64x3:
    return SVE_INT_ELTTY(64, 2, true, 3);
  case BuiltinType::SveUint64x3:
    return SVE_INT_ELTTY(64, 2, false, 3);
  case BuiltinType::SveInt64x4:
    return SVE_INT_ELTTY(64, 2, true, 4);
  case BuiltinType::SveUint64x4:
    return SVE_INT_ELTTY(64, 2, false, 4);
  case BuiltinType::SveBool:
    return SVE_ELTTY(BoolTy, 16, 1);
  case BuiltinType::SveFloat16:
    return SVE_ELTTY(HalfTy, 8, 1);
  case BuiltinType::SveFloat16x2:
    return SVE_ELTTY(HalfTy, 8, 2);
  case BuiltinType::SveFloat16x3:
    return SVE_ELTTY(HalfTy, 8, 3);
  case BuiltinType::SveFloat16x4:
    return SVE_ELTTY(HalfTy, 8, 4);
  case BuiltinType::SveFloat32:
    return SVE_ELTTY(FloatTy, 4, 1);
  case BuiltinType::SveFloat32x2:
    return SVE_ELTTY(FloatTy, 4, 2);
  case BuiltinType::SveFloat32x3:
    return SVE_ELTTY(FloatTy, 4, 3);
  case BuiltinType::SveFloat32x4:
    return SVE_ELTTY(FloatTy, 4, 4);
  case BuiltinType::SveFloat64:
    return SVE_ELTTY(DoubleTy, 2, 1);
  case BuiltinType::SveFloat64x2:
    return SVE_ELTTY(DoubleTy, 2, 2);
  case BuiltinType::SveFloat64x3:
    return SVE_ELTTY(DoubleTy, 2, 3);
  case BuiltinType::SveFloat64x4:
    return SVE_ELTTY(DoubleTy, 2, 4);
  case BuiltinType::SveBFloat16:
    return SVE_ELTTY(BFloat16Ty, 8, 1);
  case BuiltinType::SveBFloat16x2:
    return SVE_ELTTY(BFloat16Ty, 8, 2);
  case BuiltinType::SveBFloat16x3:
    return SVE_ELTTY(BFloat16Ty, 8, 3);
  case BuiltinType::SveBFloat16x4:
    return SVE_ELTTY(BFloat16Ty, 8, 4);
  }
}

/// getScalableVectorType - Return the unique reference to a scalable vector
/// type of the specified element type and size. VectorType must be a built-in
/// type.
QualType ASTContext::getScalableVectorType(QualType EltTy,
                                           unsigned NumElts) const {
  if (Target->hasAArch64SVETypes()) {
    uint64_t EltTySize = getTypeSize(EltTy);
#define SVE_VECTOR_TYPE(Name, MangledName, Id, SingletonId, NumEls, ElBits,    \
                        IsSigned, IsFP, IsBF)                                  \
  if (!EltTy->isBooleanType() &&                                               \
      ((EltTy->hasIntegerRepresentation() &&                                   \
        EltTy->hasSignedIntegerRepresentation() == IsSigned) ||                \
       (EltTy->hasFloatingRepresentation() && !EltTy->isBFloat16Type() &&      \
        IsFP && !IsBF) ||                                                      \
       (EltTy->hasFloatingRepresentation() && EltTy->isBFloat16Type() &&       \
        IsBF && !IsFP)) &&                                                     \
      EltTySize == ElBits && NumElts == NumEls) {                              \
    return SingletonId;                                                        \
  }
#define SVE_PREDICATE_TYPE(Name, MangledName, Id, SingletonId, NumEls)         \
  if (EltTy->isBooleanType() && NumElts == NumEls)                             \
    return SingletonId;
#include "clang/Basic/AArch64SVEACLETypes.def"
  }
  return QualType();
}

/// getVectorType - Return the unique reference to a vector type of
/// the specified element type and size. VectorType must be a built-in type.
QualType ASTContext::getVectorType(QualType vecType, unsigned NumElts,
                                   VectorType::VectorKind VecKind) const {
  assert(vecType->isBuiltinType());

  // Check if we've already instantiated a vector of this type.
  llvm::FoldingSetNodeID ID;
  VectorType::Profile(ID, vecType, NumElts, Type::Vector, VecKind);

  void *InsertPos = nullptr;
  if (VectorType *VTP = VectorTypes.FindNodeOrInsertPos(ID, InsertPos))
    return QualType(VTP, 0);

  // If the element type isn't canonical, this won't be a canonical type either,
  // so fill in the canonical type field.
  QualType Canonical;
  if (!vecType.isCanonical()) {
    Canonical = getVectorType(getCanonicalType(vecType), NumElts, VecKind);

    // Get the new insert position for the node we care about.
    VectorType *NewIP = VectorTypes.FindNodeOrInsertPos(ID, InsertPos);
    assert(!NewIP && "Shouldn't be in the map!"); (void)NewIP;
  }
  auto *New = new (*this, TypeAlignment)
    VectorType(vecType, NumElts, Canonical, VecKind);
  VectorTypes.InsertNode(New, InsertPos);
  Types.push_back(New);
  return QualType(New, 0);
}

QualType
ASTContext::getDependentVectorType(QualType VecType, Expr *SizeExpr,
                                   SourceLocation AttrLoc,
                                   VectorType::VectorKind VecKind) const {
  llvm::FoldingSetNodeID ID;
  DependentVectorType::Profile(ID, *this, getCanonicalType(VecType), SizeExpr,
                               VecKind);
  void *InsertPos = nullptr;
  DependentVectorType *Canon =
      DependentVectorTypes.FindNodeOrInsertPos(ID, InsertPos);
  DependentVectorType *New;

  if (Canon) {
    New = new (*this, TypeAlignment) DependentVectorType(
        *this, VecType, QualType(Canon, 0), SizeExpr, AttrLoc, VecKind);
  } else {
    QualType CanonVecTy = getCanonicalType(VecType);
    if (CanonVecTy == VecType) {
      New = new (*this, TypeAlignment) DependentVectorType(
          *this, VecType, QualType(), SizeExpr, AttrLoc, VecKind);

      DependentVectorType *CanonCheck =
          DependentVectorTypes.FindNodeOrInsertPos(ID, InsertPos);
      assert(!CanonCheck &&
             "Dependent-sized vector_size canonical type broken");
      (void)CanonCheck;
      DependentVectorTypes.InsertNode(New, InsertPos);
    } else {
      QualType CanonTy = getDependentVectorType(CanonVecTy, SizeExpr,
                                                SourceLocation(), VecKind);
      New = new (*this, TypeAlignment) DependentVectorType(
          *this, VecType, CanonTy, SizeExpr, AttrLoc, VecKind);
    }
  }

  Types.push_back(New);
  return QualType(New, 0);
}

/// getExtVectorType - Return the unique reference to an extended vector type of
/// the specified element type and size. VectorType must be a built-in type.
QualType
ASTContext::getExtVectorType(QualType vecType, unsigned NumElts) const {
  assert(vecType->isBuiltinType() || vecType->isDependentType());

  // Check if we've already instantiated a vector of this type.
  llvm::FoldingSetNodeID ID;
  VectorType::Profile(ID, vecType, NumElts, Type::ExtVector,
                      VectorType::GenericVector);
  void *InsertPos = nullptr;
  if (VectorType *VTP = VectorTypes.FindNodeOrInsertPos(ID, InsertPos))
    return QualType(VTP, 0);

  // If the element type isn't canonical, this won't be a canonical type either,
  // so fill in the canonical type field.
  QualType Canonical;
  if (!vecType.isCanonical()) {
    Canonical = getExtVectorType(getCanonicalType(vecType), NumElts);

    // Get the new insert position for the node we care about.
    VectorType *NewIP = VectorTypes.FindNodeOrInsertPos(ID, InsertPos);
    assert(!NewIP && "Shouldn't be in the map!"); (void)NewIP;
  }
  auto *New = new (*this, TypeAlignment)
    ExtVectorType(vecType, NumElts, Canonical);
  VectorTypes.InsertNode(New, InsertPos);
  Types.push_back(New);
  return QualType(New, 0);
}

QualType
ASTContext::getDependentSizedExtVectorType(QualType vecType,
                                           Expr *SizeExpr,
                                           SourceLocation AttrLoc) const {
  llvm::FoldingSetNodeID ID;
  DependentSizedExtVectorType::Profile(ID, *this, getCanonicalType(vecType),
                                       SizeExpr);

  void *InsertPos = nullptr;
  DependentSizedExtVectorType *Canon
    = DependentSizedExtVectorTypes.FindNodeOrInsertPos(ID, InsertPos);
  DependentSizedExtVectorType *New;
  if (Canon) {
    // We already have a canonical version of this array type; use it as
    // the canonical type for a newly-built type.
    New = new (*this, TypeAlignment)
      DependentSizedExtVectorType(*this, vecType, QualType(Canon, 0),
                                  SizeExpr, AttrLoc);
  } else {
    QualType CanonVecTy = getCanonicalType(vecType);
    if (CanonVecTy == vecType) {
      New = new (*this, TypeAlignment)
        DependentSizedExtVectorType(*this, vecType, QualType(), SizeExpr,
                                    AttrLoc);

      DependentSizedExtVectorType *CanonCheck
        = DependentSizedExtVectorTypes.FindNodeOrInsertPos(ID, InsertPos);
      assert(!CanonCheck && "Dependent-sized ext_vector canonical type broken");
      (void)CanonCheck;
      DependentSizedExtVectorTypes.InsertNode(New, InsertPos);
    } else {
      QualType CanonExtTy = getDependentSizedExtVectorType(CanonVecTy, SizeExpr,
                                                           SourceLocation());
      New = new (*this, TypeAlignment) DependentSizedExtVectorType(
          *this, vecType, CanonExtTy, SizeExpr, AttrLoc);
    }
  }

  Types.push_back(New);
  return QualType(New, 0);
}

QualType ASTContext::getConstantMatrixType(QualType ElementTy, unsigned NumRows,
                                           unsigned NumColumns) const {
  llvm::FoldingSetNodeID ID;
  ConstantMatrixType::Profile(ID, ElementTy, NumRows, NumColumns,
                              Type::ConstantMatrix);

  assert(MatrixType::isValidElementType(ElementTy) &&
         "need a valid element type");
  assert(ConstantMatrixType::isDimensionValid(NumRows) &&
         ConstantMatrixType::isDimensionValid(NumColumns) &&
         "need valid matrix dimensions");
  void *InsertPos = nullptr;
  if (ConstantMatrixType *MTP = MatrixTypes.FindNodeOrInsertPos(ID, InsertPos))
    return QualType(MTP, 0);

  QualType Canonical;
  if (!ElementTy.isCanonical()) {
    Canonical =
        getConstantMatrixType(getCanonicalType(ElementTy), NumRows, NumColumns);

    ConstantMatrixType *NewIP = MatrixTypes.FindNodeOrInsertPos(ID, InsertPos);
    assert(!NewIP && "Matrix type shouldn't already exist in the map");
    (void)NewIP;
  }

  auto *New = new (*this, TypeAlignment)
      ConstantMatrixType(ElementTy, NumRows, NumColumns, Canonical);
  MatrixTypes.InsertNode(New, InsertPos);
  Types.push_back(New);
  return QualType(New, 0);
}

QualType ASTContext::getDependentSizedMatrixType(QualType ElementTy,
                                                 Expr *RowExpr,
                                                 Expr *ColumnExpr,
                                                 SourceLocation AttrLoc) const {
  QualType CanonElementTy = getCanonicalType(ElementTy);
  llvm::FoldingSetNodeID ID;
  DependentSizedMatrixType::Profile(ID, *this, CanonElementTy, RowExpr,
                                    ColumnExpr);

  void *InsertPos = nullptr;
  DependentSizedMatrixType *Canon =
      DependentSizedMatrixTypes.FindNodeOrInsertPos(ID, InsertPos);

  if (!Canon) {
    Canon = new (*this, TypeAlignment) DependentSizedMatrixType(
        *this, CanonElementTy, QualType(), RowExpr, ColumnExpr, AttrLoc);
#ifndef NDEBUG
    DependentSizedMatrixType *CanonCheck =
        DependentSizedMatrixTypes.FindNodeOrInsertPos(ID, InsertPos);
    assert(!CanonCheck && "Dependent-sized matrix canonical type broken");
#endif
    DependentSizedMatrixTypes.InsertNode(Canon, InsertPos);
    Types.push_back(Canon);
  }

  // Already have a canonical version of the matrix type
  //
  // If it exactly matches the requested type, use it directly.
  if (Canon->getElementType() == ElementTy && Canon->getRowExpr() == RowExpr &&
      Canon->getRowExpr() == ColumnExpr)
    return QualType(Canon, 0);

  // Use Canon as the canonical type for newly-built type.
  DependentSizedMatrixType *New = new (*this, TypeAlignment)
      DependentSizedMatrixType(*this, ElementTy, QualType(Canon, 0), RowExpr,
                               ColumnExpr, AttrLoc);
  Types.push_back(New);
  return QualType(New, 0);
}

QualType ASTContext::getDependentAddressSpaceType(QualType PointeeType,
                                                  Expr *AddrSpaceExpr,
                                                  SourceLocation AttrLoc) const {
  assert(AddrSpaceExpr->isInstantiationDependent());

  QualType canonPointeeType = getCanonicalType(PointeeType);

  void *insertPos = nullptr;
  llvm::FoldingSetNodeID ID;
  DependentAddressSpaceType::Profile(ID, *this, canonPointeeType,
                                     AddrSpaceExpr);

  DependentAddressSpaceType *canonTy =
    DependentAddressSpaceTypes.FindNodeOrInsertPos(ID, insertPos);

  if (!canonTy) {
    canonTy = new (*this, TypeAlignment)
      DependentAddressSpaceType(*this, canonPointeeType,
                                QualType(), AddrSpaceExpr, AttrLoc);
    DependentAddressSpaceTypes.InsertNode(canonTy, insertPos);
    Types.push_back(canonTy);
  }

  if (canonPointeeType == PointeeType &&
      canonTy->getAddrSpaceExpr() == AddrSpaceExpr)
    return QualType(canonTy, 0);

  auto *sugaredType
    = new (*this, TypeAlignment)
        DependentAddressSpaceType(*this, PointeeType, QualType(canonTy, 0),
                                  AddrSpaceExpr, AttrLoc);
  Types.push_back(sugaredType);
  return QualType(sugaredType, 0);
}

/// Determine whether \p T is canonical as the result type of a function.
static bool isCanonicalResultType(QualType T) {
  return T.isCanonical() &&
         (T.getObjCLifetime() == Qualifiers::OCL_None ||
          T.getObjCLifetime() == Qualifiers::OCL_ExplicitNone);
}

/// getFunctionNoProtoType - Return a K&R style C function type like 'int()'.
QualType
ASTContext::getFunctionNoProtoType(QualType ResultTy,
                                   const FunctionType::ExtInfo &Info) const {
  // Unique functions, to guarantee there is only one function of a particular
  // structure.
  llvm::FoldingSetNodeID ID;
  FunctionNoProtoType::Profile(ID, ResultTy, Info);

  void *InsertPos = nullptr;
  if (FunctionNoProtoType *FT =
        FunctionNoProtoTypes.FindNodeOrInsertPos(ID, InsertPos))
    return QualType(FT, 0);

  QualType Canonical;
  if (!isCanonicalResultType(ResultTy)) {
    Canonical =
      getFunctionNoProtoType(getCanonicalFunctionResultType(ResultTy), Info);

    // Get the new insert position for the node we care about.
    FunctionNoProtoType *NewIP =
      FunctionNoProtoTypes.FindNodeOrInsertPos(ID, InsertPos);
    assert(!NewIP && "Shouldn't be in the map!"); (void)NewIP;
  }

  auto *New = new (*this, TypeAlignment)
    FunctionNoProtoType(ResultTy, Canonical, Info);
  Types.push_back(New);
  FunctionNoProtoTypes.InsertNode(New, InsertPos);
  return QualType(New, 0);
}

CanQualType
ASTContext::getCanonicalFunctionResultType(QualType ResultType) const {
  CanQualType CanResultType = getCanonicalType(ResultType);

  // Canonical result types do not have ARC lifetime qualifiers.
  if (CanResultType.getQualifiers().hasObjCLifetime()) {
    Qualifiers Qs = CanResultType.getQualifiers();
    Qs.removeObjCLifetime();
    return CanQualType::CreateUnsafe(
             getQualifiedType(CanResultType.getUnqualifiedType(), Qs));
  }

  return CanResultType;
}

static bool isCanonicalExceptionSpecification(
    const FunctionProtoType::ExceptionSpecInfo &ESI, bool NoexceptInType) {
  if (ESI.Type == EST_None)
    return true;
  if (!NoexceptInType)
    return false;

  // C++17 onwards: exception specification is part of the type, as a simple
  // boolean "can this function type throw".
  if (ESI.Type == EST_BasicNoexcept)
    return true;

  // A noexcept(expr) specification is (possibly) canonical if expr is
  // value-dependent.
  if (ESI.Type == EST_DependentNoexcept)
    return true;

  // A dynamic exception specification is canonical if it only contains pack
  // expansions (so we can't tell whether it's non-throwing) and all its
  // contained types are canonical.
  if (ESI.Type == EST_Dynamic) {
    bool AnyPackExpansions = false;
    for (QualType ET : ESI.Exceptions) {
      if (!ET.isCanonical())
        return false;
      if (ET->getAs<PackExpansionType>())
        AnyPackExpansions = true;
    }
    return AnyPackExpansions;
  }

  return false;
}

QualType ASTContext::getFunctionTypeInternal(
    QualType ResultTy, ArrayRef<QualType> ArgArray,
    const FunctionProtoType::ExtProtoInfo &EPI, bool OnlyWantCanonical) const {
  size_t NumArgs = ArgArray.size();

  // Unique functions, to guarantee there is only one function of a particular
  // structure.
  llvm::FoldingSetNodeID ID;
  FunctionProtoType::Profile(ID, ResultTy, ArgArray.begin(), NumArgs, EPI,
                             *this, true);

  QualType Canonical;
  bool Unique = false;

  void *InsertPos = nullptr;
  if (FunctionProtoType *FPT =
        FunctionProtoTypes.FindNodeOrInsertPos(ID, InsertPos)) {
    QualType Existing = QualType(FPT, 0);

    // If we find a pre-existing equivalent FunctionProtoType, we can just reuse
    // it so long as our exception specification doesn't contain a dependent
    // noexcept expression, or we're just looking for a canonical type.
    // Otherwise, we're going to need to create a type
    // sugar node to hold the concrete expression.
    if (OnlyWantCanonical || !isComputedNoexcept(EPI.ExceptionSpec.Type) ||
        EPI.ExceptionSpec.NoexceptExpr == FPT->getNoexceptExpr())
      return Existing;

    // We need a new type sugar node for this one, to hold the new noexcept
    // expression. We do no canonicalization here, but that's OK since we don't
    // expect to see the same noexcept expression much more than once.
    Canonical = getCanonicalType(Existing);
    Unique = true;
  }

  bool NoexceptInType = getLangOpts().CPlusPlus17;
  bool IsCanonicalExceptionSpec =
      isCanonicalExceptionSpecification(EPI.ExceptionSpec, NoexceptInType);

  // Determine whether the type being created is already canonical or not.
  bool isCanonical = !Unique && IsCanonicalExceptionSpec &&
                     isCanonicalResultType(ResultTy) && !EPI.HasTrailingReturn;
  for (unsigned i = 0; i != NumArgs && isCanonical; ++i)
    if (!ArgArray[i].isCanonicalAsParam())
      isCanonical = false;

  if (OnlyWantCanonical)
    assert(isCanonical &&
           "given non-canonical parameters constructing canonical type");

  // If this type isn't canonical, get the canonical version of it if we don't
  // already have it. The exception spec is only partially part of the
  // canonical type, and only in C++17 onwards.
  if (!isCanonical && Canonical.isNull()) {
    SmallVector<QualType, 16> CanonicalArgs;
    CanonicalArgs.reserve(NumArgs);
    for (unsigned i = 0; i != NumArgs; ++i)
      CanonicalArgs.push_back(getCanonicalParamType(ArgArray[i]));

    llvm::SmallVector<QualType, 8> ExceptionTypeStorage;
    FunctionProtoType::ExtProtoInfo CanonicalEPI = EPI;
    CanonicalEPI.HasTrailingReturn = false;

    if (IsCanonicalExceptionSpec) {
      // Exception spec is already OK.
    } else if (NoexceptInType) {
      switch (EPI.ExceptionSpec.Type) {
      case EST_Unparsed: case EST_Unevaluated: case EST_Uninstantiated:
        // We don't know yet. It shouldn't matter what we pick here; no-one
        // should ever look at this.
        LLVM_FALLTHROUGH;
      case EST_None: case EST_MSAny: case EST_NoexceptFalse:
        CanonicalEPI.ExceptionSpec.Type = EST_None;
        break;

        // A dynamic exception specification is almost always "not noexcept",
        // with the exception that a pack expansion might expand to no types.
      case EST_Dynamic: {
        bool AnyPacks = false;
        for (QualType ET : EPI.ExceptionSpec.Exceptions) {
          if (ET->getAs<PackExpansionType>())
            AnyPacks = true;
          ExceptionTypeStorage.push_back(getCanonicalType(ET));
        }
        if (!AnyPacks)
          CanonicalEPI.ExceptionSpec.Type = EST_None;
        else {
          CanonicalEPI.ExceptionSpec.Type = EST_Dynamic;
          CanonicalEPI.ExceptionSpec.Exceptions = ExceptionTypeStorage;
        }
        break;
      }

      case EST_DynamicNone:
      case EST_BasicNoexcept:
      case EST_NoexceptTrue:
      case EST_NoThrow:
        CanonicalEPI.ExceptionSpec.Type = EST_BasicNoexcept;
        break;

      case EST_DependentNoexcept:
        llvm_unreachable("dependent noexcept is already canonical");
      }
    } else {
      CanonicalEPI.ExceptionSpec = FunctionProtoType::ExceptionSpecInfo();
    }

    // Adjust the canonical function result type.
    CanQualType CanResultTy = getCanonicalFunctionResultType(ResultTy);
    Canonical =
        getFunctionTypeInternal(CanResultTy, CanonicalArgs, CanonicalEPI, true);

    // Get the new insert position for the node we care about.
    FunctionProtoType *NewIP =
      FunctionProtoTypes.FindNodeOrInsertPos(ID, InsertPos);
    assert(!NewIP && "Shouldn't be in the map!"); (void)NewIP;
  }

  // Compute the needed size to hold this FunctionProtoType and the
  // various trailing objects.
  auto ESH = FunctionProtoType::getExceptionSpecSize(
      EPI.ExceptionSpec.Type, EPI.ExceptionSpec.Exceptions.size());
  size_t Size = FunctionProtoType::totalSizeToAlloc<
      QualType, SourceLocation, BoundsAnnotations,
      FunctionType::FunctionTypeExtraBitfields,
      FunctionType::ExceptionType, Expr *, FunctionDecl *,
      FunctionProtoType::ExtParameterInfo, Qualifiers>(
      NumArgs, EPI.Variadic,
      EPI.ParamAnnots ? NumArgs : 0,
      FunctionProtoType::hasExtraBitfields(EPI.ExceptionSpec.Type),
      ESH.NumExceptionType, ESH.NumExprPtr, ESH.NumFunctionDeclPtr,
      EPI.ExtParameterInfos ? NumArgs : 0,
      EPI.TypeQuals.hasNonFastQualifiers() ? 1 : 0);

  auto *FTP = (FunctionProtoType *)Allocate(Size, TypeAlignment);
  FunctionProtoType::ExtProtoInfo newEPI = EPI;
  new (FTP) FunctionProtoType(ResultTy, ArgArray, Canonical, newEPI);
  Types.push_back(FTP);
  if (!Unique)
    FunctionProtoTypes.InsertNode(FTP, InsertPos);
  return QualType(FTP, 0);
}

QualType ASTContext::getPipeType(QualType T, bool ReadOnly) const {
  llvm::FoldingSetNodeID ID;
  PipeType::Profile(ID, T, ReadOnly);

  void *InsertPos = nullptr;
  if (PipeType *PT = PipeTypes.FindNodeOrInsertPos(ID, InsertPos))
    return QualType(PT, 0);

  // If the pipe element type isn't canonical, this won't be a canonical type
  // either, so fill in the canonical type field.
  QualType Canonical;
  if (!T.isCanonical()) {
    Canonical = getPipeType(getCanonicalType(T), ReadOnly);

    // Get the new insert position for the node we care about.
    PipeType *NewIP = PipeTypes.FindNodeOrInsertPos(ID, InsertPos);
    assert(!NewIP && "Shouldn't be in the map!");
    (void)NewIP;
  }
  auto *New = new (*this, TypeAlignment) PipeType(T, Canonical, ReadOnly);
  Types.push_back(New);
  PipeTypes.InsertNode(New, InsertPos);
  return QualType(New, 0);
}

QualType ASTContext::adjustStringLiteralBaseType(QualType Ty) const {
  // OpenCL v1.1 s6.5.3: a string literal is in the constant address space.
  return LangOpts.OpenCL ? getAddrSpaceQualType(Ty, LangAS::opencl_constant)
                         : Ty;
}

QualType ASTContext::getReadPipeType(QualType T) const {
  return getPipeType(T, true);
}

QualType ASTContext::getWritePipeType(QualType T) const {
  return getPipeType(T, false);
}

QualType ASTContext::getExtIntType(bool IsUnsigned, unsigned NumBits) const {
  llvm::FoldingSetNodeID ID;
  ExtIntType::Profile(ID, IsUnsigned, NumBits);

  void *InsertPos = nullptr;
  if (ExtIntType *EIT = ExtIntTypes.FindNodeOrInsertPos(ID, InsertPos))
    return QualType(EIT, 0);

  auto *New = new (*this, TypeAlignment) ExtIntType(IsUnsigned, NumBits);
  ExtIntTypes.InsertNode(New, InsertPos);
  Types.push_back(New);
  return QualType(New, 0);
}

QualType ASTContext::getDependentExtIntType(bool IsUnsigned,
                                            Expr *NumBitsExpr) const {
  assert(NumBitsExpr->isInstantiationDependent() && "Only good for dependent");
  llvm::FoldingSetNodeID ID;
  DependentExtIntType::Profile(ID, *this, IsUnsigned, NumBitsExpr);

  void *InsertPos = nullptr;
  if (DependentExtIntType *Existing =
          DependentExtIntTypes.FindNodeOrInsertPos(ID, InsertPos))
    return QualType(Existing, 0);

  auto *New = new (*this, TypeAlignment)
      DependentExtIntType(*this, IsUnsigned, NumBitsExpr);
  DependentExtIntTypes.InsertNode(New, InsertPos);

  Types.push_back(New);
  return QualType(New, 0);
}

#ifndef NDEBUG
static bool NeedsInjectedClassNameType(const RecordDecl *D) {
  if (!isa<CXXRecordDecl>(D)) return false;
  const auto *RD = cast<CXXRecordDecl>(D);
  if (isa<ClassTemplatePartialSpecializationDecl>(RD))
    return true;
  if (RD->getDescribedClassTemplate() &&
      !isa<ClassTemplateSpecializationDecl>(RD))
    return true;
  return false;
}
#endif

/// getInjectedClassNameType - Return the unique reference to the
/// injected class name type for the specified templated declaration.
QualType ASTContext::getInjectedClassNameType(CXXRecordDecl *Decl,
                                              QualType TST) const {
  assert(NeedsInjectedClassNameType(Decl));
  if (Decl->TypeForDecl) {
    assert(isa<InjectedClassNameType>(Decl->TypeForDecl));
  } else if (CXXRecordDecl *PrevDecl = Decl->getPreviousDecl()) {
    assert(PrevDecl->TypeForDecl && "previous declaration has no type");
    Decl->TypeForDecl = PrevDecl->TypeForDecl;
    assert(isa<InjectedClassNameType>(Decl->TypeForDecl));
  } else {
    Type *newType =
      new (*this, TypeAlignment) InjectedClassNameType(Decl, TST);
    Decl->TypeForDecl = newType;
    Types.push_back(newType);
  }
  return QualType(Decl->TypeForDecl, 0);
}

/// getTypeDeclType - Return the unique reference to the type for the
/// specified type declaration.
QualType ASTContext::getTypeDeclTypeSlow(const TypeDecl *Decl) const {
  assert(Decl && "Passed null for Decl param");
  assert(!Decl->TypeForDecl && "TypeForDecl present in slow case");

  if (const auto *Typedef = dyn_cast<TypedefNameDecl>(Decl))
    return getTypedefType(Typedef);

  assert(!isa<TemplateTypeParmDecl>(Decl) &&
         "Template type parameter types are always available.");

  if (const auto *Record = dyn_cast<RecordDecl>(Decl)) {
    assert(Record->isFirstDecl() && "struct/union has previous declaration");
    assert(!NeedsInjectedClassNameType(Record));
    return getRecordType(Record);
  } else if (const auto *Enum = dyn_cast<EnumDecl>(Decl)) {
    assert(Enum->isFirstDecl() && "enum has previous declaration");
    return getEnumType(Enum);
  } else if (const auto *Using = dyn_cast<UnresolvedUsingTypenameDecl>(Decl)) {
    Type *newType = new (*this, TypeAlignment) UnresolvedUsingType(Using);
    Decl->TypeForDecl = newType;
    Types.push_back(newType);
  } else
    llvm_unreachable("TypeDecl without a type?");

  return QualType(Decl->TypeForDecl, 0);
}

/// getTypedefType - Return the unique reference to the type for the
/// specified typedef name decl.
QualType ASTContext::getTypedefType(const TypedefNameDecl *Decl,
                                    QualType Underlying) const {
  if (Decl->TypeForDecl) return QualType(Decl->TypeForDecl, 0);

  if (Underlying.isNull())
    Underlying = Decl->getUnderlyingType();
  QualType Canonical = getCanonicalType(Underlying);
  auto *newType = new (*this, TypeAlignment)
      TypedefType(Type::Typedef, Decl, Underlying, Canonical);
  Decl->TypeForDecl = newType;
  Types.push_back(newType);
  return QualType(newType, 0);
}

QualType ASTContext::getRecordType(const RecordDecl *Decl) const {
  if (Decl->TypeForDecl) return QualType(Decl->TypeForDecl, 0);

  if (const RecordDecl *PrevDecl = Decl->getPreviousDecl())
    if (PrevDecl->TypeForDecl)
      return QualType(Decl->TypeForDecl = PrevDecl->TypeForDecl, 0);

  auto *newType = new (*this, TypeAlignment) RecordType(Decl);
  Decl->TypeForDecl = newType;
  Types.push_back(newType);
  return QualType(newType, 0);
}

QualType ASTContext::getEnumType(const EnumDecl *Decl) const {
  if (Decl->TypeForDecl) return QualType(Decl->TypeForDecl, 0);

  if (const EnumDecl *PrevDecl = Decl->getPreviousDecl())
    if (PrevDecl->TypeForDecl)
      return QualType(Decl->TypeForDecl = PrevDecl->TypeForDecl, 0);

  auto *newType = new (*this, TypeAlignment) EnumType(Decl);
  Decl->TypeForDecl = newType;
  Types.push_back(newType);
  return QualType(newType, 0);
}

QualType ASTContext::getAttributedType(attr::Kind attrKind,
                                       QualType modifiedType,
                                       QualType equivalentType) {
  llvm::FoldingSetNodeID id;
  AttributedType::Profile(id, attrKind, modifiedType, equivalentType);

  void *insertPos = nullptr;
  AttributedType *type = AttributedTypes.FindNodeOrInsertPos(id, insertPos);
  if (type) return QualType(type, 0);

  QualType canon = getCanonicalType(equivalentType);
  type = new (*this, TypeAlignment)
      AttributedType(canon, attrKind, modifiedType, equivalentType);

  Types.push_back(type);
  AttributedTypes.InsertNode(type, insertPos);

  return QualType(type, 0);
}

/// Retrieve a substitution-result type.
QualType
ASTContext::getSubstTemplateTypeParmType(const TemplateTypeParmType *Parm,
                                         QualType Replacement) const {
  assert(Replacement.isCanonical()
         && "replacement types must always be canonical");

  llvm::FoldingSetNodeID ID;
  SubstTemplateTypeParmType::Profile(ID, Parm, Replacement);
  void *InsertPos = nullptr;
  SubstTemplateTypeParmType *SubstParm
    = SubstTemplateTypeParmTypes.FindNodeOrInsertPos(ID, InsertPos);

  if (!SubstParm) {
    SubstParm = new (*this, TypeAlignment)
      SubstTemplateTypeParmType(Parm, Replacement);
    Types.push_back(SubstParm);
    SubstTemplateTypeParmTypes.InsertNode(SubstParm, InsertPos);
  }

  return QualType(SubstParm, 0);
}

/// Retrieve a
QualType ASTContext::getSubstTemplateTypeParmPackType(
                                          const TemplateTypeParmType *Parm,
                                              const TemplateArgument &ArgPack) {
#ifndef NDEBUG
  for (const auto &P : ArgPack.pack_elements()) {
    assert(P.getKind() == TemplateArgument::Type &&"Pack contains a non-type");
    assert(P.getAsType().isCanonical() && "Pack contains non-canonical type");
  }
#endif

  llvm::FoldingSetNodeID ID;
  SubstTemplateTypeParmPackType::Profile(ID, Parm, ArgPack);
  void *InsertPos = nullptr;
  if (SubstTemplateTypeParmPackType *SubstParm
        = SubstTemplateTypeParmPackTypes.FindNodeOrInsertPos(ID, InsertPos))
    return QualType(SubstParm, 0);

  QualType Canon;
  if (!Parm->isCanonicalUnqualified()) {
    Canon = getCanonicalType(QualType(Parm, 0));
    Canon = getSubstTemplateTypeParmPackType(cast<TemplateTypeParmType>(Canon),
                                             ArgPack);
    SubstTemplateTypeParmPackTypes.FindNodeOrInsertPos(ID, InsertPos);
  }

  auto *SubstParm
    = new (*this, TypeAlignment) SubstTemplateTypeParmPackType(Parm, Canon,
                                                               ArgPack);
  Types.push_back(SubstParm);
  SubstTemplateTypeParmPackTypes.InsertNode(SubstParm, InsertPos);
  return QualType(SubstParm, 0);
}

/// Retrieve the template type parameter type for a template
/// parameter or parameter pack with the given depth, index, and (optionally)
/// name.
QualType ASTContext::getTemplateTypeParmType(unsigned Depth, unsigned Index,
                                             bool ParameterPack,
                                             TemplateTypeParmDecl *TTPDecl) const {
  llvm::FoldingSetNodeID ID;
  TemplateTypeParmType::Profile(ID, Depth, Index, ParameterPack, TTPDecl);
  void *InsertPos = nullptr;
  TemplateTypeParmType *TypeParm
    = TemplateTypeParmTypes.FindNodeOrInsertPos(ID, InsertPos);

  if (TypeParm)
    return QualType(TypeParm, 0);

  if (TTPDecl) {
    QualType Canon = getTemplateTypeParmType(Depth, Index, ParameterPack);
    TypeParm = new (*this, TypeAlignment) TemplateTypeParmType(TTPDecl, Canon);

    TemplateTypeParmType *TypeCheck
      = TemplateTypeParmTypes.FindNodeOrInsertPos(ID, InsertPos);
    assert(!TypeCheck && "Template type parameter canonical type broken");
    (void)TypeCheck;
  } else
    TypeParm = new (*this, TypeAlignment)
      TemplateTypeParmType(Depth, Index, ParameterPack);

  Types.push_back(TypeParm);
  TemplateTypeParmTypes.InsertNode(TypeParm, InsertPos);

  return QualType(TypeParm, 0);
}

TypeSourceInfo *
ASTContext::getTemplateSpecializationTypeInfo(TemplateName Name,
                                              SourceLocation NameLoc,
                                        const TemplateArgumentListInfo &Args,
                                              QualType Underlying) const {
  assert(!Name.getAsDependentTemplateName() &&
         "No dependent template names here!");
  QualType TST = getTemplateSpecializationType(Name, Args, Underlying);

  TypeSourceInfo *DI = CreateTypeSourceInfo(TST);
  TemplateSpecializationTypeLoc TL =
      DI->getTypeLoc().castAs<TemplateSpecializationTypeLoc>();
  TL.setTemplateKeywordLoc(SourceLocation());
  TL.setTemplateNameLoc(NameLoc);
  TL.setLAngleLoc(Args.getLAngleLoc());
  TL.setRAngleLoc(Args.getRAngleLoc());
  for (unsigned i = 0, e = TL.getNumArgs(); i != e; ++i)
    TL.setArgLocInfo(i, Args[i].getLocInfo());
  return DI;
}

QualType
ASTContext::getTemplateSpecializationType(TemplateName Template,
                                          const TemplateArgumentListInfo &Args,
                                          QualType Underlying) const {
  assert(!Template.getAsDependentTemplateName() &&
         "No dependent template names here!");

  SmallVector<TemplateArgument, 4> ArgVec;
  ArgVec.reserve(Args.size());
  for (const TemplateArgumentLoc &Arg : Args.arguments())
    ArgVec.push_back(Arg.getArgument());

  return getTemplateSpecializationType(Template, ArgVec, Underlying);
}

#ifndef NDEBUG
static bool hasAnyPackExpansions(ArrayRef<TemplateArgument> Args) {
  for (const TemplateArgument &Arg : Args)
    if (Arg.isPackExpansion())
      return true;

  return true;
}
#endif

QualType
ASTContext::getTemplateSpecializationType(TemplateName Template,
                                          ArrayRef<TemplateArgument> Args,
                                          QualType Underlying) const {
  assert(!Template.getAsDependentTemplateName() &&
         "No dependent template names here!");
  // Look through qualified template names.
  if (QualifiedTemplateName *QTN = Template.getAsQualifiedTemplateName())
    Template = TemplateName(QTN->getTemplateDecl());

  bool IsTypeAlias =
    Template.getAsTemplateDecl() &&
    isa<TypeAliasTemplateDecl>(Template.getAsTemplateDecl());
  QualType CanonType;
  if (!Underlying.isNull())
    CanonType = getCanonicalType(Underlying);
  else {
    // We can get here with an alias template when the specialization contains
    // a pack expansion that does not match up with a parameter pack.
    assert((!IsTypeAlias || hasAnyPackExpansions(Args)) &&
           "Caller must compute aliased type");
    IsTypeAlias = false;
    CanonType = getCanonicalTemplateSpecializationType(Template, Args);
  }

  // Allocate the (non-canonical) template specialization type, but don't
  // try to unique it: these types typically have location information that
  // we don't unique and don't want to lose.
  void *Mem = Allocate(sizeof(TemplateSpecializationType) +
                       sizeof(TemplateArgument) * Args.size() +
                       (IsTypeAlias? sizeof(QualType) : 0),
                       TypeAlignment);
  auto *Spec
    = new (Mem) TemplateSpecializationType(Template, Args, CanonType,
                                         IsTypeAlias ? Underlying : QualType());

  Types.push_back(Spec);
  return QualType(Spec, 0);
}

QualType ASTContext::getCanonicalTemplateSpecializationType(
    TemplateName Template, ArrayRef<TemplateArgument> Args) const {
  assert(!Template.getAsDependentTemplateName() &&
         "No dependent template names here!");

  // Look through qualified template names.
  if (QualifiedTemplateName *QTN = Template.getAsQualifiedTemplateName())
    Template = TemplateName(QTN->getTemplateDecl());

  // Build the canonical template specialization type.
  TemplateName CanonTemplate = getCanonicalTemplateName(Template);
  SmallVector<TemplateArgument, 4> CanonArgs;
  unsigned NumArgs = Args.size();
  CanonArgs.reserve(NumArgs);
  for (const TemplateArgument &Arg : Args)
    CanonArgs.push_back(getCanonicalTemplateArgument(Arg));

  // Determine whether this canonical template specialization type already
  // exists.
  llvm::FoldingSetNodeID ID;
  TemplateSpecializationType::Profile(ID, CanonTemplate,
                                      CanonArgs, *this);

  void *InsertPos = nullptr;
  TemplateSpecializationType *Spec
    = TemplateSpecializationTypes.FindNodeOrInsertPos(ID, InsertPos);

  if (!Spec) {
    // Allocate a new canonical template specialization type.
    void *Mem = Allocate((sizeof(TemplateSpecializationType) +
                          sizeof(TemplateArgument) * NumArgs),
                         TypeAlignment);
    Spec = new (Mem) TemplateSpecializationType(CanonTemplate,
                                                CanonArgs,
                                                QualType(), QualType());
    Types.push_back(Spec);
    TemplateSpecializationTypes.InsertNode(Spec, InsertPos);
  }

  assert(Spec->isDependentType() &&
         "Non-dependent template-id type must have a canonical type");
  return QualType(Spec, 0);
}

QualType ASTContext::getElaboratedType(ElaboratedTypeKeyword Keyword,
                                       NestedNameSpecifier *NNS,
                                       QualType NamedType,
                                       TagDecl *OwnedTagDecl) const {
  llvm::FoldingSetNodeID ID;
  ElaboratedType::Profile(ID, Keyword, NNS, NamedType, OwnedTagDecl);

  void *InsertPos = nullptr;
  ElaboratedType *T = ElaboratedTypes.FindNodeOrInsertPos(ID, InsertPos);
  if (T)
    return QualType(T, 0);

  QualType Canon = NamedType;
  if (!Canon.isCanonical()) {
    Canon = getCanonicalType(NamedType);
    ElaboratedType *CheckT = ElaboratedTypes.FindNodeOrInsertPos(ID, InsertPos);
    assert(!CheckT && "Elaborated canonical type broken");
    (void)CheckT;
  }

  void *Mem = Allocate(ElaboratedType::totalSizeToAlloc<TagDecl *>(!!OwnedTagDecl),
                       TypeAlignment);
  T = new (Mem) ElaboratedType(Keyword, NNS, NamedType, Canon, OwnedTagDecl);

  Types.push_back(T);
  ElaboratedTypes.InsertNode(T, InsertPos);
  return QualType(T, 0);
}

QualType
ASTContext::getParenType(QualType InnerType) const {
  llvm::FoldingSetNodeID ID;
  ParenType::Profile(ID, InnerType);

  void *InsertPos = nullptr;
  ParenType *T = ParenTypes.FindNodeOrInsertPos(ID, InsertPos);
  if (T)
    return QualType(T, 0);

  QualType Canon = InnerType;
  if (!Canon.isCanonical()) {
    Canon = getCanonicalType(InnerType);
    ParenType *CheckT = ParenTypes.FindNodeOrInsertPos(ID, InsertPos);
    assert(!CheckT && "Paren canonical type broken");
    (void)CheckT;
  }

  T = new (*this, TypeAlignment) ParenType(InnerType, Canon);
  Types.push_back(T);
  ParenTypes.InsertNode(T, InsertPos);
  return QualType(T, 0);
}

QualType
ASTContext::getMacroQualifiedType(QualType UnderlyingTy,
                                  const IdentifierInfo *MacroII) const {
  QualType Canon = UnderlyingTy;
  if (!Canon.isCanonical())
    Canon = getCanonicalType(UnderlyingTy);

  auto *newType = new (*this, TypeAlignment)
      MacroQualifiedType(UnderlyingTy, Canon, MacroII);
  Types.push_back(newType);
  return QualType(newType, 0);
}

QualType ASTContext::getDependentNameType(ElaboratedTypeKeyword Keyword,
                                          NestedNameSpecifier *NNS,
                                          const IdentifierInfo *Name,
                                          QualType Canon) const {
  if (Canon.isNull()) {
    NestedNameSpecifier *CanonNNS = getCanonicalNestedNameSpecifier(NNS);
    if (CanonNNS != NNS)
      Canon = getDependentNameType(Keyword, CanonNNS, Name);
  }

  llvm::FoldingSetNodeID ID;
  DependentNameType::Profile(ID, Keyword, NNS, Name);

  void *InsertPos = nullptr;
  DependentNameType *T
    = DependentNameTypes.FindNodeOrInsertPos(ID, InsertPos);
  if (T)
    return QualType(T, 0);

  T = new (*this, TypeAlignment) DependentNameType(Keyword, NNS, Name, Canon);
  Types.push_back(T);
  DependentNameTypes.InsertNode(T, InsertPos);
  return QualType(T, 0);
}

QualType
ASTContext::getDependentTemplateSpecializationType(
                                 ElaboratedTypeKeyword Keyword,
                                 NestedNameSpecifier *NNS,
                                 const IdentifierInfo *Name,
                                 const TemplateArgumentListInfo &Args) const {
  // TODO: avoid this copy
  SmallVector<TemplateArgument, 16> ArgCopy;
  for (unsigned I = 0, E = Args.size(); I != E; ++I)
    ArgCopy.push_back(Args[I].getArgument());
  return getDependentTemplateSpecializationType(Keyword, NNS, Name, ArgCopy);
}

QualType
ASTContext::getDependentTemplateSpecializationType(
                                 ElaboratedTypeKeyword Keyword,
                                 NestedNameSpecifier *NNS,
                                 const IdentifierInfo *Name,
                                 ArrayRef<TemplateArgument> Args) const {
  assert((!NNS || NNS->isDependent()) &&
         "nested-name-specifier must be dependent");

  llvm::FoldingSetNodeID ID;
  DependentTemplateSpecializationType::Profile(ID, *this, Keyword, NNS,
                                               Name, Args);

  void *InsertPos = nullptr;
  DependentTemplateSpecializationType *T
    = DependentTemplateSpecializationTypes.FindNodeOrInsertPos(ID, InsertPos);
  if (T)
    return QualType(T, 0);

  NestedNameSpecifier *CanonNNS = getCanonicalNestedNameSpecifier(NNS);

  ElaboratedTypeKeyword CanonKeyword = Keyword;
  if (Keyword == ETK_None) CanonKeyword = ETK_Typename;

  bool AnyNonCanonArgs = false;
  unsigned NumArgs = Args.size();
  SmallVector<TemplateArgument, 16> CanonArgs(NumArgs);
  for (unsigned I = 0; I != NumArgs; ++I) {
    CanonArgs[I] = getCanonicalTemplateArgument(Args[I]);
    if (!CanonArgs[I].structurallyEquals(Args[I]))
      AnyNonCanonArgs = true;
  }

  QualType Canon;
  if (AnyNonCanonArgs || CanonNNS != NNS || CanonKeyword != Keyword) {
    Canon = getDependentTemplateSpecializationType(CanonKeyword, CanonNNS,
                                                   Name,
                                                   CanonArgs);

    // Find the insert position again.
    DependentTemplateSpecializationTypes.FindNodeOrInsertPos(ID, InsertPos);
  }

  void *Mem = Allocate((sizeof(DependentTemplateSpecializationType) +
                        sizeof(TemplateArgument) * NumArgs),
                       TypeAlignment);
  T = new (Mem) DependentTemplateSpecializationType(Keyword, NNS,
                                                    Name, Args, Canon);
  Types.push_back(T);
  DependentTemplateSpecializationTypes.InsertNode(T, InsertPos);
  return QualType(T, 0);
}

TemplateArgument ASTContext::getInjectedTemplateArg(NamedDecl *Param) {
  TemplateArgument Arg;
  if (const auto *TTP = dyn_cast<TemplateTypeParmDecl>(Param)) {
    QualType ArgType = getTypeDeclType(TTP);
    if (TTP->isParameterPack())
      ArgType = getPackExpansionType(ArgType, None);

    Arg = TemplateArgument(ArgType);
  } else if (auto *NTTP = dyn_cast<NonTypeTemplateParmDecl>(Param)) {
    QualType T =
        NTTP->getType().getNonPackExpansionType().getNonLValueExprType(*this);
    // For class NTTPs, ensure we include the 'const' so the type matches that
    // of a real template argument.
    // FIXME: It would be more faithful to model this as something like an
    // lvalue-to-rvalue conversion applied to a const-qualified lvalue.
    if (T->isRecordType())
      T.addConst();
    Expr *E = new (*this) DeclRefExpr(
        *this, NTTP, /*enclosing*/ false, T,
        Expr::getValueKindForType(NTTP->getType()), NTTP->getLocation());

    if (NTTP->isParameterPack())
      E = new (*this) PackExpansionExpr(DependentTy, E, NTTP->getLocation(),
                                        None);
    Arg = TemplateArgument(E);
  } else {
    auto *TTP = cast<TemplateTemplateParmDecl>(Param);
    if (TTP->isParameterPack())
      Arg = TemplateArgument(TemplateName(TTP), Optional<unsigned>());
    else
      Arg = TemplateArgument(TemplateName(TTP));
  }

  if (Param->isTemplateParameterPack())
    Arg = TemplateArgument::CreatePackCopy(*this, Arg);

  return Arg;
}

void
ASTContext::getInjectedTemplateArgs(const TemplateParameterList *Params,
                                    SmallVectorImpl<TemplateArgument> &Args) {
  Args.reserve(Args.size() + Params->size());

  for (NamedDecl *Param : *Params)
    Args.push_back(getInjectedTemplateArg(Param));
}

QualType ASTContext::getPackExpansionType(QualType Pattern,
                                          Optional<unsigned> NumExpansions,
                                          bool ExpectPackInType) {
  assert((!ExpectPackInType || Pattern->containsUnexpandedParameterPack()) &&
         "Pack expansions must expand one or more parameter packs");

  llvm::FoldingSetNodeID ID;
  PackExpansionType::Profile(ID, Pattern, NumExpansions);

  void *InsertPos = nullptr;
  PackExpansionType *T = PackExpansionTypes.FindNodeOrInsertPos(ID, InsertPos);
  if (T)
    return QualType(T, 0);

  QualType Canon;
  if (!Pattern.isCanonical()) {
    Canon = getPackExpansionType(getCanonicalType(Pattern), NumExpansions,
                                 /*ExpectPackInType=*/false);

    // Find the insert position again, in case we inserted an element into
    // PackExpansionTypes and invalidated our insert position.
    PackExpansionTypes.FindNodeOrInsertPos(ID, InsertPos);
  }

  T = new (*this, TypeAlignment)
      PackExpansionType(Pattern, Canon, NumExpansions);
  Types.push_back(T);
  PackExpansionTypes.InsertNode(T, InsertPos);
  return QualType(T, 0);
}

/// CmpProtocolNames - Comparison predicate for sorting protocols
/// alphabetically.
static int CmpProtocolNames(ObjCProtocolDecl *const *LHS,
                            ObjCProtocolDecl *const *RHS) {
  return DeclarationName::compare((*LHS)->getDeclName(), (*RHS)->getDeclName());
}

static bool areSortedAndUniqued(ArrayRef<ObjCProtocolDecl *> Protocols) {
  if (Protocols.empty()) return true;

  if (Protocols[0]->getCanonicalDecl() != Protocols[0])
    return false;

  for (unsigned i = 1; i != Protocols.size(); ++i)
    if (CmpProtocolNames(&Protocols[i - 1], &Protocols[i]) >= 0 ||
        Protocols[i]->getCanonicalDecl() != Protocols[i])
      return false;
  return true;
}

static void
SortAndUniqueProtocols(SmallVectorImpl<ObjCProtocolDecl *> &Protocols) {
  // Sort protocols, keyed by name.
  llvm::array_pod_sort(Protocols.begin(), Protocols.end(), CmpProtocolNames);

  // Canonicalize.
  for (ObjCProtocolDecl *&P : Protocols)
    P = P->getCanonicalDecl();

  // Remove duplicates.
  auto ProtocolsEnd = std::unique(Protocols.begin(), Protocols.end());
  Protocols.erase(ProtocolsEnd, Protocols.end());
}

QualType ASTContext::getObjCObjectType(QualType BaseType,
                                       ObjCProtocolDecl * const *Protocols,
                                       unsigned NumProtocols) const {
  return getObjCObjectType(BaseType, {},
                           llvm::makeArrayRef(Protocols, NumProtocols),
                           /*isKindOf=*/false);
}

QualType ASTContext::getObjCObjectType(
           QualType baseType,
           ArrayRef<QualType> typeArgs,
           ArrayRef<ObjCProtocolDecl *> protocols,
           bool isKindOf) const {
  // If the base type is an interface and there aren't any protocols or
  // type arguments to add, then the interface type will do just fine.
  if (typeArgs.empty() && protocols.empty() && !isKindOf &&
      isa<ObjCInterfaceType>(baseType))
    return baseType;

  // Look in the folding set for an existing type.
  llvm::FoldingSetNodeID ID;
  ObjCObjectTypeImpl::Profile(ID, baseType, typeArgs, protocols, isKindOf);
  void *InsertPos = nullptr;
  if (ObjCObjectType *QT = ObjCObjectTypes.FindNodeOrInsertPos(ID, InsertPos))
    return QualType(QT, 0);

  // Determine the type arguments to be used for canonicalization,
  // which may be explicitly specified here or written on the base
  // type.
  ArrayRef<QualType> effectiveTypeArgs = typeArgs;
  if (effectiveTypeArgs.empty()) {
    if (const auto *baseObject = baseType->getAs<ObjCObjectType>())
      effectiveTypeArgs = baseObject->getTypeArgs();
  }

  // Build the canonical type, which has the canonical base type and a
  // sorted-and-uniqued list of protocols and the type arguments
  // canonicalized.
  QualType canonical;
  bool typeArgsAreCanonical = std::all_of(effectiveTypeArgs.begin(),
                                          effectiveTypeArgs.end(),
                                          [&](QualType type) {
                                            return type.isCanonical();
                                          });
  bool protocolsSorted = areSortedAndUniqued(protocols);
  if (!typeArgsAreCanonical || !protocolsSorted || !baseType.isCanonical()) {
    // Determine the canonical type arguments.
    ArrayRef<QualType> canonTypeArgs;
    SmallVector<QualType, 4> canonTypeArgsVec;
    if (!typeArgsAreCanonical) {
      canonTypeArgsVec.reserve(effectiveTypeArgs.size());
      for (auto typeArg : effectiveTypeArgs)
        canonTypeArgsVec.push_back(getCanonicalType(typeArg));
      canonTypeArgs = canonTypeArgsVec;
    } else {
      canonTypeArgs = effectiveTypeArgs;
    }

    ArrayRef<ObjCProtocolDecl *> canonProtocols;
    SmallVector<ObjCProtocolDecl*, 8> canonProtocolsVec;
    if (!protocolsSorted) {
      canonProtocolsVec.append(protocols.begin(), protocols.end());
      SortAndUniqueProtocols(canonProtocolsVec);
      canonProtocols = canonProtocolsVec;
    } else {
      canonProtocols = protocols;
    }

    canonical = getObjCObjectType(getCanonicalType(baseType), canonTypeArgs,
                                  canonProtocols, isKindOf);

    // Regenerate InsertPos.
    ObjCObjectTypes.FindNodeOrInsertPos(ID, InsertPos);
  }

  unsigned size = sizeof(ObjCObjectTypeImpl);
  size += typeArgs.size() * sizeof(QualType);
  size += protocols.size() * sizeof(ObjCProtocolDecl *);
  void *mem = Allocate(size, TypeAlignment);
  auto *T =
    new (mem) ObjCObjectTypeImpl(canonical, baseType, typeArgs, protocols,
                                 isKindOf);

  Types.push_back(T);
  ObjCObjectTypes.InsertNode(T, InsertPos);
  return QualType(T, 0);
}

/// Apply Objective-C protocol qualifiers to the given type.
/// If this is for the canonical type of a type parameter, we can apply
/// protocol qualifiers on the ObjCObjectPointerType.
QualType
ASTContext::applyObjCProtocolQualifiers(QualType type,
                  ArrayRef<ObjCProtocolDecl *> protocols, bool &hasError,
                  bool allowOnPointerType) const {
  hasError = false;

  if (const auto *objT = dyn_cast<ObjCTypeParamType>(type.getTypePtr())) {
    return getObjCTypeParamType(objT->getDecl(), protocols);
  }

  // Apply protocol qualifiers to ObjCObjectPointerType.
  if (allowOnPointerType) {
    if (const auto *objPtr =
            dyn_cast<ObjCObjectPointerType>(type.getTypePtr())) {
      const ObjCObjectType *objT = objPtr->getObjectType();
      // Merge protocol lists and construct ObjCObjectType.
      SmallVector<ObjCProtocolDecl*, 8> protocolsVec;
      protocolsVec.append(objT->qual_begin(),
                          objT->qual_end());
      protocolsVec.append(protocols.begin(), protocols.end());
      ArrayRef<ObjCProtocolDecl *> protocols = protocolsVec;
      type = getObjCObjectType(
             objT->getBaseType(),
             objT->getTypeArgsAsWritten(),
             protocols,
             objT->isKindOfTypeAsWritten());
      return getObjCObjectPointerType(type);
    }
  }

  // Apply protocol qualifiers to ObjCObjectType.
  if (const auto *objT = dyn_cast<ObjCObjectType>(type.getTypePtr())){
    // FIXME: Check for protocols to which the class type is already
    // known to conform.

    return getObjCObjectType(objT->getBaseType(),
                             objT->getTypeArgsAsWritten(),
                             protocols,
                             objT->isKindOfTypeAsWritten());
  }

  // If the canonical type is ObjCObjectType, ...
  if (type->isObjCObjectType()) {
    // Silently overwrite any existing protocol qualifiers.
    // TODO: determine whether that's the right thing to do.

    // FIXME: Check for protocols to which the class type is already
    // known to conform.
    return getObjCObjectType(type, {}, protocols, false);
  }

  // id<protocol-list>
  if (type->isObjCIdType()) {
    const auto *objPtr = type->castAs<ObjCObjectPointerType>();
    type = getObjCObjectType(ObjCBuiltinIdTy, {}, protocols,
                                 objPtr->isKindOfType());
    return getObjCObjectPointerType(type);
  }

  // Class<protocol-list>
  if (type->isObjCClassType()) {
    const auto *objPtr = type->castAs<ObjCObjectPointerType>();
    type = getObjCObjectType(ObjCBuiltinClassTy, {}, protocols,
                                 objPtr->isKindOfType());
    return getObjCObjectPointerType(type);
  }

  hasError = true;
  return type;
}

QualType
ASTContext::getObjCTypeParamType(const ObjCTypeParamDecl *Decl,
                                 ArrayRef<ObjCProtocolDecl *> protocols) const {
  // Look in the folding set for an existing type.
  llvm::FoldingSetNodeID ID;
  ObjCTypeParamType::Profile(ID, Decl, Decl->getUnderlyingType(), protocols);
  void *InsertPos = nullptr;
  if (ObjCTypeParamType *TypeParam =
      ObjCTypeParamTypes.FindNodeOrInsertPos(ID, InsertPos))
    return QualType(TypeParam, 0);

  // We canonicalize to the underlying type.
  QualType Canonical = getCanonicalType(Decl->getUnderlyingType());
  if (!protocols.empty()) {
    // Apply the protocol qualifers.
    bool hasError;
    Canonical = getCanonicalType(applyObjCProtocolQualifiers(
        Canonical, protocols, hasError, true /*allowOnPointerType*/));
    assert(!hasError && "Error when apply protocol qualifier to bound type");
  }

  unsigned size = sizeof(ObjCTypeParamType);
  size += protocols.size() * sizeof(ObjCProtocolDecl *);
  void *mem = Allocate(size, TypeAlignment);
  auto *newType = new (mem) ObjCTypeParamType(Decl, Canonical, protocols);

  Types.push_back(newType);
  ObjCTypeParamTypes.InsertNode(newType, InsertPos);
  return QualType(newType, 0);
}

void ASTContext::adjustObjCTypeParamBoundType(const ObjCTypeParamDecl *Orig,
                                              ObjCTypeParamDecl *New) const {
  New->setTypeSourceInfo(getTrivialTypeSourceInfo(Orig->getUnderlyingType()));
  // Update TypeForDecl after updating TypeSourceInfo.
  auto NewTypeParamTy = cast<ObjCTypeParamType>(New->getTypeForDecl());
  SmallVector<ObjCProtocolDecl *, 8> protocols;
  protocols.append(NewTypeParamTy->qual_begin(), NewTypeParamTy->qual_end());
  QualType UpdatedTy = getObjCTypeParamType(New, protocols);
  New->setTypeForDecl(UpdatedTy.getTypePtr());
}

/// ObjCObjectAdoptsQTypeProtocols - Checks that protocols in IC's
/// protocol list adopt all protocols in QT's qualified-id protocol
/// list.
bool ASTContext::ObjCObjectAdoptsQTypeProtocols(QualType QT,
                                                ObjCInterfaceDecl *IC) {
  if (!QT->isObjCQualifiedIdType())
    return false;

  if (const auto *OPT = QT->getAs<ObjCObjectPointerType>()) {
    // If both the right and left sides have qualifiers.
    for (auto *Proto : OPT->quals()) {
      if (!IC->ClassImplementsProtocol(Proto, false))
        return false;
    }
    return true;
  }
  return false;
}

/// QIdProtocolsAdoptObjCObjectProtocols - Checks that protocols in
/// QT's qualified-id protocol list adopt all protocols in IDecl's list
/// of protocols.
bool ASTContext::QIdProtocolsAdoptObjCObjectProtocols(QualType QT,
                                                ObjCInterfaceDecl *IDecl) {
  if (!QT->isObjCQualifiedIdType())
    return false;
  const auto *OPT = QT->getAs<ObjCObjectPointerType>();
  if (!OPT)
    return false;
  if (!IDecl->hasDefinition())
    return false;
  llvm::SmallPtrSet<ObjCProtocolDecl *, 8> InheritedProtocols;
  CollectInheritedProtocols(IDecl, InheritedProtocols);
  if (InheritedProtocols.empty())
    return false;
  // Check that if every protocol in list of id<plist> conforms to a protocol
  // of IDecl's, then bridge casting is ok.
  bool Conforms = false;
  for (auto *Proto : OPT->quals()) {
    Conforms = false;
    for (auto *PI : InheritedProtocols) {
      if (ProtocolCompatibleWithProtocol(Proto, PI)) {
        Conforms = true;
        break;
      }
    }
    if (!Conforms)
      break;
  }
  if (Conforms)
    return true;

  for (auto *PI : InheritedProtocols) {
    // If both the right and left sides have qualifiers.
    bool Adopts = false;
    for (auto *Proto : OPT->quals()) {
      // return 'true' if 'PI' is in the inheritance hierarchy of Proto
      if ((Adopts = ProtocolCompatibleWithProtocol(PI, Proto)))
        break;
    }
    if (!Adopts)
      return false;
  }
  return true;
}

/// getObjCObjectPointerType - Return a ObjCObjectPointerType type for
/// the given object type.
QualType ASTContext::getObjCObjectPointerType(QualType ObjectT) const {
  llvm::FoldingSetNodeID ID;
  ObjCObjectPointerType::Profile(ID, ObjectT);

  void *InsertPos = nullptr;
  if (ObjCObjectPointerType *QT =
              ObjCObjectPointerTypes.FindNodeOrInsertPos(ID, InsertPos))
    return QualType(QT, 0);

  // Find the canonical object type.
  QualType Canonical;
  if (!ObjectT.isCanonical()) {
    Canonical = getObjCObjectPointerType(getCanonicalType(ObjectT));

    // Regenerate InsertPos.
    ObjCObjectPointerTypes.FindNodeOrInsertPos(ID, InsertPos);
  }

  // No match.
  void *Mem = Allocate(sizeof(ObjCObjectPointerType), TypeAlignment);
  auto *QType =
    new (Mem) ObjCObjectPointerType(Canonical, ObjectT);

  Types.push_back(QType);
  ObjCObjectPointerTypes.InsertNode(QType, InsertPos);
  return QualType(QType, 0);
}

/// getObjCInterfaceType - Return the unique reference to the type for the
/// specified ObjC interface decl. The list of protocols is optional.
QualType ASTContext::getObjCInterfaceType(const ObjCInterfaceDecl *Decl,
                                          ObjCInterfaceDecl *PrevDecl) const {
  if (Decl->TypeForDecl)
    return QualType(Decl->TypeForDecl, 0);

  if (PrevDecl) {
    assert(PrevDecl->TypeForDecl && "previous decl has no TypeForDecl");
    Decl->TypeForDecl = PrevDecl->TypeForDecl;
    return QualType(PrevDecl->TypeForDecl, 0);
  }

  // Prefer the definition, if there is one.
  if (const ObjCInterfaceDecl *Def = Decl->getDefinition())
    Decl = Def;

  void *Mem = Allocate(sizeof(ObjCInterfaceType), TypeAlignment);
  auto *T = new (Mem) ObjCInterfaceType(Decl);
  Decl->TypeForDecl = T;
  Types.push_back(T);
  return QualType(T, 0);
}

/// getTypeOfExprType - Unlike many "get<Type>" functions, we can't unique
/// TypeOfExprType AST's (since expression's are never shared). For example,
/// multiple declarations that refer to "typeof(x)" all contain different
/// DeclRefExpr's. This doesn't effect the type checker, since it operates
/// on canonical type's (which are always unique).
QualType ASTContext::getTypeOfExprType(Expr *tofExpr) const {
  TypeOfExprType *toe;
  if (tofExpr->isTypeDependent()) {
    llvm::FoldingSetNodeID ID;
    DependentTypeOfExprType::Profile(ID, *this, tofExpr);

    void *InsertPos = nullptr;
    DependentTypeOfExprType *Canon
      = DependentTypeOfExprTypes.FindNodeOrInsertPos(ID, InsertPos);
    if (Canon) {
      // We already have a "canonical" version of an identical, dependent
      // typeof(expr) type. Use that as our canonical type.
      toe = new (*this, TypeAlignment) TypeOfExprType(tofExpr,
                                          QualType((TypeOfExprType*)Canon, 0));
    } else {
      // Build a new, canonical typeof(expr) type.
      Canon
        = new (*this, TypeAlignment) DependentTypeOfExprType(*this, tofExpr);
      DependentTypeOfExprTypes.InsertNode(Canon, InsertPos);
      toe = Canon;
    }
  } else {
    QualType Canonical = getCanonicalType(tofExpr->getType());
    toe = new (*this, TypeAlignment) TypeOfExprType(tofExpr, Canonical);
  }
  Types.push_back(toe);
  return QualType(toe, 0);
}

/// getTypeOfType -  Unlike many "get<Type>" functions, we don't unique
/// TypeOfType nodes. The only motivation to unique these nodes would be
/// memory savings. Since typeof(t) is fairly uncommon, space shouldn't be
/// an issue. This doesn't affect the type checker, since it operates
/// on canonical types (which are always unique).
QualType ASTContext::getTypeOfType(QualType tofType) const {
  QualType Canonical = getCanonicalType(tofType);
  auto *tot = new (*this, TypeAlignment) TypeOfType(tofType, Canonical);
  Types.push_back(tot);
  return QualType(tot, 0);
}

/// Unlike many "get<Type>" functions, we don't unique DecltypeType
/// nodes. This would never be helpful, since each such type has its own
/// expression, and would not give a significant memory saving, since there
/// is an Expr tree under each such type.
QualType ASTContext::getDecltypeType(Expr *e, QualType UnderlyingType) const {
  DecltypeType *dt;

  // C++11 [temp.type]p2:
  //   If an expression e involves a template parameter, decltype(e) denotes a
  //   unique dependent type. Two such decltype-specifiers refer to the same
  //   type only if their expressions are equivalent (14.5.6.1).
  if (e->isInstantiationDependent()) {
    llvm::FoldingSetNodeID ID;
    DependentDecltypeType::Profile(ID, *this, e);

    void *InsertPos = nullptr;
    DependentDecltypeType *Canon
      = DependentDecltypeTypes.FindNodeOrInsertPos(ID, InsertPos);
    if (!Canon) {
      // Build a new, canonical decltype(expr) type.
      Canon = new (*this, TypeAlignment) DependentDecltypeType(*this, e);
      DependentDecltypeTypes.InsertNode(Canon, InsertPos);
    }
    dt = new (*this, TypeAlignment)
        DecltypeType(e, UnderlyingType, QualType((DecltypeType *)Canon, 0));
  } else {
    dt = new (*this, TypeAlignment)
        DecltypeType(e, UnderlyingType, getCanonicalType(UnderlyingType));
  }
  Types.push_back(dt);
  return QualType(dt, 0);
}

/// getUnaryTransformationType - We don't unique these, since the memory
/// savings are minimal and these are rare.
QualType ASTContext::getUnaryTransformType(QualType BaseType,
                                           QualType UnderlyingType,
                                           UnaryTransformType::UTTKind Kind)
    const {
  UnaryTransformType *ut = nullptr;

  if (BaseType->isDependentType()) {
    // Look in the folding set for an existing type.
    llvm::FoldingSetNodeID ID;
    DependentUnaryTransformType::Profile(ID, getCanonicalType(BaseType), Kind);

    void *InsertPos = nullptr;
    DependentUnaryTransformType *Canon
      = DependentUnaryTransformTypes.FindNodeOrInsertPos(ID, InsertPos);

    if (!Canon) {
      // Build a new, canonical __underlying_type(type) type.
      Canon = new (*this, TypeAlignment)
             DependentUnaryTransformType(*this, getCanonicalType(BaseType),
                                         Kind);
      DependentUnaryTransformTypes.InsertNode(Canon, InsertPos);
    }
    ut = new (*this, TypeAlignment) UnaryTransformType (BaseType,
                                                        QualType(), Kind,
                                                        QualType(Canon, 0));
  } else {
    QualType CanonType = getCanonicalType(UnderlyingType);
    ut = new (*this, TypeAlignment) UnaryTransformType (BaseType,
                                                        UnderlyingType, Kind,
                                                        CanonType);
  }
  Types.push_back(ut);
  return QualType(ut, 0);
}

/// getAutoType - Return the uniqued reference to the 'auto' type which has been
/// deduced to the given type, or to the canonical undeduced 'auto' type, or the
/// canonical deduced-but-dependent 'auto' type.
QualType
ASTContext::getAutoType(QualType DeducedType, AutoTypeKeyword Keyword,
                        bool IsDependent, bool IsPack,
                        ConceptDecl *TypeConstraintConcept,
                        ArrayRef<TemplateArgument> TypeConstraintArgs) const {
  assert((!IsPack || IsDependent) && "only use IsPack for a dependent pack");
  if (DeducedType.isNull() && Keyword == AutoTypeKeyword::Auto &&
      !TypeConstraintConcept && !IsDependent)
    return getAutoDeductType();

  // Look in the folding set for an existing type.
  void *InsertPos = nullptr;
  llvm::FoldingSetNodeID ID;
  AutoType::Profile(ID, *this, DeducedType, Keyword, IsDependent,
                    TypeConstraintConcept, TypeConstraintArgs);
  if (AutoType *AT = AutoTypes.FindNodeOrInsertPos(ID, InsertPos))
    return QualType(AT, 0);

  void *Mem = Allocate(sizeof(AutoType) +
                       sizeof(TemplateArgument) * TypeConstraintArgs.size(),
                       TypeAlignment);
  auto *AT = new (Mem) AutoType(
      DeducedType, Keyword,
      (IsDependent ? TypeDependence::DependentInstantiation
                   : TypeDependence::None) |
          (IsPack ? TypeDependence::UnexpandedPack : TypeDependence::None),
      TypeConstraintConcept, TypeConstraintArgs);
  Types.push_back(AT);
  if (InsertPos)
    AutoTypes.InsertNode(AT, InsertPos);
  return QualType(AT, 0);
}

/// Return the uniqued reference to the deduced template specialization type
/// which has been deduced to the given type, or to the canonical undeduced
/// such type, or the canonical deduced-but-dependent such type.
QualType ASTContext::getDeducedTemplateSpecializationType(
    TemplateName Template, QualType DeducedType, bool IsDependent) const {
  // Look in the folding set for an existing type.
  void *InsertPos = nullptr;
  llvm::FoldingSetNodeID ID;
  DeducedTemplateSpecializationType::Profile(ID, Template, DeducedType,
                                             IsDependent);
  if (DeducedTemplateSpecializationType *DTST =
          DeducedTemplateSpecializationTypes.FindNodeOrInsertPos(ID, InsertPos))
    return QualType(DTST, 0);

  auto *DTST = new (*this, TypeAlignment)
      DeducedTemplateSpecializationType(Template, DeducedType, IsDependent);
  Types.push_back(DTST);
  if (InsertPos)
    DeducedTemplateSpecializationTypes.InsertNode(DTST, InsertPos);
  return QualType(DTST, 0);
}

/// getAtomicType - Return the uniqued reference to the atomic type for
/// the given value type.
QualType ASTContext::getAtomicType(QualType T) const {
  // Unique pointers, to guarantee there is only one pointer of a particular
  // structure.
  llvm::FoldingSetNodeID ID;
  AtomicType::Profile(ID, T);

  void *InsertPos = nullptr;
  if (AtomicType *AT = AtomicTypes.FindNodeOrInsertPos(ID, InsertPos))
    return QualType(AT, 0);

  // If the atomic value type isn't canonical, this won't be a canonical type
  // either, so fill in the canonical type field.
  QualType Canonical;
  if (!T.isCanonical()) {
    Canonical = getAtomicType(getCanonicalType(T));

    // Get the new insert position for the node we care about.
    AtomicType *NewIP = AtomicTypes.FindNodeOrInsertPos(ID, InsertPos);
    assert(!NewIP && "Shouldn't be in the map!"); (void)NewIP;
  }
  auto *New = new (*this, TypeAlignment) AtomicType(T, Canonical);
  Types.push_back(New);
  AtomicTypes.InsertNode(New, InsertPos);
  return QualType(New, 0);
}

/// getAutoDeductType - Get type pattern for deducing against 'auto'.
QualType ASTContext::getAutoDeductType() const {
  if (AutoDeductTy.isNull())
    AutoDeductTy = QualType(new (*this, TypeAlignment)
                                AutoType(QualType(), AutoTypeKeyword::Auto,
                                         TypeDependence::None,
                                         /*concept*/ nullptr, /*args*/ {}),
                            0);
  return AutoDeductTy;
}

/// getAutoRRefDeductType - Get type pattern for deducing against 'auto &&'.
QualType ASTContext::getAutoRRefDeductType() const {
  if (AutoRRefDeductTy.isNull())
    AutoRRefDeductTy = getRValueReferenceType(getAutoDeductType());
  assert(!AutoRRefDeductTy.isNull() && "can't build 'auto &&' pattern");
  return AutoRRefDeductTy;
}

/// getTagDeclType - Return the unique reference to the type for the
/// specified TagDecl (struct/union/class/enum) decl.
QualType ASTContext::getTagDeclType(const TagDecl *Decl) const {
  assert(Decl);
  // FIXME: What is the design on getTagDeclType when it requires casting
  // away const?  mutable?
  return getTypeDeclType(const_cast<TagDecl*>(Decl));
}

/// getSizeType - Return the unique type for "size_t" (C99 7.17), the result
/// of the sizeof operator (C99 6.5.3.4p4). The value is target dependent and
/// needs to agree with the definition in <stddef.h>.
CanQualType ASTContext::getSizeType() const {
  return getFromTargetType(Target->getSizeType());
}

/// Return the unique signed counterpart of the integer type
/// corresponding to size_t.
CanQualType ASTContext::getSignedSizeType() const {
  return getFromTargetType(Target->getSignedSizeType());
}

/// getIntMaxType - Return the unique type for "intmax_t" (C99 7.18.1.5).
CanQualType ASTContext::getIntMaxType() const {
  return getFromTargetType(Target->getIntMaxType());
}

/// getUIntMaxType - Return the unique type for "uintmax_t" (C99 7.18.1.5).
CanQualType ASTContext::getUIntMaxType() const {
  return getFromTargetType(Target->getUIntMaxType());
}

/// getSignedWCharType - Return the type of "signed wchar_t".
/// Used when in C++, as a GCC extension.
QualType ASTContext::getSignedWCharType() const {
  // FIXME: derive from "Target" ?
  return WCharTy;
}

/// getUnsignedWCharType - Return the type of "unsigned wchar_t".
/// Used when in C++, as a GCC extension.
QualType ASTContext::getUnsignedWCharType() const {
  // FIXME: derive from "Target" ?
  return UnsignedIntTy;
}

QualType ASTContext::getIntPtrType() const {
  return getFromTargetType(Target->getIntPtrType());
}

QualType ASTContext::getUIntPtrType() const {
  return getCorrespondingUnsignedType(getIntPtrType());
}

/// getPointerDiffType - Return the unique type for "ptrdiff_t" (C99 7.17)
/// defined in <stddef.h>. Pointer - pointer requires this (C99 6.5.6p9).
QualType ASTContext::getPointerDiffType() const {
  return getFromTargetType(Target->getPtrDiffType(0));
}

/// Return the unique unsigned counterpart of "ptrdiff_t"
/// integer type. The standard (C11 7.21.6.1p7) refers to this type
/// in the definition of %tu format specifier.
QualType ASTContext::getUnsignedPointerDiffType() const {
  return getFromTargetType(Target->getUnsignedPtrDiffType(0));
}

/// Return the unique type for "pid_t" defined in
/// <sys/types.h>. We need this to compute the correct type for vfork().
QualType ASTContext::getProcessIDType() const {
  return getFromTargetType(Target->getProcessIDType());
}

//===----------------------------------------------------------------------===//
//                              Type Operators
//===----------------------------------------------------------------------===//

CanQualType ASTContext::getCanonicalParamType(QualType T) const {
  // Push qualifiers into arrays, and then discard any remaining
  // qualifiers.
  T = getCanonicalType(T);
  T = getVariableArrayDecayedType(T);
  const Type *Ty = T.getTypePtr();
  QualType Result;
  if (isa<ArrayType>(Ty)) {
    Result = getArrayDecayedType(QualType(Ty,0));
  } else if (isa<FunctionType>(Ty)) {
    Result = getPointerType(QualType(Ty, 0));
  } else {
    Result = QualType(Ty, 0);
  }

  return CanQualType::CreateUnsafe(Result);
}

QualType ASTContext::getUnqualifiedArrayType(QualType type,
                                             Qualifiers &quals) {
  SplitQualType splitType = type.getSplitUnqualifiedType();

  // FIXME: getSplitUnqualifiedType() actually walks all the way to
  // the unqualified desugared type and then drops it on the floor.
  // We then have to strip that sugar back off with
  // getUnqualifiedDesugaredType(), which is silly.
  const auto *AT =
      dyn_cast<ArrayType>(splitType.Ty->getUnqualifiedDesugaredType());

  // If we don't have an array, just use the results in splitType.
  if (!AT) {
    quals = splitType.Quals;
    return QualType(splitType.Ty, 0);
  }

  // Otherwise, recurse on the array's element type.
  QualType elementType = AT->getElementType();
  QualType unqualElementType = getUnqualifiedArrayType(elementType, quals);

  // If that didn't change the element type, AT has no qualifiers, so we
  // can just use the results in splitType.
  if (elementType == unqualElementType) {
    assert(quals.empty()); // from the recursive call
    quals = splitType.Quals;
    return QualType(splitType.Ty, 0);
  }

  // Otherwise, add in the qualifiers from the outermost type, then
  // build the type back up.
  quals.addConsistentQualifiers(splitType.Quals);

  if (const auto *CAT = dyn_cast<ConstantArrayType>(AT)) {
    return getConstantArrayType(unqualElementType, CAT->getSize(),
                                CAT->getSizeExpr(), CAT->getSizeModifier(), 0,
                                CAT->getKind());
  }

  if (const auto *IAT = dyn_cast<IncompleteArrayType>(AT)) {
    return getIncompleteArrayType(unqualElementType, IAT->getSizeModifier(), 0,
                                  IAT->getKind());
  }

  if (const auto *VAT = dyn_cast<VariableArrayType>(AT)) {
    return getVariableArrayType(unqualElementType,
                                VAT->getSizeExpr(),
                                VAT->getSizeModifier(),
                                VAT->getIndexTypeCVRQualifiers(),
                                VAT->getBracketsRange());
  }

  const auto *DSAT = cast<DependentSizedArrayType>(AT);
  return getDependentSizedArrayType(unqualElementType, DSAT->getSizeExpr(),
                                    DSAT->getSizeModifier(), 0,
                                    SourceRange());
}

/// Attempt to unwrap two types that may both be array types with the same bound
/// (or both be array types of unknown bound) for the purpose of comparing the
/// cv-decomposition of two types per C++ [conv.qual].
bool ASTContext::UnwrapSimilarArrayTypes(QualType &T1, QualType &T2) {
  bool UnwrappedAny = false;
  while (true) {
    auto *AT1 = getAsArrayType(T1);
    if (!AT1) return UnwrappedAny;

    auto *AT2 = getAsArrayType(T2);
    if (!AT2) return UnwrappedAny;

    // If we don't have two array types with the same constant bound nor two
    // incomplete array types, we've unwrapped everything we can.
    if (auto *CAT1 = dyn_cast<ConstantArrayType>(AT1)) {
      auto *CAT2 = dyn_cast<ConstantArrayType>(AT2);
      if (!CAT2 || CAT1->getSize() != CAT2->getSize())
        return UnwrappedAny;
    } else if (!isa<IncompleteArrayType>(AT1) ||
               !isa<IncompleteArrayType>(AT2)) {
      return UnwrappedAny;
    }

    T1 = AT1->getElementType();
    T2 = AT2->getElementType();
    UnwrappedAny = true;
  }
}

/// Attempt to unwrap two types that may be similar (C++ [conv.qual]).
///
/// If T1 and T2 are both pointer types of the same kind, or both array types
/// with the same bound, unwraps layers from T1 and T2 until a pointer type is
/// unwrapped. Top-level qualifiers on T1 and T2 are ignored.
///
/// This function will typically be called in a loop that successively
/// "unwraps" pointer and pointer-to-member types to compare them at each
/// level.
///
/// \return \c true if a pointer type was unwrapped, \c false if we reached a
/// pair of types that can't be unwrapped further.
bool ASTContext::UnwrapSimilarTypes(QualType &T1, QualType &T2) {
  UnwrapSimilarArrayTypes(T1, T2);

  const auto *T1PtrType = T1->getAs<PointerType>();
  const auto *T2PtrType = T2->getAs<PointerType>();
  // Checked C: also make sure that they have the same checked kind.
  if (T1PtrType && T2PtrType &&
      T1PtrType->getKind() == T2PtrType->getKind()) {
    T1 = T1PtrType->getPointeeType();
    T2 = T2PtrType->getPointeeType();
    return true;
  }

  const auto *T1MPType = T1->getAs<MemberPointerType>();
  const auto *T2MPType = T2->getAs<MemberPointerType>();
  if (T1MPType && T2MPType &&
      hasSameUnqualifiedType(QualType(T1MPType->getClass(), 0),
                             QualType(T2MPType->getClass(), 0))) {
    T1 = T1MPType->getPointeeType();
    T2 = T2MPType->getPointeeType();
    return true;
  }

  if (getLangOpts().ObjC) {
    const auto *T1OPType = T1->getAs<ObjCObjectPointerType>();
    const auto *T2OPType = T2->getAs<ObjCObjectPointerType>();
    if (T1OPType && T2OPType) {
      T1 = T1OPType->getPointeeType();
      T2 = T2OPType->getPointeeType();
      return true;
    }
  }

  // FIXME: Block pointers, too?

  return false;
}

bool ASTContext::hasSimilarType(QualType T1, QualType T2) {
  while (true) {
    Qualifiers Quals;
    T1 = getUnqualifiedArrayType(T1, Quals);
    T2 = getUnqualifiedArrayType(T2, Quals);
    if (hasSameType(T1, T2))
      return true;
    if (!UnwrapSimilarTypes(T1, T2))
      return false;
  }
}

bool ASTContext::hasCvrSimilarType(QualType T1, QualType T2) {
  while (true) {
    Qualifiers Quals1, Quals2;
    T1 = getUnqualifiedArrayType(T1, Quals1);
    T2 = getUnqualifiedArrayType(T2, Quals2);

    Quals1.removeCVRQualifiers();
    Quals2.removeCVRQualifiers();
    if (Quals1 != Quals2)
      return false;

    if (hasSameType(T1, T2))
      return true;

    if (!UnwrapSimilarTypes(T1, T2))
      return false;
  }
}

DeclarationNameInfo
ASTContext::getNameForTemplate(TemplateName Name,
                               SourceLocation NameLoc) const {
  switch (Name.getKind()) {
  case TemplateName::QualifiedTemplate:
  case TemplateName::Template:
    // DNInfo work in progress: CHECKME: what about DNLoc?
    return DeclarationNameInfo(Name.getAsTemplateDecl()->getDeclName(),
                               NameLoc);

  case TemplateName::OverloadedTemplate: {
    OverloadedTemplateStorage *Storage = Name.getAsOverloadedTemplate();
    // DNInfo work in progress: CHECKME: what about DNLoc?
    return DeclarationNameInfo((*Storage->begin())->getDeclName(), NameLoc);
  }

  case TemplateName::AssumedTemplate: {
    AssumedTemplateStorage *Storage = Name.getAsAssumedTemplateName();
    return DeclarationNameInfo(Storage->getDeclName(), NameLoc);
  }

  case TemplateName::DependentTemplate: {
    DependentTemplateName *DTN = Name.getAsDependentTemplateName();
    DeclarationName DName;
    if (DTN->isIdentifier()) {
      DName = DeclarationNames.getIdentifier(DTN->getIdentifier());
      return DeclarationNameInfo(DName, NameLoc);
    } else {
      DName = DeclarationNames.getCXXOperatorName(DTN->getOperator());
      // DNInfo work in progress: FIXME: source locations?
      DeclarationNameLoc DNLoc;
      DNLoc.CXXOperatorName.BeginOpNameLoc = SourceLocation().getRawEncoding();
      DNLoc.CXXOperatorName.EndOpNameLoc = SourceLocation().getRawEncoding();
      return DeclarationNameInfo(DName, NameLoc, DNLoc);
    }
  }

  case TemplateName::SubstTemplateTemplateParm: {
    SubstTemplateTemplateParmStorage *subst
      = Name.getAsSubstTemplateTemplateParm();
    return DeclarationNameInfo(subst->getParameter()->getDeclName(),
                               NameLoc);
  }

  case TemplateName::SubstTemplateTemplateParmPack: {
    SubstTemplateTemplateParmPackStorage *subst
      = Name.getAsSubstTemplateTemplateParmPack();
    return DeclarationNameInfo(subst->getParameterPack()->getDeclName(),
                               NameLoc);
  }
  }

  llvm_unreachable("bad template name kind!");
}

TemplateName ASTContext::getCanonicalTemplateName(TemplateName Name) const {
  switch (Name.getKind()) {
  case TemplateName::QualifiedTemplate:
  case TemplateName::Template: {
    TemplateDecl *Template = Name.getAsTemplateDecl();
    if (auto *TTP  = dyn_cast<TemplateTemplateParmDecl>(Template))
      Template = getCanonicalTemplateTemplateParmDecl(TTP);

    // The canonical template name is the canonical template declaration.
    return TemplateName(cast<TemplateDecl>(Template->getCanonicalDecl()));
  }

  case TemplateName::OverloadedTemplate:
  case TemplateName::AssumedTemplate:
    llvm_unreachable("cannot canonicalize unresolved template");

  case TemplateName::DependentTemplate: {
    DependentTemplateName *DTN = Name.getAsDependentTemplateName();
    assert(DTN && "Non-dependent template names must refer to template decls.");
    return DTN->CanonicalTemplateName;
  }

  case TemplateName::SubstTemplateTemplateParm: {
    SubstTemplateTemplateParmStorage *subst
      = Name.getAsSubstTemplateTemplateParm();
    return getCanonicalTemplateName(subst->getReplacement());
  }

  case TemplateName::SubstTemplateTemplateParmPack: {
    SubstTemplateTemplateParmPackStorage *subst
                                  = Name.getAsSubstTemplateTemplateParmPack();
    TemplateTemplateParmDecl *canonParameter
      = getCanonicalTemplateTemplateParmDecl(subst->getParameterPack());
    TemplateArgument canonArgPack
      = getCanonicalTemplateArgument(subst->getArgumentPack());
    return getSubstTemplateTemplateParmPack(canonParameter, canonArgPack);
  }
  }

  llvm_unreachable("bad template name!");
}

bool ASTContext::hasSameTemplateName(TemplateName X, TemplateName Y) {
  X = getCanonicalTemplateName(X);
  Y = getCanonicalTemplateName(Y);
  return X.getAsVoidPointer() == Y.getAsVoidPointer();
}

TemplateArgument
ASTContext::getCanonicalTemplateArgument(const TemplateArgument &Arg) const {
  switch (Arg.getKind()) {
    case TemplateArgument::Null:
      return Arg;

    case TemplateArgument::Expression:
      return Arg;

    case TemplateArgument::Declaration: {
      auto *D = cast<ValueDecl>(Arg.getAsDecl()->getCanonicalDecl());
      return TemplateArgument(D, Arg.getParamTypeForDecl());
    }

    case TemplateArgument::NullPtr:
      return TemplateArgument(getCanonicalType(Arg.getNullPtrType()),
                              /*isNullPtr*/true);

    case TemplateArgument::Template:
      return TemplateArgument(getCanonicalTemplateName(Arg.getAsTemplate()));

    case TemplateArgument::TemplateExpansion:
      return TemplateArgument(getCanonicalTemplateName(
                                         Arg.getAsTemplateOrTemplatePattern()),
                              Arg.getNumTemplateExpansions());

    case TemplateArgument::Integral:
      return TemplateArgument(Arg, getCanonicalType(Arg.getIntegralType()));

    case TemplateArgument::Type:
      return TemplateArgument(getCanonicalType(Arg.getAsType()));

    case TemplateArgument::Pack: {
      if (Arg.pack_size() == 0)
        return Arg;

      auto *CanonArgs = new (*this) TemplateArgument[Arg.pack_size()];
      unsigned Idx = 0;
      for (TemplateArgument::pack_iterator A = Arg.pack_begin(),
                                        AEnd = Arg.pack_end();
           A != AEnd; (void)++A, ++Idx)
        CanonArgs[Idx] = getCanonicalTemplateArgument(*A);

      return TemplateArgument(llvm::makeArrayRef(CanonArgs, Arg.pack_size()));
    }
  }

  // Silence GCC warning
  llvm_unreachable("Unhandled template argument kind");
}

NestedNameSpecifier *
ASTContext::getCanonicalNestedNameSpecifier(NestedNameSpecifier *NNS) const {
  if (!NNS)
    return nullptr;

  switch (NNS->getKind()) {
  case NestedNameSpecifier::Identifier:
    // Canonicalize the prefix but keep the identifier the same.
    return NestedNameSpecifier::Create(*this,
                         getCanonicalNestedNameSpecifier(NNS->getPrefix()),
                                       NNS->getAsIdentifier());

  case NestedNameSpecifier::Namespace:
    // A namespace is canonical; build a nested-name-specifier with
    // this namespace and no prefix.
    return NestedNameSpecifier::Create(*this, nullptr,
                                 NNS->getAsNamespace()->getOriginalNamespace());

  case NestedNameSpecifier::NamespaceAlias:
    // A namespace is canonical; build a nested-name-specifier with
    // this namespace and no prefix.
    return NestedNameSpecifier::Create(*this, nullptr,
                                    NNS->getAsNamespaceAlias()->getNamespace()
                                                      ->getOriginalNamespace());

  case NestedNameSpecifier::TypeSpec:
  case NestedNameSpecifier::TypeSpecWithTemplate: {
    QualType T = getCanonicalType(QualType(NNS->getAsType(), 0));

    // If we have some kind of dependent-named type (e.g., "typename T::type"),
    // break it apart into its prefix and identifier, then reconsititute those
    // as the canonical nested-name-specifier. This is required to canonicalize
    // a dependent nested-name-specifier involving typedefs of dependent-name
    // types, e.g.,
    //   typedef typename T::type T1;
    //   typedef typename T1::type T2;
    if (const auto *DNT = T->getAs<DependentNameType>())
      return NestedNameSpecifier::Create(*this, DNT->getQualifier(),
                           const_cast<IdentifierInfo *>(DNT->getIdentifier()));

    // Otherwise, just canonicalize the type, and force it to be a TypeSpec.
    // FIXME: Why are TypeSpec and TypeSpecWithTemplate distinct in the
    // first place?
    return NestedNameSpecifier::Create(*this, nullptr, false,
                                       const_cast<Type *>(T.getTypePtr()));
  }

  case NestedNameSpecifier::Global:
  case NestedNameSpecifier::Super:
    // The global specifier and __super specifer are canonical and unique.
    return NNS;
  }

  llvm_unreachable("Invalid NestedNameSpecifier::Kind!");
}

const ArrayType *ASTContext::getAsArrayType(QualType T) const {
  // Handle the non-qualified case efficiently.
  if (!T.hasLocalQualifiers()) {
    // Handle the common positive case fast.
    if (const auto *AT = dyn_cast<ArrayType>(T))
      return AT;
  }

  // Handle the common negative case fast.
  if (!isa<ArrayType>(T.getCanonicalType()))
    return nullptr;

  // Apply any qualifiers from the array type to the element type.  This
  // implements C99 6.7.3p8: "If the specification of an array type includes
  // any type qualifiers, the element type is so qualified, not the array type."

  // If we get here, we either have type qualifiers on the type, or we have
  // sugar such as a typedef in the way.  If we have type qualifiers on the type
  // we must propagate them down into the element type.

  SplitQualType split = T.getSplitDesugaredType();
  Qualifiers qs = split.Quals;

  // If we have a simple case, just return now.
  const auto *ATy = dyn_cast<ArrayType>(split.Ty);
  if (!ATy || qs.empty())
    return ATy;

  // Otherwise, we have an array and we have qualifiers on it.  Push the
  // qualifiers into the array element type and return a new array type.
  QualType NewEltTy = getQualifiedType(ATy->getElementType(), qs);

  if (const auto *CAT = dyn_cast<ConstantArrayType>(ATy))
    return cast<ArrayType>(getConstantArrayType(NewEltTy, CAT->getSize(),
                                                CAT->getSizeExpr(),
                                                CAT->getSizeModifier(),
                                           CAT->getIndexTypeCVRQualifiers(),
                                           CAT->getKind()));
  if (const auto *IAT = dyn_cast<IncompleteArrayType>(ATy))
    return cast<ArrayType>(getIncompleteArrayType(NewEltTy,
                                                  IAT->getSizeModifier(),
                                           IAT->getIndexTypeCVRQualifiers(),
                                                  IAT->getKind()));

  if (const auto *DSAT = dyn_cast<DependentSizedArrayType>(ATy))
    return cast<ArrayType>(
                     getDependentSizedArrayType(NewEltTy,
                                                DSAT->getSizeExpr(),
                                                DSAT->getSizeModifier(),
                                              DSAT->getIndexTypeCVRQualifiers(),
                                                DSAT->getBracketsRange()));

  const auto *VAT = cast<VariableArrayType>(ATy);
  return cast<ArrayType>(getVariableArrayType(NewEltTy,
                                              VAT->getSizeExpr(),
                                              VAT->getSizeModifier(),
                                              VAT->getIndexTypeCVRQualifiers(),
                                              VAT->getBracketsRange()));
}

QualType ASTContext::getAdjustedParameterType(QualType T) const {
  if (T->isArrayType() || T->isFunctionType())
    return getDecayedType(T);
  return T;
}

QualType ASTContext::getSignatureParameterType(QualType T) const {
  T = getVariableArrayDecayedType(T);
  T = getAdjustedParameterType(T);
  return T.getUnqualifiedType();
}

QualType ASTContext::getExceptionObjectType(QualType T) const {
  // C++ [except.throw]p3:
  //   A throw-expression initializes a temporary object, called the exception
  //   object, the type of which is determined by removing any top-level
  //   cv-qualifiers from the static type of the operand of throw and adjusting
  //   the type from "array of T" or "function returning T" to "pointer to T"
  //   or "pointer to function returning T", [...]
  T = getVariableArrayDecayedType(T);
  if (T->isArrayType() || T->isFunctionType())
    T = getDecayedType(T);
  return T.getUnqualifiedType();
}

/// getArrayDecayedType - Return the properly qualified result of decaying the
/// specified array type to a pointer.  This operation is non-trivial when
/// handling typedefs etc.  The canonical type of "T" must be an array type,
/// this returns a pointer to a properly qualified element of the array.
///
/// See C99 6.7.5.3p7 and C99 6.3.2.1p3.
///
/// For Checked C, a checked array type can decay to an _Array_ptr type or
/// an Nt_array_ptr type.
QualType ASTContext::getArrayDecayedType(QualType Ty) const {
  // Get the element type with 'getAsArrayType' so that we don't lose any
  // typedefs in the element type of the array.  This also handles propagation
  // of type qualifiers from the array type into the element type if present
  // (C99 6.7.3p8).
  const ArrayType *PrettyArrayType = getAsArrayType(Ty);
  assert(PrettyArrayType && "Not an array type!");

  CheckedArrayKind Kind = PrettyArrayType->getKind();
  CheckedPointerKind checkedKind = CheckedPointerKind::Unchecked;
  switch (Kind) {
    case CheckedArrayKind::Unchecked:
      checkedKind = CheckedPointerKind::Unchecked;
      break;
    case CheckedArrayKind::Checked:
      checkedKind = CheckedPointerKind::Array;
      break;
    case CheckedArrayKind::NtChecked:
      checkedKind = CheckedPointerKind::NtArray;
  }
  QualType PtrTy = getPointerType(PrettyArrayType->getElementType(),
                                  checkedKind);

  // int x[restrict 4] ->  int *restrict
  QualType Result = getQualifiedType(PtrTy,
                                     PrettyArrayType->getIndexTypeQualifiers());

  // int x[_Nullable] -> int * _Nullable
  if (auto Nullability = Ty->getNullability(*this)) {
    Result = const_cast<ASTContext *>(this)->getAttributedType(
        AttributedType::getNullabilityAttrKind(*Nullability), Result, Result);
  }
  return Result;
}

QualType ASTContext::getBaseElementType(const ArrayType *array) const {
  return getBaseElementType(array->getElementType());
}

QualType ASTContext::getBaseElementType(QualType type) const {
  Qualifiers qs;
  while (true) {
    SplitQualType split = type.getSplitDesugaredType();
    const ArrayType *array = split.Ty->getAsArrayTypeUnsafe();
    if (!array) break;

    type = array->getElementType();
    qs.addConsistentQualifiers(split.Quals);
  }

  return getQualifiedType(type, qs);
}

/// getConstantArrayElementCount - Returns number of constant array elements.
uint64_t
ASTContext::getConstantArrayElementCount(const ConstantArrayType *CA)  const {
  uint64_t ElementCount = 1;
  do {
    ElementCount *= CA->getSize().getZExtValue();
    CA = dyn_cast_or_null<ConstantArrayType>(
      CA->getElementType()->getAsArrayTypeUnsafe());
  } while (CA);
  return ElementCount;
}

/// getFloatingRank - Return a relative rank for floating point types.
/// This routine will assert if passed a built-in type that isn't a float.
static FloatingRank getFloatingRank(QualType T) {
  if (const auto *CT = T->getAs<ComplexType>())
    return getFloatingRank(CT->getElementType());

  switch (T->castAs<BuiltinType>()->getKind()) {
  default: llvm_unreachable("getFloatingRank(): not a floating type");
  case BuiltinType::Float16:    return Float16Rank;
  case BuiltinType::Half:       return HalfRank;
  case BuiltinType::Float:      return FloatRank;
  case BuiltinType::Double:     return DoubleRank;
  case BuiltinType::LongDouble: return LongDoubleRank;
  case BuiltinType::Float128:   return Float128Rank;
  case BuiltinType::BFloat16:   return BFloat16Rank;
  }
}

/// getFloatingTypeOfSizeWithinDomain - Returns a real floating
/// point or a complex type (based on typeDomain/typeSize).
/// 'typeDomain' is a real floating point or complex type.
/// 'typeSize' is a real floating point or complex type.
QualType ASTContext::getFloatingTypeOfSizeWithinDomain(QualType Size,
                                                       QualType Domain) const {
  FloatingRank EltRank = getFloatingRank(Size);
  if (Domain->isComplexType()) {
    switch (EltRank) {
    case BFloat16Rank: llvm_unreachable("Complex bfloat16 is not supported");
    case Float16Rank:
    case HalfRank: llvm_unreachable("Complex half is not supported");
    case FloatRank:      return FloatComplexTy;
    case DoubleRank:     return DoubleComplexTy;
    case LongDoubleRank: return LongDoubleComplexTy;
    case Float128Rank:   return Float128ComplexTy;
    }
  }

  assert(Domain->isRealFloatingType() && "Unknown domain!");
  switch (EltRank) {
  case Float16Rank:    return HalfTy;
  case BFloat16Rank:   return BFloat16Ty;
  case HalfRank:       return HalfTy;
  case FloatRank:      return FloatTy;
  case DoubleRank:     return DoubleTy;
  case LongDoubleRank: return LongDoubleTy;
  case Float128Rank:   return Float128Ty;
  }
  llvm_unreachable("getFloatingRank(): illegal value for rank");
}

/// getFloatingTypeOrder - Compare the rank of the two specified floating
/// point types, ignoring the domain of the type (i.e. 'double' ==
/// '_Complex double').  If LHS > RHS, return 1.  If LHS == RHS, return 0. If
/// LHS < RHS, return -1.
int ASTContext::getFloatingTypeOrder(QualType LHS, QualType RHS) const {
  FloatingRank LHSR = getFloatingRank(LHS);
  FloatingRank RHSR = getFloatingRank(RHS);

  if (LHSR == RHSR)
    return 0;
  if (LHSR > RHSR)
    return 1;
  return -1;
}

int ASTContext::getFloatingTypeSemanticOrder(QualType LHS, QualType RHS) const {
  if (&getFloatTypeSemantics(LHS) == &getFloatTypeSemantics(RHS))
    return 0;
  return getFloatingTypeOrder(LHS, RHS);
}

/// getIntegerRank - Return an integer conversion rank (C99 6.3.1.1p1). This
/// routine will assert if passed a built-in type that isn't an integer or enum,
/// or if it is not canonicalized.
unsigned ASTContext::getIntegerRank(const Type *T) const {
  assert(T->isCanonicalUnqualified() && "T should be canonicalized");

  // Results in this 'losing' to any type of the same size, but winning if
  // larger.
  if (const auto *EIT = dyn_cast<ExtIntType>(T))
    return 0 + (EIT->getNumBits() << 3);

  switch (cast<BuiltinType>(T)->getKind()) {
  default: llvm_unreachable("getIntegerRank(): not a built-in integer");
  case BuiltinType::Bool:
    return 1 + (getIntWidth(BoolTy) << 3);
  case BuiltinType::Char_S:
  case BuiltinType::Char_U:
  case BuiltinType::SChar:
  case BuiltinType::UChar:
    return 2 + (getIntWidth(CharTy) << 3);
  case BuiltinType::Short:
  case BuiltinType::UShort:
    return 3 + (getIntWidth(ShortTy) << 3);
  case BuiltinType::Int:
  case BuiltinType::UInt:
    return 4 + (getIntWidth(IntTy) << 3);
  case BuiltinType::Long:
  case BuiltinType::ULong:
    return 5 + (getIntWidth(LongTy) << 3);
  case BuiltinType::LongLong:
  case BuiltinType::ULongLong:
    return 6 + (getIntWidth(LongLongTy) << 3);
  case BuiltinType::Int128:
  case BuiltinType::UInt128:
    return 7 + (getIntWidth(Int128Ty) << 3);
  }
}

/// Whether this is a promotable bitfield reference according
/// to C99 6.3.1.1p2, bullet 2 (and GCC extensions).
///
/// \returns the type this bit-field will promote to, or NULL if no
/// promotion occurs.
QualType ASTContext::isPromotableBitField(Expr *E) const {
  if (E->isTypeDependent() || E->isValueDependent())
    return {};

  // C++ [conv.prom]p5:
  //    If the bit-field has an enumerated type, it is treated as any other
  //    value of that type for promotion purposes.
  if (getLangOpts().CPlusPlus && E->getType()->isEnumeralType())
    return {};

  // FIXME: We should not do this unless E->refersToBitField() is true. This
  // matters in C where getSourceBitField() will find bit-fields for various
  // cases where the source expression is not a bit-field designator.

  FieldDecl *Field = E->getSourceBitField(); // FIXME: conditional bit-fields?
  if (!Field)
    return {};

  QualType FT = Field->getType();

  uint64_t BitWidth = Field->getBitWidthValue(*this);
  uint64_t IntSize = getTypeSize(IntTy);
  // C++ [conv.prom]p5:
  //   A prvalue for an integral bit-field can be converted to a prvalue of type
  //   int if int can represent all the values of the bit-field; otherwise, it
  //   can be converted to unsigned int if unsigned int can represent all the
  //   values of the bit-field. If the bit-field is larger yet, no integral
  //   promotion applies to it.
  // C11 6.3.1.1/2:
  //   [For a bit-field of type _Bool, int, signed int, or unsigned int:]
  //   If an int can represent all values of the original type (as restricted by
  //   the width, for a bit-field), the value is converted to an int; otherwise,
  //   it is converted to an unsigned int.
  //
  // FIXME: C does not permit promotion of a 'long : 3' bitfield to int.
  //        We perform that promotion here to match GCC and C++.
  // FIXME: C does not permit promotion of an enum bit-field whose rank is
  //        greater than that of 'int'. We perform that promotion to match GCC.
  if (BitWidth < IntSize)
    return IntTy;

  if (BitWidth == IntSize)
    return FT->isSignedIntegerType() ? IntTy : UnsignedIntTy;

  // Bit-fields wider than int are not subject to promotions, and therefore act
  // like the base type. GCC has some weird bugs in this area that we
  // deliberately do not follow (GCC follows a pre-standard resolution to
  // C's DR315 which treats bit-width as being part of the type, and this leaks
  // into their semantics in some cases).
  return {};
}

/// getPromotedIntegerType - Returns the type that Promotable will
/// promote to: C99 6.3.1.1p2, assuming that Promotable is a promotable
/// integer type.
QualType ASTContext::getPromotedIntegerType(QualType Promotable) const {
  assert(!Promotable.isNull());
  assert(Promotable->isPromotableIntegerType());
  if (const auto *ET = Promotable->getAs<EnumType>())
    return ET->getDecl()->getPromotionType();

  if (const auto *BT = Promotable->getAs<BuiltinType>()) {
    // C++ [conv.prom]: A prvalue of type char16_t, char32_t, or wchar_t
    // (3.9.1) can be converted to a prvalue of the first of the following
    // types that can represent all the values of its underlying type:
    // int, unsigned int, long int, unsigned long int, long long int, or
    // unsigned long long int [...]
    // FIXME: Is there some better way to compute this?
    if (BT->getKind() == BuiltinType::WChar_S ||
        BT->getKind() == BuiltinType::WChar_U ||
        BT->getKind() == BuiltinType::Char8 ||
        BT->getKind() == BuiltinType::Char16 ||
        BT->getKind() == BuiltinType::Char32) {
      bool FromIsSigned = BT->getKind() == BuiltinType::WChar_S;
      uint64_t FromSize = getTypeSize(BT);
      QualType PromoteTypes[] = { IntTy, UnsignedIntTy, LongTy, UnsignedLongTy,
                                  LongLongTy, UnsignedLongLongTy };
      for (size_t Idx = 0; Idx < llvm::array_lengthof(PromoteTypes); ++Idx) {
        uint64_t ToSize = getTypeSize(PromoteTypes[Idx]);
        if (FromSize < ToSize ||
            (FromSize == ToSize &&
             FromIsSigned == PromoteTypes[Idx]->isSignedIntegerType()))
          return PromoteTypes[Idx];
      }
      llvm_unreachable("char type should fit into long long");
    }
  }

  // At this point, we should have a signed or unsigned integer type.
  if (Promotable->isSignedIntegerType())
    return IntTy;
  uint64_t PromotableSize = getIntWidth(Promotable);
  uint64_t IntSize = getIntWidth(IntTy);
  assert(Promotable->isUnsignedIntegerType() && PromotableSize <= IntSize);
  return (PromotableSize != IntSize) ? IntTy : UnsignedIntTy;
}

/// Recurses in pointer/array types until it finds an objc retainable
/// type and returns its ownership.
Qualifiers::ObjCLifetime ASTContext::getInnerObjCOwnership(QualType T) const {
  while (!T.isNull()) {
    if (T.getObjCLifetime() != Qualifiers::OCL_None)
      return T.getObjCLifetime();
    if (T->isArrayType())
      T = getBaseElementType(T);
    else if (const auto *PT = T->getAs<PointerType>())
      T = PT->getPointeeType();
    else if (const auto *RT = T->getAs<ReferenceType>())
      T = RT->getPointeeType();
    else
      break;
  }

  return Qualifiers::OCL_None;
}

static const Type *getIntegerTypeForEnum(const EnumType *ET) {
  // Incomplete enum types are not treated as integer types.
  // FIXME: In C++, enum types are never integer types.
  if (ET->getDecl()->isComplete() && !ET->getDecl()->isScoped())
    return ET->getDecl()->getIntegerType().getTypePtr();
  return nullptr;
}

/// getIntegerTypeOrder - Returns the highest ranked integer type:
/// C99 6.3.1.8p1.  If LHS > RHS, return 1.  If LHS == RHS, return 0. If
/// LHS < RHS, return -1.
int ASTContext::getIntegerTypeOrder(QualType LHS, QualType RHS) const {
  const Type *LHSC = getCanonicalType(LHS).getTypePtr();
  const Type *RHSC = getCanonicalType(RHS).getTypePtr();

  // Unwrap enums to their underlying type.
  if (const auto *ET = dyn_cast<EnumType>(LHSC))
    LHSC = getIntegerTypeForEnum(ET);
  if (const auto *ET = dyn_cast<EnumType>(RHSC))
    RHSC = getIntegerTypeForEnum(ET);

  if (LHSC == RHSC) return 0;

  bool LHSUnsigned = LHSC->isUnsignedIntegerType();
  bool RHSUnsigned = RHSC->isUnsignedIntegerType();

  unsigned LHSRank = getIntegerRank(LHSC);
  unsigned RHSRank = getIntegerRank(RHSC);

  if (LHSUnsigned == RHSUnsigned) {  // Both signed or both unsigned.
    if (LHSRank == RHSRank) return 0;
    return LHSRank > RHSRank ? 1 : -1;
  }

  // Otherwise, the LHS is signed and the RHS is unsigned or visa versa.
  if (LHSUnsigned) {
    // If the unsigned [LHS] type is larger, return it.
    if (LHSRank >= RHSRank)
      return 1;

    // If the signed type can represent all values of the unsigned type, it
    // wins.  Because we are dealing with 2's complement and types that are
    // powers of two larger than each other, this is always safe.
    return -1;
  }

  // If the unsigned [RHS] type is larger, return it.
  if (RHSRank >= LHSRank)
    return -1;

  // If the signed type can represent all values of the unsigned type, it
  // wins.  Because we are dealing with 2's complement and types that are
  // powers of two larger than each other, this is always safe.
  return 1;
}

TypedefDecl *ASTContext::getCFConstantStringDecl() const {
  if (CFConstantStringTypeDecl)
    return CFConstantStringTypeDecl;

  assert(!CFConstantStringTagDecl &&
         "tag and typedef should be initialized together");
  CFConstantStringTagDecl = buildImplicitRecord("__NSConstantString_tag");
  CFConstantStringTagDecl->startDefinition();

  struct {
    QualType Type;
    const char *Name;
  } Fields[5];
  unsigned Count = 0;

  /// Objective-C ABI
  ///
  ///    typedef struct __NSConstantString_tag {
  ///      const int *isa;
  ///      int flags;
  ///      const char *str;
  ///      long length;
  ///    } __NSConstantString;
  ///
  /// Swift ABI (4.1, 4.2)
  ///
  ///    typedef struct __NSConstantString_tag {
  ///      uintptr_t _cfisa;
  ///      uintptr_t _swift_rc;
  ///      _Atomic(uint64_t) _cfinfoa;
  ///      const char *_ptr;
  ///      uint32_t _length;
  ///    } __NSConstantString;
  ///
  /// Swift ABI (5.0)
  ///
  ///    typedef struct __NSConstantString_tag {
  ///      uintptr_t _cfisa;
  ///      uintptr_t _swift_rc;
  ///      _Atomic(uint64_t) _cfinfoa;
  ///      const char *_ptr;
  ///      uintptr_t _length;
  ///    } __NSConstantString;

  const auto CFRuntime = getLangOpts().CFRuntime;
  if (static_cast<unsigned>(CFRuntime) <
      static_cast<unsigned>(LangOptions::CoreFoundationABI::Swift)) {
    Fields[Count++] = { getPointerType(IntTy.withConst()), "isa" };
    Fields[Count++] = { IntTy, "flags" };
    Fields[Count++] = { getPointerType(CharTy.withConst()), "str" };
    Fields[Count++] = { LongTy, "length" };
  } else {
    Fields[Count++] = { getUIntPtrType(), "_cfisa" };
    Fields[Count++] = { getUIntPtrType(), "_swift_rc" };
    Fields[Count++] = { getFromTargetType(Target->getUInt64Type()), "_swift_rc" };
    Fields[Count++] = { getPointerType(CharTy.withConst()), "_ptr" };
    if (CFRuntime == LangOptions::CoreFoundationABI::Swift4_1 ||
        CFRuntime == LangOptions::CoreFoundationABI::Swift4_2)
      Fields[Count++] = { IntTy, "_ptr" };
    else
      Fields[Count++] = { getUIntPtrType(), "_ptr" };
  }

  // Create fields
  for (unsigned i = 0; i < Count; ++i) {
    FieldDecl *Field =
        FieldDecl::Create(*this, CFConstantStringTagDecl, SourceLocation(),
                          SourceLocation(), &Idents.get(Fields[i].Name),
                          Fields[i].Type, /*TInfo=*/nullptr,
                          /*BitWidth=*/nullptr, /*Mutable=*/false, ICIS_NoInit);
    Field->setAccess(AS_public);
    CFConstantStringTagDecl->addDecl(Field);
  }

  CFConstantStringTagDecl->completeDefinition();
  // This type is designed to be compatible with NSConstantString, but cannot
  // use the same name, since NSConstantString is an interface.
  auto tagType = getTagDeclType(CFConstantStringTagDecl);
  CFConstantStringTypeDecl =
      buildImplicitTypedef(tagType, "__NSConstantString");

  return CFConstantStringTypeDecl;
}

RecordDecl *ASTContext::getCFConstantStringTagDecl() const {
  if (!CFConstantStringTagDecl)
    getCFConstantStringDecl(); // Build the tag and the typedef.
  return CFConstantStringTagDecl;
}

// getCFConstantStringType - Return the type used for constant CFStrings.
QualType ASTContext::getCFConstantStringType() const {
  return getTypedefType(getCFConstantStringDecl());
}

QualType ASTContext::getObjCSuperType() const {
  if (ObjCSuperType.isNull()) {
    RecordDecl *ObjCSuperTypeDecl = buildImplicitRecord("objc_super");
    TUDecl->addDecl(ObjCSuperTypeDecl);
    ObjCSuperType = getTagDeclType(ObjCSuperTypeDecl);
  }
  return ObjCSuperType;
}

void ASTContext::setCFConstantStringType(QualType T) {
  const auto *TD = T->castAs<TypedefType>();
  CFConstantStringTypeDecl = cast<TypedefDecl>(TD->getDecl());
  const auto *TagType =
      CFConstantStringTypeDecl->getUnderlyingType()->castAs<RecordType>();
  CFConstantStringTagDecl = TagType->getDecl();
}

QualType ASTContext::getBlockDescriptorType() const {
  if (BlockDescriptorType)
    return getTagDeclType(BlockDescriptorType);

  RecordDecl *RD;
  // FIXME: Needs the FlagAppleBlock bit.
  RD = buildImplicitRecord("__block_descriptor");
  RD->startDefinition();

  QualType FieldTypes[] = {
    UnsignedLongTy,
    UnsignedLongTy,
  };

  static const char *const FieldNames[] = {
    "reserved",
    "Size"
  };

  for (size_t i = 0; i < 2; ++i) {
    FieldDecl *Field = FieldDecl::Create(
        *this, RD, SourceLocation(), SourceLocation(),
        &Idents.get(FieldNames[i]), FieldTypes[i], /*TInfo=*/nullptr,
        /*BitWidth=*/nullptr, /*Mutable=*/false, ICIS_NoInit);
    Field->setAccess(AS_public);
    RD->addDecl(Field);
  }

  RD->completeDefinition();

  BlockDescriptorType = RD;

  return getTagDeclType(BlockDescriptorType);
}

QualType ASTContext::getBlockDescriptorExtendedType() const {
  if (BlockDescriptorExtendedType)
    return getTagDeclType(BlockDescriptorExtendedType);

  RecordDecl *RD;
  // FIXME: Needs the FlagAppleBlock bit.
  RD = buildImplicitRecord("__block_descriptor_withcopydispose");
  RD->startDefinition();

  QualType FieldTypes[] = {
    UnsignedLongTy,
    UnsignedLongTy,
    getPointerType(VoidPtrTy),
    getPointerType(VoidPtrTy)
  };

  static const char *const FieldNames[] = {
    "reserved",
    "Size",
    "CopyFuncPtr",
    "DestroyFuncPtr"
  };

  for (size_t i = 0; i < 4; ++i) {
    FieldDecl *Field = FieldDecl::Create(
        *this, RD, SourceLocation(), SourceLocation(),
        &Idents.get(FieldNames[i]), FieldTypes[i], /*TInfo=*/nullptr,
        /*BitWidth=*/nullptr,
        /*Mutable=*/false, ICIS_NoInit);
    Field->setAccess(AS_public);
    RD->addDecl(Field);
  }

  RD->completeDefinition();

  BlockDescriptorExtendedType = RD;
  return getTagDeclType(BlockDescriptorExtendedType);
}

OpenCLTypeKind ASTContext::getOpenCLTypeKind(const Type *T) const {
  const auto *BT = dyn_cast<BuiltinType>(T);

  if (!BT) {
    if (isa<PipeType>(T))
      return OCLTK_Pipe;

    return OCLTK_Default;
  }

  switch (BT->getKind()) {
#define IMAGE_TYPE(ImgType, Id, SingletonId, Access, Suffix)                   \
  case BuiltinType::Id:                                                        \
    return OCLTK_Image;
#include "clang/Basic/OpenCLImageTypes.def"

  case BuiltinType::OCLClkEvent:
    return OCLTK_ClkEvent;

  case BuiltinType::OCLEvent:
    return OCLTK_Event;

  case BuiltinType::OCLQueue:
    return OCLTK_Queue;

  case BuiltinType::OCLReserveID:
    return OCLTK_ReserveID;

  case BuiltinType::OCLSampler:
    return OCLTK_Sampler;

  default:
    return OCLTK_Default;
  }
}

LangAS ASTContext::getOpenCLTypeAddrSpace(const Type *T) const {
  return Target->getOpenCLTypeAddrSpace(getOpenCLTypeKind(T));
}

/// BlockRequiresCopying - Returns true if byref variable "D" of type "Ty"
/// requires copy/dispose. Note that this must match the logic
/// in buildByrefHelpers.
bool ASTContext::BlockRequiresCopying(QualType Ty,
                                      const VarDecl *D) {
  if (const CXXRecordDecl *record = Ty->getAsCXXRecordDecl()) {
    const Expr *copyExpr = getBlockVarCopyInit(D).getCopyExpr();
    if (!copyExpr && record->hasTrivialDestructor()) return false;

    return true;
  }

  // The block needs copy/destroy helpers if Ty is non-trivial to destructively
  // move or destroy.
  if (Ty.isNonTrivialToPrimitiveDestructiveMove() || Ty.isDestructedType())
    return true;

  if (!Ty->isObjCRetainableType()) return false;

  Qualifiers qs = Ty.getQualifiers();

  // If we have lifetime, that dominates.
  if (Qualifiers::ObjCLifetime lifetime = qs.getObjCLifetime()) {
    switch (lifetime) {
      case Qualifiers::OCL_None: llvm_unreachable("impossible");

      // These are just bits as far as the runtime is concerned.
      case Qualifiers::OCL_ExplicitNone:
      case Qualifiers::OCL_Autoreleasing:
        return false;

      // These cases should have been taken care of when checking the type's
      // non-triviality.
      case Qualifiers::OCL_Weak:
      case Qualifiers::OCL_Strong:
        llvm_unreachable("impossible");
    }
    llvm_unreachable("fell out of lifetime switch!");
  }
  return (Ty->isBlockPointerType() || isObjCNSObjectType(Ty) ||
          Ty->isObjCObjectPointerType());
}

bool ASTContext::getByrefLifetime(QualType Ty,
                              Qualifiers::ObjCLifetime &LifeTime,
                              bool &HasByrefExtendedLayout) const {
  if (!getLangOpts().ObjC ||
      getLangOpts().getGC() != LangOptions::NonGC)
    return false;

  HasByrefExtendedLayout = false;
  if (Ty->isRecordType()) {
    HasByrefExtendedLayout = true;
    LifeTime = Qualifiers::OCL_None;
  } else if ((LifeTime = Ty.getObjCLifetime())) {
    // Honor the ARC qualifiers.
  } else if (Ty->isObjCObjectPointerType() || Ty->isBlockPointerType()) {
    // The MRR rule.
    LifeTime = Qualifiers::OCL_ExplicitNone;
  } else {
    LifeTime = Qualifiers::OCL_None;
  }
  return true;
}

CanQualType ASTContext::getNSUIntegerType() const {
  assert(Target && "Expected target to be initialized");
  const llvm::Triple &T = Target->getTriple();
  // Windows is LLP64 rather than LP64
  if (T.isOSWindows() && T.isArch64Bit())
    return UnsignedLongLongTy;
  return UnsignedLongTy;
}

CanQualType ASTContext::getNSIntegerType() const {
  assert(Target && "Expected target to be initialized");
  const llvm::Triple &T = Target->getTriple();
  // Windows is LLP64 rather than LP64
  if (T.isOSWindows() && T.isArch64Bit())
    return LongLongTy;
  return LongTy;
}

TypedefDecl *ASTContext::getObjCInstanceTypeDecl() {
  if (!ObjCInstanceTypeDecl)
    ObjCInstanceTypeDecl =
        buildImplicitTypedef(getObjCIdType(), "instancetype");
  return ObjCInstanceTypeDecl;
}

// This returns true if a type has been typedefed to BOOL:
// typedef <type> BOOL;
static bool isTypeTypedefedAsBOOL(QualType T) {
  if (const auto *TT = dyn_cast<TypedefType>(T))
    if (IdentifierInfo *II = TT->getDecl()->getIdentifier())
      return II->isStr("BOOL");

  return false;
}

/// getObjCEncodingTypeSize returns size of type for objective-c encoding
/// purpose.
CharUnits ASTContext::getObjCEncodingTypeSize(QualType type) const {
  if (!type->isIncompleteArrayType() && type->isIncompleteType())
    return CharUnits::Zero();

  CharUnits sz = getTypeSizeInChars(type);

  // Make all integer and enum types at least as large as an int
  if (sz.isPositive() && type->isIntegralOrEnumerationType())
    sz = std::max(sz, getTypeSizeInChars(IntTy));
  // Treat arrays as pointers, since that's how they're passed in.
  else if (type->isArrayType())
    sz = getTypeSizeInChars(VoidPtrTy);
  return sz;
}

bool ASTContext::isMSStaticDataMemberInlineDefinition(const VarDecl *VD) const {
  return getTargetInfo().getCXXABI().isMicrosoft() &&
         VD->isStaticDataMember() &&
         VD->getType()->isIntegralOrEnumerationType() &&
         !VD->getFirstDecl()->isOutOfLine() && VD->getFirstDecl()->hasInit();
}

ASTContext::InlineVariableDefinitionKind
ASTContext::getInlineVariableDefinitionKind(const VarDecl *VD) const {
  if (!VD->isInline())
    return InlineVariableDefinitionKind::None;

  // In almost all cases, it's a weak definition.
  auto *First = VD->getFirstDecl();
  if (First->isInlineSpecified() || !First->isStaticDataMember())
    return InlineVariableDefinitionKind::Weak;

  // If there's a file-context declaration in this translation unit, it's a
  // non-discardable definition.
  for (auto *D : VD->redecls())
    if (D->getLexicalDeclContext()->isFileContext() &&
        !D->isInlineSpecified() && (D->isConstexpr() || First->isConstexpr()))
      return InlineVariableDefinitionKind::Strong;

  // If we've not seen one yet, we don't know.
  return InlineVariableDefinitionKind::WeakUnknown;
}

static std::string charUnitsToString(const CharUnits &CU) {
  return llvm::itostr(CU.getQuantity());
}

/// getObjCEncodingForBlock - Return the encoded type for this block
/// declaration.
std::string ASTContext::getObjCEncodingForBlock(const BlockExpr *Expr) const {
  std::string S;

  const BlockDecl *Decl = Expr->getBlockDecl();
  QualType BlockTy =
      Expr->getType()->castAs<BlockPointerType>()->getPointeeType();
  QualType BlockReturnTy = BlockTy->castAs<FunctionType>()->getReturnType();
  // Encode result type.
  if (getLangOpts().EncodeExtendedBlockSig)
    getObjCEncodingForMethodParameter(Decl::OBJC_TQ_None, BlockReturnTy, S,
                                      true /*Extended*/);
  else
    getObjCEncodingForType(BlockReturnTy, S);
  // Compute size of all parameters.
  // Start with computing size of a pointer in number of bytes.
  // FIXME: There might(should) be a better way of doing this computation!
  CharUnits PtrSize = getTypeSizeInChars(VoidPtrTy);
  CharUnits ParmOffset = PtrSize;
  for (auto PI : Decl->parameters()) {
    QualType PType = PI->getType();
    CharUnits sz = getObjCEncodingTypeSize(PType);
    if (sz.isZero())
      continue;
    assert(sz.isPositive() && "BlockExpr - Incomplete param type");
    ParmOffset += sz;
  }
  // Size of the argument frame
  S += charUnitsToString(ParmOffset);
  // Block pointer and offset.
  S += "@?0";

  // Argument types.
  ParmOffset = PtrSize;
  for (auto PVDecl : Decl->parameters()) {
    QualType PType = PVDecl->getOriginalType();
    if (const auto *AT =
            dyn_cast<ArrayType>(PType->getCanonicalTypeInternal())) {
      // Use array's original type only if it has known number of
      // elements.
      if (!isa<ConstantArrayType>(AT))
        PType = PVDecl->getType();
    } else if (PType->isFunctionType())
      PType = PVDecl->getType();
    if (getLangOpts().EncodeExtendedBlockSig)
      getObjCEncodingForMethodParameter(Decl::OBJC_TQ_None, PType,
                                      S, true /*Extended*/);
    else
      getObjCEncodingForType(PType, S);
    S += charUnitsToString(ParmOffset);
    ParmOffset += getObjCEncodingTypeSize(PType);
  }

  return S;
}

std::string
ASTContext::getObjCEncodingForFunctionDecl(const FunctionDecl *Decl) const {
  std::string S;
  // Encode result type.
  getObjCEncodingForType(Decl->getReturnType(), S);
  CharUnits ParmOffset;
  // Compute size of all parameters.
  for (auto PI : Decl->parameters()) {
    QualType PType = PI->getType();
    CharUnits sz = getObjCEncodingTypeSize(PType);
    if (sz.isZero())
      continue;

    assert(sz.isPositive() &&
           "getObjCEncodingForFunctionDecl - Incomplete param type");
    ParmOffset += sz;
  }
  S += charUnitsToString(ParmOffset);
  ParmOffset = CharUnits::Zero();

  // Argument types.
  for (auto PVDecl : Decl->parameters()) {
    QualType PType = PVDecl->getOriginalType();
    if (const auto *AT =
            dyn_cast<ArrayType>(PType->getCanonicalTypeInternal())) {
      // Use array's original type only if it has known number of
      // elements.
      if (!isa<ConstantArrayType>(AT))
        PType = PVDecl->getType();
    } else if (PType->isFunctionType())
      PType = PVDecl->getType();
    getObjCEncodingForType(PType, S);
    S += charUnitsToString(ParmOffset);
    ParmOffset += getObjCEncodingTypeSize(PType);
  }

  return S;
}

/// getObjCEncodingForMethodParameter - Return the encoded type for a single
/// method parameter or return type. If Extended, include class names and
/// block object types.
void ASTContext::getObjCEncodingForMethodParameter(Decl::ObjCDeclQualifier QT,
                                                   QualType T, std::string& S,
                                                   bool Extended) const {
  // Encode type qualifer, 'in', 'inout', etc. for the parameter.
  getObjCEncodingForTypeQualifier(QT, S);
  // Encode parameter type.
  ObjCEncOptions Options = ObjCEncOptions()
                               .setExpandPointedToStructures()
                               .setExpandStructures()
                               .setIsOutermostType();
  if (Extended)
    Options.setEncodeBlockParameters().setEncodeClassNames();
  getObjCEncodingForTypeImpl(T, S, Options, /*Field=*/nullptr);
}

/// getObjCEncodingForMethodDecl - Return the encoded type for this method
/// declaration.
std::string ASTContext::getObjCEncodingForMethodDecl(const ObjCMethodDecl *Decl,
                                                     bool Extended) const {
  // FIXME: This is not very efficient.
  // Encode return type.
  std::string S;
  getObjCEncodingForMethodParameter(Decl->getObjCDeclQualifier(),
                                    Decl->getReturnType(), S, Extended);
  // Compute size of all parameters.
  // Start with computing size of a pointer in number of bytes.
  // FIXME: There might(should) be a better way of doing this computation!
  CharUnits PtrSize = getTypeSizeInChars(VoidPtrTy);
  // The first two arguments (self and _cmd) are pointers; account for
  // their size.
  CharUnits ParmOffset = 2 * PtrSize;
  for (ObjCMethodDecl::param_const_iterator PI = Decl->param_begin(),
       E = Decl->sel_param_end(); PI != E; ++PI) {
    QualType PType = (*PI)->getType();
    CharUnits sz = getObjCEncodingTypeSize(PType);
    if (sz.isZero())
      continue;

    assert(sz.isPositive() &&
           "getObjCEncodingForMethodDecl - Incomplete param type");
    ParmOffset += sz;
  }
  S += charUnitsToString(ParmOffset);
  S += "@0:";
  S += charUnitsToString(PtrSize);

  // Argument types.
  ParmOffset = 2 * PtrSize;
  for (ObjCMethodDecl::param_const_iterator PI = Decl->param_begin(),
       E = Decl->sel_param_end(); PI != E; ++PI) {
    const ParmVarDecl *PVDecl = *PI;
    QualType PType = PVDecl->getOriginalType();
    if (const auto *AT =
            dyn_cast<ArrayType>(PType->getCanonicalTypeInternal())) {
      // Use array's original type only if it has known number of
      // elements.
      if (!isa<ConstantArrayType>(AT))
        PType = PVDecl->getType();
    } else if (PType->isFunctionType())
      PType = PVDecl->getType();
    getObjCEncodingForMethodParameter(PVDecl->getObjCDeclQualifier(),
                                      PType, S, Extended);
    S += charUnitsToString(ParmOffset);
    ParmOffset += getObjCEncodingTypeSize(PType);
  }

  return S;
}

ObjCPropertyImplDecl *
ASTContext::getObjCPropertyImplDeclForPropertyDecl(
                                      const ObjCPropertyDecl *PD,
                                      const Decl *Container) const {
  if (!Container)
    return nullptr;
  if (const auto *CID = dyn_cast<ObjCCategoryImplDecl>(Container)) {
    for (auto *PID : CID->property_impls())
      if (PID->getPropertyDecl() == PD)
        return PID;
  } else {
    const auto *OID = cast<ObjCImplementationDecl>(Container);
    for (auto *PID : OID->property_impls())
      if (PID->getPropertyDecl() == PD)
        return PID;
  }
  return nullptr;
}

/// getObjCEncodingForPropertyDecl - Return the encoded type for this
/// property declaration. If non-NULL, Container must be either an
/// ObjCCategoryImplDecl or ObjCImplementationDecl; it should only be
/// NULL when getting encodings for protocol properties.
/// Property attributes are stored as a comma-delimited C string. The simple
/// attributes readonly and bycopy are encoded as single characters. The
/// parametrized attributes, getter=name, setter=name, and ivar=name, are
/// encoded as single characters, followed by an identifier. Property types
/// are also encoded as a parametrized attribute. The characters used to encode
/// these attributes are defined by the following enumeration:
/// @code
/// enum PropertyAttributes {
/// kPropertyReadOnly = 'R',   // property is read-only.
/// kPropertyBycopy = 'C',     // property is a copy of the value last assigned
/// kPropertyByref = '&',  // property is a reference to the value last assigned
/// kPropertyDynamic = 'D',    // property is dynamic
/// kPropertyGetter = 'G',     // followed by getter selector name
/// kPropertySetter = 'S',     // followed by setter selector name
/// kPropertyInstanceVariable = 'V'  // followed by instance variable  name
/// kPropertyType = 'T'              // followed by old-style type encoding.
/// kPropertyWeak = 'W'              // 'weak' property
/// kPropertyStrong = 'P'            // property GC'able
/// kPropertyNonAtomic = 'N'         // property non-atomic
/// };
/// @endcode
std::string
ASTContext::getObjCEncodingForPropertyDecl(const ObjCPropertyDecl *PD,
                                           const Decl *Container) const {
  // Collect information from the property implementation decl(s).
  bool Dynamic = false;
  ObjCPropertyImplDecl *SynthesizePID = nullptr;

  if (ObjCPropertyImplDecl *PropertyImpDecl =
      getObjCPropertyImplDeclForPropertyDecl(PD, Container)) {
    if (PropertyImpDecl->getPropertyImplementation() == ObjCPropertyImplDecl::Dynamic)
      Dynamic = true;
    else
      SynthesizePID = PropertyImpDecl;
  }

  // FIXME: This is not very efficient.
  std::string S = "T";

  // Encode result type.
  // GCC has some special rules regarding encoding of properties which
  // closely resembles encoding of ivars.
  getObjCEncodingForPropertyType(PD->getType(), S);

  if (PD->isReadOnly()) {
    S += ",R";
    if (PD->getPropertyAttributes() & ObjCPropertyAttribute::kind_copy)
      S += ",C";
    if (PD->getPropertyAttributes() & ObjCPropertyAttribute::kind_retain)
      S += ",&";
    if (PD->getPropertyAttributes() & ObjCPropertyAttribute::kind_weak)
      S += ",W";
  } else {
    switch (PD->getSetterKind()) {
    case ObjCPropertyDecl::Assign: break;
    case ObjCPropertyDecl::Copy:   S += ",C"; break;
    case ObjCPropertyDecl::Retain: S += ",&"; break;
    case ObjCPropertyDecl::Weak:   S += ",W"; break;
    }
  }

  // It really isn't clear at all what this means, since properties
  // are "dynamic by default".
  if (Dynamic)
    S += ",D";

  if (PD->getPropertyAttributes() & ObjCPropertyAttribute::kind_nonatomic)
    S += ",N";

  if (PD->getPropertyAttributes() & ObjCPropertyAttribute::kind_getter) {
    S += ",G";
    S += PD->getGetterName().getAsString();
  }

  if (PD->getPropertyAttributes() & ObjCPropertyAttribute::kind_setter) {
    S += ",S";
    S += PD->getSetterName().getAsString();
  }

  if (SynthesizePID) {
    const ObjCIvarDecl *OID = SynthesizePID->getPropertyIvarDecl();
    S += ",V";
    S += OID->getNameAsString();
  }

  // FIXME: OBJCGC: weak & strong
  return S;
}

/// getLegacyIntegralTypeEncoding -
/// Another legacy compatibility encoding: 32-bit longs are encoded as
/// 'l' or 'L' , but not always.  For typedefs, we need to use
/// 'i' or 'I' instead if encoding a struct field, or a pointer!
void ASTContext::getLegacyIntegralTypeEncoding (QualType &PointeeTy) const {
  if (isa<TypedefType>(PointeeTy.getTypePtr())) {
    if (const auto *BT = PointeeTy->getAs<BuiltinType>()) {
      if (BT->getKind() == BuiltinType::ULong && getIntWidth(PointeeTy) == 32)
        PointeeTy = UnsignedIntTy;
      else
        if (BT->getKind() == BuiltinType::Long && getIntWidth(PointeeTy) == 32)
          PointeeTy = IntTy;
    }
  }
}

void ASTContext::getObjCEncodingForType(QualType T, std::string& S,
                                        const FieldDecl *Field,
                                        QualType *NotEncodedT) const {
  // We follow the behavior of gcc, expanding structures which are
  // directly pointed to, and expanding embedded structures. Note that
  // these rules are sufficient to prevent recursive encoding of the
  // same type.
  getObjCEncodingForTypeImpl(T, S,
                             ObjCEncOptions()
                                 .setExpandPointedToStructures()
                                 .setExpandStructures()
                                 .setIsOutermostType(),
                             Field, NotEncodedT);
}

void ASTContext::getObjCEncodingForPropertyType(QualType T,
                                                std::string& S) const {
  // Encode result type.
  // GCC has some special rules regarding encoding of properties which
  // closely resembles encoding of ivars.
  getObjCEncodingForTypeImpl(T, S,
                             ObjCEncOptions()
                                 .setExpandPointedToStructures()
                                 .setExpandStructures()
                                 .setIsOutermostType()
                                 .setEncodingProperty(),
                             /*Field=*/nullptr);
}

static char getObjCEncodingForPrimitiveType(const ASTContext *C,
                                            const BuiltinType *BT) {
    BuiltinType::Kind kind = BT->getKind();
    switch (kind) {
    case BuiltinType::Void:       return 'v';
    case BuiltinType::Bool:       return 'B';
    case BuiltinType::Char8:
    case BuiltinType::Char_U:
    case BuiltinType::UChar:      return 'C';
    case BuiltinType::Char16:
    case BuiltinType::UShort:     return 'S';
    case BuiltinType::Char32:
    case BuiltinType::UInt:       return 'I';
    case BuiltinType::ULong:
        return C->getTargetInfo().getLongWidth() == 32 ? 'L' : 'Q';
    case BuiltinType::UInt128:    return 'T';
    case BuiltinType::ULongLong:  return 'Q';
    case BuiltinType::Char_S:
    case BuiltinType::SChar:      return 'c';
    case BuiltinType::Short:      return 's';
    case BuiltinType::WChar_S:
    case BuiltinType::WChar_U:
    case BuiltinType::Int:        return 'i';
    case BuiltinType::Long:
      return C->getTargetInfo().getLongWidth() == 32 ? 'l' : 'q';
    case BuiltinType::LongLong:   return 'q';
    case BuiltinType::Int128:     return 't';
    case BuiltinType::Float:      return 'f';
    case BuiltinType::Double:     return 'd';
    case BuiltinType::LongDouble: return 'D';
    case BuiltinType::NullPtr:    return '*'; // like char*

    case BuiltinType::BFloat16:
    case BuiltinType::Float16:
    case BuiltinType::Float128:
    case BuiltinType::Half:
    case BuiltinType::ShortAccum:
    case BuiltinType::Accum:
    case BuiltinType::LongAccum:
    case BuiltinType::UShortAccum:
    case BuiltinType::UAccum:
    case BuiltinType::ULongAccum:
    case BuiltinType::ShortFract:
    case BuiltinType::Fract:
    case BuiltinType::LongFract:
    case BuiltinType::UShortFract:
    case BuiltinType::UFract:
    case BuiltinType::ULongFract:
    case BuiltinType::SatShortAccum:
    case BuiltinType::SatAccum:
    case BuiltinType::SatLongAccum:
    case BuiltinType::SatUShortAccum:
    case BuiltinType::SatUAccum:
    case BuiltinType::SatULongAccum:
    case BuiltinType::SatShortFract:
    case BuiltinType::SatFract:
    case BuiltinType::SatLongFract:
    case BuiltinType::SatUShortFract:
    case BuiltinType::SatUFract:
    case BuiltinType::SatULongFract:
      // FIXME: potentially need @encodes for these!
      return ' ';

#define SVE_TYPE(Name, Id, SingletonId) \
    case BuiltinType::Id:
#include "clang/Basic/AArch64SVEACLETypes.def"
    {
      DiagnosticsEngine &Diags = C->getDiagnostics();
      unsigned DiagID = Diags.getCustomDiagID(
          DiagnosticsEngine::Error, "cannot yet @encode type %0");
      Diags.Report(DiagID) << BT->getName(C->getPrintingPolicy());
      return ' ';
    }

    case BuiltinType::ObjCId:
    case BuiltinType::ObjCClass:
    case BuiltinType::ObjCSel:
      llvm_unreachable("@encoding ObjC primitive type");

    // OpenCL and placeholder types don't need @encodings.
#define IMAGE_TYPE(ImgType, Id, SingletonId, Access, Suffix) \
    case BuiltinType::Id:
#include "clang/Basic/OpenCLImageTypes.def"
#define EXT_OPAQUE_TYPE(ExtType, Id, Ext) \
    case BuiltinType::Id:
#include "clang/Basic/OpenCLExtensionTypes.def"
    case BuiltinType::OCLEvent:
    case BuiltinType::OCLClkEvent:
    case BuiltinType::OCLQueue:
    case BuiltinType::OCLReserveID:
    case BuiltinType::OCLSampler:
    case BuiltinType::Dependent:
#define PPC_VECTOR_TYPE(Name, Id, Size) \
    case BuiltinType::Id:
#include "clang/Basic/PPCTypes.def"
#define BUILTIN_TYPE(KIND, ID)
#define PLACEHOLDER_TYPE(KIND, ID) \
    case BuiltinType::KIND:
#include "clang/AST/BuiltinTypes.def"
      llvm_unreachable("invalid builtin type for @encode");
    }
    llvm_unreachable("invalid BuiltinType::Kind value");
}

static char ObjCEncodingForEnumType(const ASTContext *C, const EnumType *ET) {
  EnumDecl *Enum = ET->getDecl();

  // The encoding of an non-fixed enum type is always 'i', regardless of size.
  if (!Enum->isFixed())
    return 'i';

  // The encoding of a fixed enum type matches its fixed underlying type.
  const auto *BT = Enum->getIntegerType()->castAs<BuiltinType>();
  return getObjCEncodingForPrimitiveType(C, BT);
}

static void EncodeBitField(const ASTContext *Ctx, std::string& S,
                           QualType T, const FieldDecl *FD) {
  assert(FD->isBitField() && "not a bitfield - getObjCEncodingForTypeImpl");
  S += 'b';
  // The NeXT runtime encodes bit fields as b followed by the number of bits.
  // The GNU runtime requires more information; bitfields are encoded as b,
  // then the offset (in bits) of the first element, then the type of the
  // bitfield, then the size in bits.  For example, in this structure:
  //
  // struct
  // {
  //    int integer;
  //    int flags:2;
  // };
  // On a 32-bit system, the encoding for flags would be b2 for the NeXT
  // runtime, but b32i2 for the GNU runtime.  The reason for this extra
  // information is not especially sensible, but we're stuck with it for
  // compatibility with GCC, although providing it breaks anything that
  // actually uses runtime introspection and wants to work on both runtimes...
  if (Ctx->getLangOpts().ObjCRuntime.isGNUFamily()) {
    uint64_t Offset;

    if (const auto *IVD = dyn_cast<ObjCIvarDecl>(FD)) {
      Offset = Ctx->lookupFieldBitOffset(IVD->getContainingInterface(), nullptr,
                                         IVD);
    } else {
      const RecordDecl *RD = FD->getParent();
      const ASTRecordLayout &RL = Ctx->getASTRecordLayout(RD);
      Offset = RL.getFieldOffset(FD->getFieldIndex());
    }

    S += llvm::utostr(Offset);

    if (const auto *ET = T->getAs<EnumType>())
      S += ObjCEncodingForEnumType(Ctx, ET);
    else {
      const auto *BT = T->castAs<BuiltinType>();
      S += getObjCEncodingForPrimitiveType(Ctx, BT);
    }
  }
  S += llvm::utostr(FD->getBitWidthValue(*Ctx));
}

// FIXME: Use SmallString for accumulating string.
void ASTContext::getObjCEncodingForTypeImpl(QualType T, std::string &S,
                                            const ObjCEncOptions Options,
                                            const FieldDecl *FD,
                                            QualType *NotEncodedT) const {
  CanQualType CT = getCanonicalType(T);
  switch (CT->getTypeClass()) {
  case Type::Builtin:
  case Type::Enum:
    if (FD && FD->isBitField())
      return EncodeBitField(this, S, T, FD);
    if (const auto *BT = dyn_cast<BuiltinType>(CT))
      S += getObjCEncodingForPrimitiveType(this, BT);
    else
      S += ObjCEncodingForEnumType(this, cast<EnumType>(CT));
    return;

  case Type::Complex:
    S += 'j';
    getObjCEncodingForTypeImpl(T->castAs<ComplexType>()->getElementType(), S,
                               ObjCEncOptions(),
                               /*Field=*/nullptr);
    return;

  case Type::Atomic:
    S += 'A';
    getObjCEncodingForTypeImpl(T->castAs<AtomicType>()->getValueType(), S,
                               ObjCEncOptions(),
                               /*Field=*/nullptr);
    return;

  // encoding for pointer or reference types.
  case Type::Pointer:
  case Type::LValueReference:
  case Type::RValueReference: {
    QualType PointeeTy;
    if (isa<PointerType>(CT)) {
      const auto *PT = T->castAs<PointerType>();
      if (PT->isObjCSelType()) {
        S += ':';
        return;
      }
      PointeeTy = PT->getPointeeType();
    } else {
      PointeeTy = T->castAs<ReferenceType>()->getPointeeType();
    }

    bool isReadOnly = false;
    // For historical/compatibility reasons, the read-only qualifier of the
    // pointee gets emitted _before_ the '^'.  The read-only qualifier of
    // the pointer itself gets ignored, _unless_ we are looking at a typedef!
    // Also, do not emit the 'r' for anything but the outermost type!
    if (isa<TypedefType>(T.getTypePtr())) {
      if (Options.IsOutermostType() && T.isConstQualified()) {
        isReadOnly = true;
        S += 'r';
      }
    } else if (Options.IsOutermostType()) {
      QualType P = PointeeTy;
      while (auto PT = P->getAs<PointerType>())
        P = PT->getPointeeType();
      if (P.isConstQualified()) {
        isReadOnly = true;
        S += 'r';
      }
    }
    if (isReadOnly) {
      // Another legacy compatibility encoding. Some ObjC qualifier and type
      // combinations need to be rearranged.
      // Rewrite "in const" from "nr" to "rn"
      if (StringRef(S).endswith("nr"))
        S.replace(S.end()-2, S.end(), "rn");
    }

    if (PointeeTy->isCharType()) {
      // char pointer types should be encoded as '*' unless it is a
      // type that has been typedef'd to 'BOOL'.
      if (!isTypeTypedefedAsBOOL(PointeeTy)) {
        S += '*';
        return;
      }
    } else if (const auto *RTy = PointeeTy->getAs<RecordType>()) {
      // GCC binary compat: Need to convert "struct objc_class *" to "#".
      if (RTy->getDecl()->getIdentifier() == &Idents.get("objc_class")) {
        S += '#';
        return;
      }
      // GCC binary compat: Need to convert "struct objc_object *" to "@".
      if (RTy->getDecl()->getIdentifier() == &Idents.get("objc_object")) {
        S += '@';
        return;
      }
      // fall through...
    }
    S += '^';
    getLegacyIntegralTypeEncoding(PointeeTy);

    ObjCEncOptions NewOptions;
    if (Options.ExpandPointedToStructures())
      NewOptions.setExpandStructures();
    getObjCEncodingForTypeImpl(PointeeTy, S, NewOptions,
                               /*Field=*/nullptr, NotEncodedT);
    return;
  }

  case Type::ConstantArray:
  case Type::IncompleteArray:
  case Type::VariableArray: {
    const auto *AT = cast<ArrayType>(CT);

    if (isa<IncompleteArrayType>(AT) && !Options.IsStructField()) {
      // Incomplete arrays are encoded as a pointer to the array element.
      S += '^';

      getObjCEncodingForTypeImpl(
          AT->getElementType(), S,
          Options.keepingOnly(ObjCEncOptions().setExpandStructures()), FD);
    } else {
      S += '[';

      if (const auto *CAT = dyn_cast<ConstantArrayType>(AT))
        S += llvm::utostr(CAT->getSize().getZExtValue());
      else {
        //Variable length arrays are encoded as a regular array with 0 elements.
        assert((isa<VariableArrayType>(AT) || isa<IncompleteArrayType>(AT)) &&
               "Unknown array type!");
        S += '0';
      }

      getObjCEncodingForTypeImpl(
          AT->getElementType(), S,
          Options.keepingOnly(ObjCEncOptions().setExpandStructures()), FD,
          NotEncodedT);
      S += ']';
    }
    return;
  }

  case Type::FunctionNoProto:
  case Type::FunctionProto:
    S += '?';
    return;

  case Type::Record: {
    RecordDecl *RDecl = cast<RecordType>(CT)->getDecl();
    S += RDecl->isUnion() ? '(' : '{';
    // Anonymous structures print as '?'
    if (const IdentifierInfo *II = RDecl->getIdentifier()) {
      S += II->getName();
      if (const auto *Spec = dyn_cast<ClassTemplateSpecializationDecl>(RDecl)) {
        const TemplateArgumentList &TemplateArgs = Spec->getTemplateArgs();
        llvm::raw_string_ostream OS(S);
        printTemplateArgumentList(OS, TemplateArgs.asArray(),
                                  getPrintingPolicy());
      }
    } else {
      S += '?';
    }
    if (Options.ExpandStructures()) {
      S += '=';
      if (!RDecl->isUnion()) {
        getObjCEncodingForStructureImpl(RDecl, S, FD, true, NotEncodedT);
      } else {
        for (const auto *Field : RDecl->fields()) {
          if (FD) {
            S += '"';
            S += Field->getNameAsString();
            S += '"';
          }

          // Special case bit-fields.
          if (Field->isBitField()) {
            getObjCEncodingForTypeImpl(Field->getType(), S,
                                       ObjCEncOptions().setExpandStructures(),
                                       Field);
          } else {
            QualType qt = Field->getType();
            getLegacyIntegralTypeEncoding(qt);
            getObjCEncodingForTypeImpl(
                qt, S,
                ObjCEncOptions().setExpandStructures().setIsStructField(), FD,
                NotEncodedT);
          }
        }
      }
    }
    S += RDecl->isUnion() ? ')' : '}';
    return;
  }

  case Type::BlockPointer: {
    const auto *BT = T->castAs<BlockPointerType>();
    S += "@?"; // Unlike a pointer-to-function, which is "^?".
    if (Options.EncodeBlockParameters()) {
      const auto *FT = BT->getPointeeType()->castAs<FunctionType>();

      S += '<';
      // Block return type
      getObjCEncodingForTypeImpl(FT->getReturnType(), S,
                                 Options.forComponentType(), FD, NotEncodedT);
      // Block self
      S += "@?";
      // Block parameters
      if (const auto *FPT = dyn_cast<FunctionProtoType>(FT)) {
        for (const auto &I : FPT->param_types())
          getObjCEncodingForTypeImpl(I, S, Options.forComponentType(), FD,
                                     NotEncodedT);
      }
      S += '>';
    }
    return;
  }

  case Type::ObjCObject: {
    // hack to match legacy encoding of *id and *Class
    QualType Ty = getObjCObjectPointerType(CT);
    if (Ty->isObjCIdType()) {
      S += "{objc_object=}";
      return;
    }
    else if (Ty->isObjCClassType()) {
      S += "{objc_class=}";
      return;
    }
    // TODO: Double check to make sure this intentionally falls through.
    LLVM_FALLTHROUGH;
  }

  case Type::ObjCInterface: {
    // Ignore protocol qualifiers when mangling at this level.
    // @encode(class_name)
    ObjCInterfaceDecl *OI = T->castAs<ObjCObjectType>()->getInterface();
    S += '{';
    S += OI->getObjCRuntimeNameAsString();
    if (Options.ExpandStructures()) {
      S += '=';
      SmallVector<const ObjCIvarDecl*, 32> Ivars;
      DeepCollectObjCIvars(OI, true, Ivars);
      for (unsigned i = 0, e = Ivars.size(); i != e; ++i) {
        const FieldDecl *Field = Ivars[i];
        if (Field->isBitField())
          getObjCEncodingForTypeImpl(Field->getType(), S,
                                     ObjCEncOptions().setExpandStructures(),
                                     Field);
        else
          getObjCEncodingForTypeImpl(Field->getType(), S,
                                     ObjCEncOptions().setExpandStructures(), FD,
                                     NotEncodedT);
      }
    }
    S += '}';
    return;
  }

  case Type::ObjCObjectPointer: {
    const auto *OPT = T->castAs<ObjCObjectPointerType>();
    if (OPT->isObjCIdType()) {
      S += '@';
      return;
    }

    if (OPT->isObjCClassType() || OPT->isObjCQualifiedClassType()) {
      // FIXME: Consider if we need to output qualifiers for 'Class<p>'.
      // Since this is a binary compatibility issue, need to consult with
      // runtime folks. Fortunately, this is a *very* obscure construct.
      S += '#';
      return;
    }

    if (OPT->isObjCQualifiedIdType()) {
      getObjCEncodingForTypeImpl(
          getObjCIdType(), S,
          Options.keepingOnly(ObjCEncOptions()
                                  .setExpandPointedToStructures()
                                  .setExpandStructures()),
          FD);
      if (FD || Options.EncodingProperty() || Options.EncodeClassNames()) {
        // Note that we do extended encoding of protocol qualifer list
        // Only when doing ivar or property encoding.
        S += '"';
        for (const auto *I : OPT->quals()) {
          S += '<';
          S += I->getObjCRuntimeNameAsString();
          S += '>';
        }
        S += '"';
      }
      return;
    }

    S += '@';
    if (OPT->getInterfaceDecl() &&
        (FD || Options.EncodingProperty() || Options.EncodeClassNames())) {
      S += '"';
      S += OPT->getInterfaceDecl()->getObjCRuntimeNameAsString();
      for (const auto *I : OPT->quals()) {
        S += '<';
        S += I->getObjCRuntimeNameAsString();
        S += '>';
      }
      S += '"';
    }
    return;
  }

  // gcc just blithely ignores member pointers.
  // FIXME: we should do better than that.  'M' is available.
  case Type::MemberPointer:
  // This matches gcc's encoding, even though technically it is insufficient.
  //FIXME. We should do a better job than gcc.
  case Type::Vector:
  case Type::ExtVector:
  // Until we have a coherent encoding of these three types, issue warning.
    if (NotEncodedT)
      *NotEncodedT = T;
    return;

  case Type::ConstantMatrix:
    if (NotEncodedT)
      *NotEncodedT = T;
    return;

  // We could see an undeduced auto type here during error recovery.
  // Just ignore it.
  case Type::Auto:
  case Type::DeducedTemplateSpecialization:
  case Type::TypeVariable:
  case Type::Existential:
    return;

  case Type::Pipe:
  case Type::ExtInt:
#define ABSTRACT_TYPE(KIND, BASE)
#define TYPE(KIND, BASE)
#define DEPENDENT_TYPE(KIND, BASE) \
  case Type::KIND:
#define NON_CANONICAL_TYPE(KIND, BASE) \
  case Type::KIND:
#define NON_CANONICAL_UNLESS_DEPENDENT_TYPE(KIND, BASE) \
  case Type::KIND:
#include "clang/AST/TypeNodes.inc"
    llvm_unreachable("@encode for dependent type!");
  }
  llvm_unreachable("bad type kind!");
}

void ASTContext::getObjCEncodingForStructureImpl(RecordDecl *RDecl,
                                                 std::string &S,
                                                 const FieldDecl *FD,
                                                 bool includeVBases,
                                                 QualType *NotEncodedT) const {
  assert(RDecl && "Expected non-null RecordDecl");
  assert(!RDecl->isUnion() && "Should not be called for unions");
  if (!RDecl->getDefinition() || RDecl->getDefinition()->isInvalidDecl())
    return;

  const auto *CXXRec = dyn_cast<CXXRecordDecl>(RDecl);
  std::multimap<uint64_t, NamedDecl *> FieldOrBaseOffsets;
  const ASTRecordLayout &layout = getASTRecordLayout(RDecl);

  if (CXXRec) {
    for (const auto &BI : CXXRec->bases()) {
      if (!BI.isVirtual()) {
        CXXRecordDecl *base = BI.getType()->getAsCXXRecordDecl();
        if (base->isEmpty())
          continue;
        uint64_t offs = toBits(layout.getBaseClassOffset(base));
        FieldOrBaseOffsets.insert(FieldOrBaseOffsets.upper_bound(offs),
                                  std::make_pair(offs, base));
      }
    }
  }

  unsigned i = 0;
  for (FieldDecl *Field : RDecl->fields()) {
    if (!Field->isZeroLengthBitField(*this) && Field->isZeroSize(*this))
      continue;
    uint64_t offs = layout.getFieldOffset(i);
    FieldOrBaseOffsets.insert(FieldOrBaseOffsets.upper_bound(offs),
                              std::make_pair(offs, Field));
    ++i;
  }

  if (CXXRec && includeVBases) {
    for (const auto &BI : CXXRec->vbases()) {
      CXXRecordDecl *base = BI.getType()->getAsCXXRecordDecl();
      if (base->isEmpty())
        continue;
      uint64_t offs = toBits(layout.getVBaseClassOffset(base));
      if (offs >= uint64_t(toBits(layout.getNonVirtualSize())) &&
          FieldOrBaseOffsets.find(offs) == FieldOrBaseOffsets.end())
        FieldOrBaseOffsets.insert(FieldOrBaseOffsets.end(),
                                  std::make_pair(offs, base));
    }
  }

  CharUnits size;
  if (CXXRec) {
    size = includeVBases ? layout.getSize() : layout.getNonVirtualSize();
  } else {
    size = layout.getSize();
  }

#ifndef NDEBUG
  uint64_t CurOffs = 0;
#endif
  std::multimap<uint64_t, NamedDecl *>::iterator
    CurLayObj = FieldOrBaseOffsets.begin();

  if (CXXRec && CXXRec->isDynamicClass() &&
      (CurLayObj == FieldOrBaseOffsets.end() || CurLayObj->first != 0)) {
    if (FD) {
      S += "\"_vptr$";
      std::string recname = CXXRec->getNameAsString();
      if (recname.empty()) recname = "?";
      S += recname;
      S += '"';
    }
    S += "^^?";
#ifndef NDEBUG
    CurOffs += getTypeSize(VoidPtrTy);
#endif
  }

  if (!RDecl->hasFlexibleArrayMember()) {
    // Mark the end of the structure.
    uint64_t offs = toBits(size);
    FieldOrBaseOffsets.insert(FieldOrBaseOffsets.upper_bound(offs),
                              std::make_pair(offs, nullptr));
  }

  for (; CurLayObj != FieldOrBaseOffsets.end(); ++CurLayObj) {
#ifndef NDEBUG
    assert(CurOffs <= CurLayObj->first);
    if (CurOffs < CurLayObj->first) {
      uint64_t padding = CurLayObj->first - CurOffs;
      // FIXME: There doesn't seem to be a way to indicate in the encoding that
      // packing/alignment of members is different that normal, in which case
      // the encoding will be out-of-sync with the real layout.
      // If the runtime switches to just consider the size of types without
      // taking into account alignment, we could make padding explicit in the
      // encoding (e.g. using arrays of chars). The encoding strings would be
      // longer then though.
      CurOffs += padding;
    }
#endif

    NamedDecl *dcl = CurLayObj->second;
    if (!dcl)
      break; // reached end of structure.

    if (auto *base = dyn_cast<CXXRecordDecl>(dcl)) {
      // We expand the bases without their virtual bases since those are going
      // in the initial structure. Note that this differs from gcc which
      // expands virtual bases each time one is encountered in the hierarchy,
      // making the encoding type bigger than it really is.
      getObjCEncodingForStructureImpl(base, S, FD, /*includeVBases*/false,
                                      NotEncodedT);
      assert(!base->isEmpty());
#ifndef NDEBUG
      CurOffs += toBits(getASTRecordLayout(base).getNonVirtualSize());
#endif
    } else {
      const auto *field = cast<FieldDecl>(dcl);
      if (FD) {
        S += '"';
        S += field->getNameAsString();
        S += '"';
      }

      if (field->isBitField()) {
        EncodeBitField(this, S, field->getType(), field);
#ifndef NDEBUG
        CurOffs += field->getBitWidthValue(*this);
#endif
      } else {
        QualType qt = field->getType();
        getLegacyIntegralTypeEncoding(qt);
        getObjCEncodingForTypeImpl(
            qt, S, ObjCEncOptions().setExpandStructures().setIsStructField(),
            FD, NotEncodedT);
#ifndef NDEBUG
        CurOffs += getTypeSize(field->getType());
#endif
      }
    }
  }
}

void ASTContext::getObjCEncodingForTypeQualifier(Decl::ObjCDeclQualifier QT,
                                                 std::string& S) const {
  if (QT & Decl::OBJC_TQ_In)
    S += 'n';
  if (QT & Decl::OBJC_TQ_Inout)
    S += 'N';
  if (QT & Decl::OBJC_TQ_Out)
    S += 'o';
  if (QT & Decl::OBJC_TQ_Bycopy)
    S += 'O';
  if (QT & Decl::OBJC_TQ_Byref)
    S += 'R';
  if (QT & Decl::OBJC_TQ_Oneway)
    S += 'V';
}

TypedefDecl *ASTContext::getObjCIdDecl() const {
  if (!ObjCIdDecl) {
    QualType T = getObjCObjectType(ObjCBuiltinIdTy, {}, {});
    T = getObjCObjectPointerType(T);
    ObjCIdDecl = buildImplicitTypedef(T, "id");
  }
  return ObjCIdDecl;
}

TypedefDecl *ASTContext::getObjCSelDecl() const {
  if (!ObjCSelDecl) {
    QualType T = getPointerType(ObjCBuiltinSelTy);
    ObjCSelDecl = buildImplicitTypedef(T, "SEL");
  }
  return ObjCSelDecl;
}

TypedefDecl *ASTContext::getObjCClassDecl() const {
  if (!ObjCClassDecl) {
    QualType T = getObjCObjectType(ObjCBuiltinClassTy, {}, {});
    T = getObjCObjectPointerType(T);
    ObjCClassDecl = buildImplicitTypedef(T, "Class");
  }
  return ObjCClassDecl;
}

ObjCInterfaceDecl *ASTContext::getObjCProtocolDecl() const {
  if (!ObjCProtocolClassDecl) {
    ObjCProtocolClassDecl
      = ObjCInterfaceDecl::Create(*this, getTranslationUnitDecl(),
                                  SourceLocation(),
                                  &Idents.get("Protocol"),
                                  /*typeParamList=*/nullptr,
                                  /*PrevDecl=*/nullptr,
                                  SourceLocation(), true);
  }

  return ObjCProtocolClassDecl;
}

//===----------------------------------------------------------------------===//
// __builtin_va_list Construction Functions
//===----------------------------------------------------------------------===//

static TypedefDecl *CreateCharPtrNamedVaListDecl(const ASTContext *Context,
                                                 StringRef Name) {
  // typedef char* __builtin[_ms]_va_list;
  QualType T = Context->getPointerType(Context->CharTy);
  return Context->buildImplicitTypedef(T, Name);
}

static TypedefDecl *CreateMSVaListDecl(const ASTContext *Context) {
  return CreateCharPtrNamedVaListDecl(Context, "__builtin_ms_va_list");
}

static TypedefDecl *CreateCharPtrBuiltinVaListDecl(const ASTContext *Context) {
  return CreateCharPtrNamedVaListDecl(Context, "__builtin_va_list");
}

static TypedefDecl *CreateVoidPtrBuiltinVaListDecl(const ASTContext *Context) {
  // typedef void* __builtin_va_list;
  QualType T = Context->getPointerType(Context->VoidTy);
  return Context->buildImplicitTypedef(T, "__builtin_va_list");
}

static TypedefDecl *
CreateAArch64ABIBuiltinVaListDecl(const ASTContext *Context) {
  // struct __va_list
  RecordDecl *VaListTagDecl = Context->buildImplicitRecord("__va_list");
  if (Context->getLangOpts().CPlusPlus) {
    // namespace std { struct __va_list {
    NamespaceDecl *NS;
    NS = NamespaceDecl::Create(const_cast<ASTContext &>(*Context),
                               Context->getTranslationUnitDecl(),
                               /*Inline*/ false, SourceLocation(),
                               SourceLocation(), &Context->Idents.get("std"),
                               /*PrevDecl*/ nullptr);
    NS->setImplicit();
    VaListTagDecl->setDeclContext(NS);
  }

  VaListTagDecl->startDefinition();

  const size_t NumFields = 5;
  QualType FieldTypes[NumFields];
  const char *FieldNames[NumFields];

  // void *__stack;
  FieldTypes[0] = Context->getPointerType(Context->VoidTy);
  FieldNames[0] = "__stack";

  // void *__gr_top;
  FieldTypes[1] = Context->getPointerType(Context->VoidTy);
  FieldNames[1] = "__gr_top";

  // void *__vr_top;
  FieldTypes[2] = Context->getPointerType(Context->VoidTy);
  FieldNames[2] = "__vr_top";

  // int __gr_offs;
  FieldTypes[3] = Context->IntTy;
  FieldNames[3] = "__gr_offs";

  // int __vr_offs;
  FieldTypes[4] = Context->IntTy;
  FieldNames[4] = "__vr_offs";

  // Create fields
  for (unsigned i = 0; i < NumFields; ++i) {
    FieldDecl *Field = FieldDecl::Create(const_cast<ASTContext &>(*Context),
                                         VaListTagDecl,
                                         SourceLocation(),
                                         SourceLocation(),
                                         &Context->Idents.get(FieldNames[i]),
                                         FieldTypes[i], /*TInfo=*/nullptr,
                                         /*BitWidth=*/nullptr,
                                         /*Mutable=*/false,
                                         ICIS_NoInit);
    Field->setAccess(AS_public);
    VaListTagDecl->addDecl(Field);
  }
  VaListTagDecl->completeDefinition();
  Context->VaListTagDecl = VaListTagDecl;
  QualType VaListTagType = Context->getRecordType(VaListTagDecl);

  // } __builtin_va_list;
  return Context->buildImplicitTypedef(VaListTagType, "__builtin_va_list");
}

static TypedefDecl *CreatePowerABIBuiltinVaListDecl(const ASTContext *Context) {
  // typedef struct __va_list_tag {
  RecordDecl *VaListTagDecl;

  VaListTagDecl = Context->buildImplicitRecord("__va_list_tag");
  VaListTagDecl->startDefinition();

  const size_t NumFields = 5;
  QualType FieldTypes[NumFields];
  const char *FieldNames[NumFields];

  //   unsigned char gpr;
  FieldTypes[0] = Context->UnsignedCharTy;
  FieldNames[0] = "gpr";

  //   unsigned char fpr;
  FieldTypes[1] = Context->UnsignedCharTy;
  FieldNames[1] = "fpr";

  //   unsigned short reserved;
  FieldTypes[2] = Context->UnsignedShortTy;
  FieldNames[2] = "reserved";

  //   void* overflow_arg_area;
  FieldTypes[3] = Context->getPointerType(Context->VoidTy);
  FieldNames[3] = "overflow_arg_area";

  //   void* reg_save_area;
  FieldTypes[4] = Context->getPointerType(Context->VoidTy);
  FieldNames[4] = "reg_save_area";

  // Create fields
  for (unsigned i = 0; i < NumFields; ++i) {
    FieldDecl *Field = FieldDecl::Create(*Context, VaListTagDecl,
                                         SourceLocation(),
                                         SourceLocation(),
                                         &Context->Idents.get(FieldNames[i]),
                                         FieldTypes[i], /*TInfo=*/nullptr,
                                         /*BitWidth=*/nullptr,
                                         /*Mutable=*/false,
                                         ICIS_NoInit);
    Field->setAccess(AS_public);
    VaListTagDecl->addDecl(Field);
  }
  VaListTagDecl->completeDefinition();
  Context->VaListTagDecl = VaListTagDecl;
  QualType VaListTagType = Context->getRecordType(VaListTagDecl);

  // } __va_list_tag;
  TypedefDecl *VaListTagTypedefDecl =
      Context->buildImplicitTypedef(VaListTagType, "__va_list_tag");

  QualType VaListTagTypedefType =
    Context->getTypedefType(VaListTagTypedefDecl);

  // typedef __va_list_tag __builtin_va_list[1];
  llvm::APInt Size(Context->getTypeSize(Context->getSizeType()), 1);
  QualType VaListTagArrayType
    = Context->getConstantArrayType(VaListTagTypedefType,
                                    Size, nullptr, ArrayType::Normal, 0);
  return Context->buildImplicitTypedef(VaListTagArrayType, "__builtin_va_list");
}

static TypedefDecl *
CreateX86_64ABIBuiltinVaListDecl(const ASTContext *Context) {
  // struct __va_list_tag {
  RecordDecl *VaListTagDecl;
  VaListTagDecl = Context->buildImplicitRecord("__va_list_tag");
  VaListTagDecl->startDefinition();

  const size_t NumFields = 4;
  QualType FieldTypes[NumFields];
  const char *FieldNames[NumFields];

  //   unsigned gp_offset;
  FieldTypes[0] = Context->UnsignedIntTy;
  FieldNames[0] = "gp_offset";

  //   unsigned fp_offset;
  FieldTypes[1] = Context->UnsignedIntTy;
  FieldNames[1] = "fp_offset";

  //   void* overflow_arg_area;
  FieldTypes[2] = Context->getPointerType(Context->VoidTy);
  FieldNames[2] = "overflow_arg_area";

  //   void* reg_save_area;
  FieldTypes[3] = Context->getPointerType(Context->VoidTy);
  FieldNames[3] = "reg_save_area";

  // Create fields
  for (unsigned i = 0; i < NumFields; ++i) {
    FieldDecl *Field = FieldDecl::Create(const_cast<ASTContext &>(*Context),
                                         VaListTagDecl,
                                         SourceLocation(),
                                         SourceLocation(),
                                         &Context->Idents.get(FieldNames[i]),
                                         FieldTypes[i], /*TInfo=*/nullptr,
                                         /*BitWidth=*/nullptr,
                                         /*Mutable=*/false,
                                         ICIS_NoInit);
    Field->setAccess(AS_public);
    VaListTagDecl->addDecl(Field);
  }
  VaListTagDecl->completeDefinition();
  Context->VaListTagDecl = VaListTagDecl;
  QualType VaListTagType = Context->getRecordType(VaListTagDecl);

  // };

  // typedef struct __va_list_tag __builtin_va_list[1];
  llvm::APInt Size(Context->getTypeSize(Context->getSizeType()), 1);
  QualType VaListTagArrayType = Context->getConstantArrayType(
      VaListTagType, Size, nullptr, ArrayType::Normal, 0);
  return Context->buildImplicitTypedef(VaListTagArrayType, "__builtin_va_list");
}

static TypedefDecl *CreatePNaClABIBuiltinVaListDecl(const ASTContext *Context) {
  // typedef int __builtin_va_list[4];
  llvm::APInt Size(Context->getTypeSize(Context->getSizeType()), 4);
  QualType IntArrayType = Context->getConstantArrayType(
      Context->IntTy, Size, nullptr, ArrayType::Normal, 0);
  return Context->buildImplicitTypedef(IntArrayType, "__builtin_va_list");
}

static TypedefDecl *
CreateAAPCSABIBuiltinVaListDecl(const ASTContext *Context) {
  // struct __va_list
  RecordDecl *VaListDecl = Context->buildImplicitRecord("__va_list");
  if (Context->getLangOpts().CPlusPlus) {
    // namespace std { struct __va_list {
    NamespaceDecl *NS;
    NS = NamespaceDecl::Create(const_cast<ASTContext &>(*Context),
                               Context->getTranslationUnitDecl(),
                               /*Inline*/false, SourceLocation(),
                               SourceLocation(), &Context->Idents.get("std"),
                               /*PrevDecl*/ nullptr);
    NS->setImplicit();
    VaListDecl->setDeclContext(NS);
  }

  VaListDecl->startDefinition();

  // void * __ap;
  FieldDecl *Field = FieldDecl::Create(const_cast<ASTContext &>(*Context),
                                       VaListDecl,
                                       SourceLocation(),
                                       SourceLocation(),
                                       &Context->Idents.get("__ap"),
                                       Context->getPointerType(Context->VoidTy),
                                       /*TInfo=*/nullptr,
                                       /*BitWidth=*/nullptr,
                                       /*Mutable=*/false,
                                       ICIS_NoInit);
  Field->setAccess(AS_public);
  VaListDecl->addDecl(Field);

  // };
  VaListDecl->completeDefinition();
  Context->VaListTagDecl = VaListDecl;

  // typedef struct __va_list __builtin_va_list;
  QualType T = Context->getRecordType(VaListDecl);
  return Context->buildImplicitTypedef(T, "__builtin_va_list");
}

static TypedefDecl *
CreateSystemZBuiltinVaListDecl(const ASTContext *Context) {
  // struct __va_list_tag {
  RecordDecl *VaListTagDecl;
  VaListTagDecl = Context->buildImplicitRecord("__va_list_tag");
  VaListTagDecl->startDefinition();

  const size_t NumFields = 4;
  QualType FieldTypes[NumFields];
  const char *FieldNames[NumFields];

  //   long __gpr;
  FieldTypes[0] = Context->LongTy;
  FieldNames[0] = "__gpr";

  //   long __fpr;
  FieldTypes[1] = Context->LongTy;
  FieldNames[1] = "__fpr";

  //   void *__overflow_arg_area;
  FieldTypes[2] = Context->getPointerType(Context->VoidTy);
  FieldNames[2] = "__overflow_arg_area";

  //   void *__reg_save_area;
  FieldTypes[3] = Context->getPointerType(Context->VoidTy);
  FieldNames[3] = "__reg_save_area";

  // Create fields
  for (unsigned i = 0; i < NumFields; ++i) {
    FieldDecl *Field = FieldDecl::Create(const_cast<ASTContext &>(*Context),
                                         VaListTagDecl,
                                         SourceLocation(),
                                         SourceLocation(),
                                         &Context->Idents.get(FieldNames[i]),
                                         FieldTypes[i], /*TInfo=*/nullptr,
                                         /*BitWidth=*/nullptr,
                                         /*Mutable=*/false,
                                         ICIS_NoInit);
    Field->setAccess(AS_public);
    VaListTagDecl->addDecl(Field);
  }
  VaListTagDecl->completeDefinition();
  Context->VaListTagDecl = VaListTagDecl;
  QualType VaListTagType = Context->getRecordType(VaListTagDecl);

  // };

  // typedef __va_list_tag __builtin_va_list[1];
  llvm::APInt Size(Context->getTypeSize(Context->getSizeType()), 1);
  QualType VaListTagArrayType = Context->getConstantArrayType(
      VaListTagType, Size, nullptr, ArrayType::Normal, 0);

  return Context->buildImplicitTypedef(VaListTagArrayType, "__builtin_va_list");
}

static TypedefDecl *CreateHexagonBuiltinVaListDecl(const ASTContext *Context) {
  // typedef struct __va_list_tag {
  RecordDecl *VaListTagDecl;
  VaListTagDecl = Context->buildImplicitRecord("__va_list_tag");
  VaListTagDecl->startDefinition();

  const size_t NumFields = 3;
  QualType FieldTypes[NumFields];
  const char *FieldNames[NumFields];

  //   void *CurrentSavedRegisterArea;
  FieldTypes[0] = Context->getPointerType(Context->VoidTy);
  FieldNames[0] = "__current_saved_reg_area_pointer";

  //   void *SavedRegAreaEnd;
  FieldTypes[1] = Context->getPointerType(Context->VoidTy);
  FieldNames[1] = "__saved_reg_area_end_pointer";

  //   void *OverflowArea;
  FieldTypes[2] = Context->getPointerType(Context->VoidTy);
  FieldNames[2] = "__overflow_area_pointer";

  // Create fields
  for (unsigned i = 0; i < NumFields; ++i) {
    FieldDecl *Field = FieldDecl::Create(
        const_cast<ASTContext &>(*Context), VaListTagDecl, SourceLocation(),
        SourceLocation(), &Context->Idents.get(FieldNames[i]), FieldTypes[i],
        /*TInfo=*/0,
        /*BitWidth=*/0,
        /*Mutable=*/false, ICIS_NoInit);
    Field->setAccess(AS_public);
    VaListTagDecl->addDecl(Field);
  }
  VaListTagDecl->completeDefinition();
  Context->VaListTagDecl = VaListTagDecl;
  QualType VaListTagType = Context->getRecordType(VaListTagDecl);

  // } __va_list_tag;
  TypedefDecl *VaListTagTypedefDecl =
      Context->buildImplicitTypedef(VaListTagType, "__va_list_tag");

  QualType VaListTagTypedefType = Context->getTypedefType(VaListTagTypedefDecl);

  // typedef __va_list_tag __builtin_va_list[1];
  llvm::APInt Size(Context->getTypeSize(Context->getSizeType()), 1);
  QualType VaListTagArrayType = Context->getConstantArrayType(
      VaListTagTypedefType, Size, nullptr, ArrayType::Normal, 0);

  return Context->buildImplicitTypedef(VaListTagArrayType, "__builtin_va_list");
}

static TypedefDecl *CreateVaListDecl(const ASTContext *Context,
                                     TargetInfo::BuiltinVaListKind Kind) {
  switch (Kind) {
  case TargetInfo::CharPtrBuiltinVaList:
    return CreateCharPtrBuiltinVaListDecl(Context);
  case TargetInfo::VoidPtrBuiltinVaList:
    return CreateVoidPtrBuiltinVaListDecl(Context);
  case TargetInfo::AArch64ABIBuiltinVaList:
    return CreateAArch64ABIBuiltinVaListDecl(Context);
  case TargetInfo::PowerABIBuiltinVaList:
    return CreatePowerABIBuiltinVaListDecl(Context);
  case TargetInfo::X86_64ABIBuiltinVaList:
    return CreateX86_64ABIBuiltinVaListDecl(Context);
  case TargetInfo::PNaClABIBuiltinVaList:
    return CreatePNaClABIBuiltinVaListDecl(Context);
  case TargetInfo::AAPCSABIBuiltinVaList:
    return CreateAAPCSABIBuiltinVaListDecl(Context);
  case TargetInfo::SystemZBuiltinVaList:
    return CreateSystemZBuiltinVaListDecl(Context);
  case TargetInfo::HexagonBuiltinVaList:
    return CreateHexagonBuiltinVaListDecl(Context);
  }

  llvm_unreachable("Unhandled __builtin_va_list type kind");
}

TypedefDecl *ASTContext::getBuiltinVaListDecl() const {
  if (!BuiltinVaListDecl) {
    BuiltinVaListDecl = CreateVaListDecl(this, Target->getBuiltinVaListKind());
    assert(BuiltinVaListDecl->isImplicit());
  }

  return BuiltinVaListDecl;
}

Decl *ASTContext::getVaListTagDecl() const {
  // Force the creation of VaListTagDecl by building the __builtin_va_list
  // declaration.
  if (!VaListTagDecl)
    (void)getBuiltinVaListDecl();

  return VaListTagDecl;
}

TypedefDecl *ASTContext::getBuiltinMSVaListDecl() const {
  if (!BuiltinMSVaListDecl)
    BuiltinMSVaListDecl = CreateMSVaListDecl(this);

  return BuiltinMSVaListDecl;
}

bool ASTContext::canBuiltinBeRedeclared(const FunctionDecl *FD) const {
  return BuiltinInfo.canBeRedeclared(FD->getBuiltinID());
}

void ASTContext::setObjCConstantStringInterface(ObjCInterfaceDecl *Decl) {
  assert(ObjCConstantStringType.isNull() &&
         "'NSConstantString' type already set!");

  ObjCConstantStringType = getObjCInterfaceType(Decl);
}

/// Retrieve the template name that corresponds to a non-empty
/// lookup.
TemplateName
ASTContext::getOverloadedTemplateName(UnresolvedSetIterator Begin,
                                      UnresolvedSetIterator End) const {
  unsigned size = End - Begin;
  assert(size > 1 && "set is not overloaded!");

  void *memory = Allocate(sizeof(OverloadedTemplateStorage) +
                          size * sizeof(FunctionTemplateDecl*));
  auto *OT = new (memory) OverloadedTemplateStorage(size);

  NamedDecl **Storage = OT->getStorage();
  for (UnresolvedSetIterator I = Begin; I != End; ++I) {
    NamedDecl *D = *I;
    assert(isa<FunctionTemplateDecl>(D) ||
           isa<UnresolvedUsingValueDecl>(D) ||
           (isa<UsingShadowDecl>(D) &&
            isa<FunctionTemplateDecl>(D->getUnderlyingDecl())));
    *Storage++ = D;
  }

  return TemplateName(OT);
}

/// Retrieve a template name representing an unqualified-id that has been
/// assumed to name a template for ADL purposes.
TemplateName ASTContext::getAssumedTemplateName(DeclarationName Name) const {
  auto *OT = new (*this) AssumedTemplateStorage(Name);
  return TemplateName(OT);
}

/// Retrieve the template name that represents a qualified
/// template name such as \c std::vector.
TemplateName
ASTContext::getQualifiedTemplateName(NestedNameSpecifier *NNS,
                                     bool TemplateKeyword,
                                     TemplateDecl *Template) const {
  assert(NNS && "Missing nested-name-specifier in qualified template name");

  // FIXME: Canonicalization?
  llvm::FoldingSetNodeID ID;
  QualifiedTemplateName::Profile(ID, NNS, TemplateKeyword, Template);

  void *InsertPos = nullptr;
  QualifiedTemplateName *QTN =
    QualifiedTemplateNames.FindNodeOrInsertPos(ID, InsertPos);
  if (!QTN) {
    QTN = new (*this, alignof(QualifiedTemplateName))
        QualifiedTemplateName(NNS, TemplateKeyword, Template);
    QualifiedTemplateNames.InsertNode(QTN, InsertPos);
  }

  return TemplateName(QTN);
}

/// Retrieve the template name that represents a dependent
/// template name such as \c MetaFun::template apply.
TemplateName
ASTContext::getDependentTemplateName(NestedNameSpecifier *NNS,
                                     const IdentifierInfo *Name) const {
  assert((!NNS || NNS->isDependent()) &&
         "Nested name specifier must be dependent");

  llvm::FoldingSetNodeID ID;
  DependentTemplateName::Profile(ID, NNS, Name);

  void *InsertPos = nullptr;
  DependentTemplateName *QTN =
    DependentTemplateNames.FindNodeOrInsertPos(ID, InsertPos);

  if (QTN)
    return TemplateName(QTN);

  NestedNameSpecifier *CanonNNS = getCanonicalNestedNameSpecifier(NNS);
  if (CanonNNS == NNS) {
    QTN = new (*this, alignof(DependentTemplateName))
        DependentTemplateName(NNS, Name);
  } else {
    TemplateName Canon = getDependentTemplateName(CanonNNS, Name);
    QTN = new (*this, alignof(DependentTemplateName))
        DependentTemplateName(NNS, Name, Canon);
    DependentTemplateName *CheckQTN =
      DependentTemplateNames.FindNodeOrInsertPos(ID, InsertPos);
    assert(!CheckQTN && "Dependent type name canonicalization broken");
    (void)CheckQTN;
  }

  DependentTemplateNames.InsertNode(QTN, InsertPos);
  return TemplateName(QTN);
}

/// Retrieve the template name that represents a dependent
/// template name such as \c MetaFun::template operator+.
TemplateName
ASTContext::getDependentTemplateName(NestedNameSpecifier *NNS,
                                     OverloadedOperatorKind Operator) const {
  assert((!NNS || NNS->isDependent()) &&
         "Nested name specifier must be dependent");

  llvm::FoldingSetNodeID ID;
  DependentTemplateName::Profile(ID, NNS, Operator);

  void *InsertPos = nullptr;
  DependentTemplateName *QTN
    = DependentTemplateNames.FindNodeOrInsertPos(ID, InsertPos);

  if (QTN)
    return TemplateName(QTN);

  NestedNameSpecifier *CanonNNS = getCanonicalNestedNameSpecifier(NNS);
  if (CanonNNS == NNS) {
    QTN = new (*this, alignof(DependentTemplateName))
        DependentTemplateName(NNS, Operator);
  } else {
    TemplateName Canon = getDependentTemplateName(CanonNNS, Operator);
    QTN = new (*this, alignof(DependentTemplateName))
        DependentTemplateName(NNS, Operator, Canon);

    DependentTemplateName *CheckQTN
      = DependentTemplateNames.FindNodeOrInsertPos(ID, InsertPos);
    assert(!CheckQTN && "Dependent template name canonicalization broken");
    (void)CheckQTN;
  }

  DependentTemplateNames.InsertNode(QTN, InsertPos);
  return TemplateName(QTN);
}

TemplateName
ASTContext::getSubstTemplateTemplateParm(TemplateTemplateParmDecl *param,
                                         TemplateName replacement) const {
  llvm::FoldingSetNodeID ID;
  SubstTemplateTemplateParmStorage::Profile(ID, param, replacement);

  void *insertPos = nullptr;
  SubstTemplateTemplateParmStorage *subst
    = SubstTemplateTemplateParms.FindNodeOrInsertPos(ID, insertPos);

  if (!subst) {
    subst = new (*this) SubstTemplateTemplateParmStorage(param, replacement);
    SubstTemplateTemplateParms.InsertNode(subst, insertPos);
  }

  return TemplateName(subst);
}

TemplateName
ASTContext::getSubstTemplateTemplateParmPack(TemplateTemplateParmDecl *Param,
                                       const TemplateArgument &ArgPack) const {
  auto &Self = const_cast<ASTContext &>(*this);
  llvm::FoldingSetNodeID ID;
  SubstTemplateTemplateParmPackStorage::Profile(ID, Self, Param, ArgPack);

  void *InsertPos = nullptr;
  SubstTemplateTemplateParmPackStorage *Subst
    = SubstTemplateTemplateParmPacks.FindNodeOrInsertPos(ID, InsertPos);

  if (!Subst) {
    Subst = new (*this) SubstTemplateTemplateParmPackStorage(Param,
                                                           ArgPack.pack_size(),
                                                         ArgPack.pack_begin());
    SubstTemplateTemplateParmPacks.InsertNode(Subst, InsertPos);
  }

  return TemplateName(Subst);
}

/// getFromTargetType - Given one of the integer types provided by
/// TargetInfo, produce the corresponding type. The unsigned @p Type
/// is actually a value of type @c TargetInfo::IntType.
CanQualType ASTContext::getFromTargetType(unsigned Type) const {
  switch (Type) {
  case TargetInfo::NoInt: return {};
  case TargetInfo::SignedChar: return SignedCharTy;
  case TargetInfo::UnsignedChar: return UnsignedCharTy;
  case TargetInfo::SignedShort: return ShortTy;
  case TargetInfo::UnsignedShort: return UnsignedShortTy;
  case TargetInfo::SignedInt: return IntTy;
  case TargetInfo::UnsignedInt: return UnsignedIntTy;
  case TargetInfo::SignedLong: return LongTy;
  case TargetInfo::UnsignedLong: return UnsignedLongTy;
  case TargetInfo::SignedLongLong: return LongLongTy;
  case TargetInfo::UnsignedLongLong: return UnsignedLongLongTy;
  }

  llvm_unreachable("Unhandled TargetInfo::IntType value");
}

//===----------------------------------------------------------------------===//
//                        Type Predicates.
//===----------------------------------------------------------------------===//

/// getObjCGCAttr - Returns one of GCNone, Weak or Strong objc's
/// garbage collection attribute.
///
Qualifiers::GC ASTContext::getObjCGCAttrKind(QualType Ty) const {
  if (getLangOpts().getGC() == LangOptions::NonGC)
    return Qualifiers::GCNone;

  assert(getLangOpts().ObjC);
  Qualifiers::GC GCAttrs = Ty.getObjCGCAttr();

  // Default behaviour under objective-C's gc is for ObjC pointers
  // (or pointers to them) be treated as though they were declared
  // as __strong.
  if (GCAttrs == Qualifiers::GCNone) {
    if (Ty->isObjCObjectPointerType() || Ty->isBlockPointerType())
      return Qualifiers::Strong;
    else if (Ty->isPointerType())
      return getObjCGCAttrKind(Ty->castAs<PointerType>()->getPointeeType());
  } else {
    // It's not valid to set GC attributes on anything that isn't a
    // pointer.
#ifndef NDEBUG
    QualType CT = Ty->getCanonicalTypeInternal();
    while (const auto *AT = dyn_cast<ArrayType>(CT))
      CT = AT->getElementType();
    assert(CT->isAnyPointerType() || CT->isBlockPointerType());
#endif
  }
  return GCAttrs;
}

//===----------------------------------------------------------------------===//
//                        Type Compatibility Testing
//===----------------------------------------------------------------------===//

/// areCompatVectorTypes - Return true if the two specified vector types are
/// compatible.
static bool areCompatVectorTypes(const VectorType *LHS,
                                 const VectorType *RHS) {
  assert(LHS->isCanonicalUnqualified() && RHS->isCanonicalUnqualified());
  return LHS->getElementType() == RHS->getElementType() &&
         LHS->getNumElements() == RHS->getNumElements();
}

/// areCompatMatrixTypes - Return true if the two specified matrix types are
/// compatible.
static bool areCompatMatrixTypes(const ConstantMatrixType *LHS,
                                 const ConstantMatrixType *RHS) {
  assert(LHS->isCanonicalUnqualified() && RHS->isCanonicalUnqualified());
  return LHS->getElementType() == RHS->getElementType() &&
         LHS->getNumRows() == RHS->getNumRows() &&
         LHS->getNumColumns() == RHS->getNumColumns();
}

bool ASTContext::areCompatibleVectorTypes(QualType FirstVec,
                                          QualType SecondVec) {
  assert(FirstVec->isVectorType() && "FirstVec should be a vector type");
  assert(SecondVec->isVectorType() && "SecondVec should be a vector type");

  if (hasSameUnqualifiedType(FirstVec, SecondVec))
    return true;

  // Treat Neon vector types and most AltiVec vector types as if they are the
  // equivalent GCC vector types.
  const auto *First = FirstVec->castAs<VectorType>();
  const auto *Second = SecondVec->castAs<VectorType>();
  if (First->getNumElements() == Second->getNumElements() &&
      hasSameType(First->getElementType(), Second->getElementType()) &&
      First->getVectorKind() != VectorType::AltiVecPixel &&
      First->getVectorKind() != VectorType::AltiVecBool &&
      Second->getVectorKind() != VectorType::AltiVecPixel &&
      Second->getVectorKind() != VectorType::AltiVecBool &&
      First->getVectorKind() != VectorType::SveFixedLengthDataVector &&
      First->getVectorKind() != VectorType::SveFixedLengthPredicateVector &&
      Second->getVectorKind() != VectorType::SveFixedLengthDataVector &&
      Second->getVectorKind() != VectorType::SveFixedLengthPredicateVector)
    return true;

  return false;
}

bool ASTContext::areCompatibleSveTypes(QualType FirstType,
                                       QualType SecondType) {
  assert(((FirstType->isSizelessBuiltinType() && SecondType->isVectorType()) ||
          (FirstType->isVectorType() && SecondType->isSizelessBuiltinType())) &&
         "Expected SVE builtin type and vector type!");

  auto IsValidCast = [this](QualType FirstType, QualType SecondType) {
    if (const auto *BT = FirstType->getAs<BuiltinType>()) {
      if (const auto *VT = SecondType->getAs<VectorType>()) {
        // Predicates have the same representation as uint8 so we also have to
        // check the kind to make these types incompatible.
        if (VT->getVectorKind() == VectorType::SveFixedLengthPredicateVector)
          return BT->getKind() == BuiltinType::SveBool;
        else if (VT->getVectorKind() == VectorType::SveFixedLengthDataVector)
          return VT->getElementType().getCanonicalType() ==
                 FirstType->getSveEltType(*this);
        else if (VT->getVectorKind() == VectorType::GenericVector)
          return getTypeSize(SecondType) == getLangOpts().ArmSveVectorBits &&
                 hasSameType(VT->getElementType(),
                             getBuiltinVectorTypeInfo(BT).ElementType);
      }
    }
    return false;
  };

  return IsValidCast(FirstType, SecondType) ||
         IsValidCast(SecondType, FirstType);
}

bool ASTContext::areLaxCompatibleSveTypes(QualType FirstType,
                                          QualType SecondType) {
  assert(((FirstType->isSizelessBuiltinType() && SecondType->isVectorType()) ||
          (FirstType->isVectorType() && SecondType->isSizelessBuiltinType())) &&
         "Expected SVE builtin type and vector type!");

  auto IsLaxCompatible = [this](QualType FirstType, QualType SecondType) {
    if (!FirstType->getAs<BuiltinType>())
      return false;

    const auto *VecTy = SecondType->getAs<VectorType>();
    if (VecTy &&
        (VecTy->getVectorKind() == VectorType::SveFixedLengthDataVector ||
         VecTy->getVectorKind() == VectorType::GenericVector)) {
      const LangOptions::LaxVectorConversionKind LVCKind =
          getLangOpts().getLaxVectorConversions();

      // If __ARM_FEATURE_SVE_BITS != N do not allow GNU vector lax conversion.
      // "Whenever __ARM_FEATURE_SVE_BITS==N, GNUT implicitly
      // converts to VLAT and VLAT implicitly converts to GNUT."
      // ACLE Spec Version 00bet6, 3.7.3.2. Behavior common to vectors and
      // predicates.
      if (VecTy->getVectorKind() == VectorType::GenericVector &&
          getTypeSize(SecondType) != getLangOpts().ArmSveVectorBits)
        return false;

      // If -flax-vector-conversions=all is specified, the types are
      // certainly compatible.
      if (LVCKind == LangOptions::LaxVectorConversionKind::All)
        return true;

      // If -flax-vector-conversions=integer is specified, the types are
      // compatible if the elements are integer types.
      if (LVCKind == LangOptions::LaxVectorConversionKind::Integer)
        return VecTy->getElementType().getCanonicalType()->isIntegerType() &&
               FirstType->getSveEltType(*this)->isIntegerType();
    }

    return false;
  };

  return IsLaxCompatible(FirstType, SecondType) ||
         IsLaxCompatible(SecondType, FirstType);
}

bool ASTContext::hasDirectOwnershipQualifier(QualType Ty) const {
  while (true) {
    // __strong id
    if (const AttributedType *Attr = dyn_cast<AttributedType>(Ty)) {
      if (Attr->getAttrKind() == attr::ObjCOwnership)
        return true;

      Ty = Attr->getModifiedType();

    // X *__strong (...)
    } else if (const ParenType *Paren = dyn_cast<ParenType>(Ty)) {
      Ty = Paren->getInnerType();

    // We do not want to look through typedefs, typeof(expr),
    // typeof(type), or any other way that the type is somehow
    // abstracted.
    } else {
      return false;
    }
  }
}

//===----------------------------------------------------------------------===//
// ObjCQualifiedIdTypesAreCompatible - Compatibility testing for qualified id's.
//===----------------------------------------------------------------------===//

/// ProtocolCompatibleWithProtocol - return 'true' if 'lProto' is in the
/// inheritance hierarchy of 'rProto'.
bool
ASTContext::ProtocolCompatibleWithProtocol(ObjCProtocolDecl *lProto,
                                           ObjCProtocolDecl *rProto) const {
  if (declaresSameEntity(lProto, rProto))
    return true;
  for (auto *PI : rProto->protocols())
    if (ProtocolCompatibleWithProtocol(lProto, PI))
      return true;
  return false;
}

/// ObjCQualifiedClassTypesAreCompatible - compare  Class<pr,...> and
/// Class<pr1, ...>.
bool ASTContext::ObjCQualifiedClassTypesAreCompatible(
    const ObjCObjectPointerType *lhs, const ObjCObjectPointerType *rhs) {
  for (auto *lhsProto : lhs->quals()) {
    bool match = false;
    for (auto *rhsProto : rhs->quals()) {
      if (ProtocolCompatibleWithProtocol(lhsProto, rhsProto)) {
        match = true;
        break;
      }
    }
    if (!match)
      return false;
  }
  return true;
}

/// ObjCQualifiedIdTypesAreCompatible - We know that one of lhs/rhs is an
/// ObjCQualifiedIDType.
bool ASTContext::ObjCQualifiedIdTypesAreCompatible(
    const ObjCObjectPointerType *lhs, const ObjCObjectPointerType *rhs,
    bool compare) {
  // Allow id<P..> and an 'id' in all cases.
  if (lhs->isObjCIdType() || rhs->isObjCIdType())
    return true;

  // Don't allow id<P..> to convert to Class or Class<P..> in either direction.
  if (lhs->isObjCClassType() || lhs->isObjCQualifiedClassType() ||
      rhs->isObjCClassType() || rhs->isObjCQualifiedClassType())
    return false;

  if (lhs->isObjCQualifiedIdType()) {
    if (rhs->qual_empty()) {
      // If the RHS is a unqualified interface pointer "NSString*",
      // make sure we check the class hierarchy.
      if (ObjCInterfaceDecl *rhsID = rhs->getInterfaceDecl()) {
        for (auto *I : lhs->quals()) {
          // when comparing an id<P> on lhs with a static type on rhs,
          // see if static class implements all of id's protocols, directly or
          // through its super class and categories.
          if (!rhsID->ClassImplementsProtocol(I, true))
            return false;
        }
      }
      // If there are no qualifiers and no interface, we have an 'id'.
      return true;
    }
    // Both the right and left sides have qualifiers.
    for (auto *lhsProto : lhs->quals()) {
      bool match = false;

      // when comparing an id<P> on lhs with a static type on rhs,
      // see if static class implements all of id's protocols, directly or
      // through its super class and categories.
      for (auto *rhsProto : rhs->quals()) {
        if (ProtocolCompatibleWithProtocol(lhsProto, rhsProto) ||
            (compare && ProtocolCompatibleWithProtocol(rhsProto, lhsProto))) {
          match = true;
          break;
        }
      }
      // If the RHS is a qualified interface pointer "NSString<P>*",
      // make sure we check the class hierarchy.
      if (ObjCInterfaceDecl *rhsID = rhs->getInterfaceDecl()) {
        for (auto *I : lhs->quals()) {
          // when comparing an id<P> on lhs with a static type on rhs,
          // see if static class implements all of id's protocols, directly or
          // through its super class and categories.
          if (rhsID->ClassImplementsProtocol(I, true)) {
            match = true;
            break;
          }
        }
      }
      if (!match)
        return false;
    }

    return true;
  }

  assert(rhs->isObjCQualifiedIdType() && "One of the LHS/RHS should be id<x>");

  if (lhs->getInterfaceType()) {
    // If both the right and left sides have qualifiers.
    for (auto *lhsProto : lhs->quals()) {
      bool match = false;

      // when comparing an id<P> on rhs with a static type on lhs,
      // see if static class implements all of id's protocols, directly or
      // through its super class and categories.
      // First, lhs protocols in the qualifier list must be found, direct
      // or indirect in rhs's qualifier list or it is a mismatch.
      for (auto *rhsProto : rhs->quals()) {
        if (ProtocolCompatibleWithProtocol(lhsProto, rhsProto) ||
            (compare && ProtocolCompatibleWithProtocol(rhsProto, lhsProto))) {
          match = true;
          break;
        }
      }
      if (!match)
        return false;
    }

    // Static class's protocols, or its super class or category protocols
    // must be found, direct or indirect in rhs's qualifier list or it is a mismatch.
    if (ObjCInterfaceDecl *lhsID = lhs->getInterfaceDecl()) {
      llvm::SmallPtrSet<ObjCProtocolDecl *, 8> LHSInheritedProtocols;
      CollectInheritedProtocols(lhsID, LHSInheritedProtocols);
      // This is rather dubious but matches gcc's behavior. If lhs has
      // no type qualifier and its class has no static protocol(s)
      // assume that it is mismatch.
      if (LHSInheritedProtocols.empty() && lhs->qual_empty())
        return false;
      for (auto *lhsProto : LHSInheritedProtocols) {
        bool match = false;
        for (auto *rhsProto : rhs->quals()) {
          if (ProtocolCompatibleWithProtocol(lhsProto, rhsProto) ||
              (compare && ProtocolCompatibleWithProtocol(rhsProto, lhsProto))) {
            match = true;
            break;
          }
        }
        if (!match)
          return false;
      }
    }
    return true;
  }
  return false;
}

/// canAssignObjCInterfaces - Return true if the two interface types are
/// compatible for assignment from RHS to LHS.  This handles validation of any
/// protocol qualifiers on the LHS or RHS.
bool ASTContext::canAssignObjCInterfaces(const ObjCObjectPointerType *LHSOPT,
                                         const ObjCObjectPointerType *RHSOPT) {
  const ObjCObjectType* LHS = LHSOPT->getObjectType();
  const ObjCObjectType* RHS = RHSOPT->getObjectType();

  // If either type represents the built-in 'id' type, return true.
  if (LHS->isObjCUnqualifiedId() || RHS->isObjCUnqualifiedId())
    return true;

  // Function object that propagates a successful result or handles
  // __kindof types.
  auto finish = [&](bool succeeded) -> bool {
    if (succeeded)
      return true;

    if (!RHS->isKindOfType())
      return false;

    // Strip off __kindof and protocol qualifiers, then check whether
    // we can assign the other way.
    return canAssignObjCInterfaces(RHSOPT->stripObjCKindOfTypeAndQuals(*this),
                                   LHSOPT->stripObjCKindOfTypeAndQuals(*this));
  };

  // Casts from or to id<P> are allowed when the other side has compatible
  // protocols.
  if (LHS->isObjCQualifiedId() || RHS->isObjCQualifiedId()) {
    return finish(ObjCQualifiedIdTypesAreCompatible(LHSOPT, RHSOPT, false));
  }

  // Verify protocol compatibility for casts from Class<P1> to Class<P2>.
  if (LHS->isObjCQualifiedClass() && RHS->isObjCQualifiedClass()) {
    return finish(ObjCQualifiedClassTypesAreCompatible(LHSOPT, RHSOPT));
  }

  // Casts from Class to Class<Foo>, or vice-versa, are allowed.
  if (LHS->isObjCClass() && RHS->isObjCClass()) {
    return true;
  }

  // If we have 2 user-defined types, fall into that path.
  if (LHS->getInterface() && RHS->getInterface()) {
    return finish(canAssignObjCInterfaces(LHS, RHS));
  }

  return false;
}

/// canAssignObjCInterfacesInBlockPointer - This routine is specifically written
/// for providing type-safety for objective-c pointers used to pass/return
/// arguments in block literals. When passed as arguments, passing 'A*' where
/// 'id' is expected is not OK. Passing 'Sub *" where 'Super *" is expected is
/// not OK. For the return type, the opposite is not OK.
bool ASTContext::canAssignObjCInterfacesInBlockPointer(
                                         const ObjCObjectPointerType *LHSOPT,
                                         const ObjCObjectPointerType *RHSOPT,
                                         bool BlockReturnType) {

  // Function object that propagates a successful result or handles
  // __kindof types.
  auto finish = [&](bool succeeded) -> bool {
    if (succeeded)
      return true;

    const ObjCObjectPointerType *Expected = BlockReturnType ? RHSOPT : LHSOPT;
    if (!Expected->isKindOfType())
      return false;

    // Strip off __kindof and protocol qualifiers, then check whether
    // we can assign the other way.
    return canAssignObjCInterfacesInBlockPointer(
             RHSOPT->stripObjCKindOfTypeAndQuals(*this),
             LHSOPT->stripObjCKindOfTypeAndQuals(*this),
             BlockReturnType);
  };

  if (RHSOPT->isObjCBuiltinType() || LHSOPT->isObjCIdType())
    return true;

  if (LHSOPT->isObjCBuiltinType()) {
    return finish(RHSOPT->isObjCBuiltinType() ||
                  RHSOPT->isObjCQualifiedIdType());
  }

  if (LHSOPT->isObjCQualifiedIdType() || RHSOPT->isObjCQualifiedIdType()) {
    if (getLangOpts().CompatibilityQualifiedIdBlockParamTypeChecking)
      // Use for block parameters previous type checking for compatibility.
      return finish(ObjCQualifiedIdTypesAreCompatible(LHSOPT, RHSOPT, false) ||
                    // Or corrected type checking as in non-compat mode.
                    (!BlockReturnType &&
                     ObjCQualifiedIdTypesAreCompatible(RHSOPT, LHSOPT, false)));
    else
      return finish(ObjCQualifiedIdTypesAreCompatible(
          (BlockReturnType ? LHSOPT : RHSOPT),
          (BlockReturnType ? RHSOPT : LHSOPT), false));
  }

  const ObjCInterfaceType* LHS = LHSOPT->getInterfaceType();
  const ObjCInterfaceType* RHS = RHSOPT->getInterfaceType();
  if (LHS && RHS)  { // We have 2 user-defined types.
    if (LHS != RHS) {
      if (LHS->getDecl()->isSuperClassOf(RHS->getDecl()))
        return finish(BlockReturnType);
      if (RHS->getDecl()->isSuperClassOf(LHS->getDecl()))
        return finish(!BlockReturnType);
    }
    else
      return true;
  }
  return false;
}

/// Comparison routine for Objective-C protocols to be used with
/// llvm::array_pod_sort.
static int compareObjCProtocolsByName(ObjCProtocolDecl * const *lhs,
                                      ObjCProtocolDecl * const *rhs) {
  return (*lhs)->getName().compare((*rhs)->getName());
}

/// getIntersectionOfProtocols - This routine finds the intersection of set
/// of protocols inherited from two distinct objective-c pointer objects with
/// the given common base.
/// It is used to build composite qualifier list of the composite type of
/// the conditional expression involving two objective-c pointer objects.
static
void getIntersectionOfProtocols(ASTContext &Context,
                                const ObjCInterfaceDecl *CommonBase,
                                const ObjCObjectPointerType *LHSOPT,
                                const ObjCObjectPointerType *RHSOPT,
      SmallVectorImpl<ObjCProtocolDecl *> &IntersectionSet) {

  const ObjCObjectType* LHS = LHSOPT->getObjectType();
  const ObjCObjectType* RHS = RHSOPT->getObjectType();
  assert(LHS->getInterface() && "LHS must have an interface base");
  assert(RHS->getInterface() && "RHS must have an interface base");

  // Add all of the protocols for the LHS.
  llvm::SmallPtrSet<ObjCProtocolDecl *, 8> LHSProtocolSet;

  // Start with the protocol qualifiers.
  for (auto proto : LHS->quals()) {
    Context.CollectInheritedProtocols(proto, LHSProtocolSet);
  }

  // Also add the protocols associated with the LHS interface.
  Context.CollectInheritedProtocols(LHS->getInterface(), LHSProtocolSet);

  // Add all of the protocols for the RHS.
  llvm::SmallPtrSet<ObjCProtocolDecl *, 8> RHSProtocolSet;

  // Start with the protocol qualifiers.
  for (auto proto : RHS->quals()) {
    Context.CollectInheritedProtocols(proto, RHSProtocolSet);
  }

  // Also add the protocols associated with the RHS interface.
  Context.CollectInheritedProtocols(RHS->getInterface(), RHSProtocolSet);

  // Compute the intersection of the collected protocol sets.
  for (auto proto : LHSProtocolSet) {
    if (RHSProtocolSet.count(proto))
      IntersectionSet.push_back(proto);
  }

  // Compute the set of protocols that is implied by either the common type or
  // the protocols within the intersection.
  llvm::SmallPtrSet<ObjCProtocolDecl *, 8> ImpliedProtocols;
  Context.CollectInheritedProtocols(CommonBase, ImpliedProtocols);

  // Remove any implied protocols from the list of inherited protocols.
  if (!ImpliedProtocols.empty()) {
    IntersectionSet.erase(
      std::remove_if(IntersectionSet.begin(),
                     IntersectionSet.end(),
                     [&](ObjCProtocolDecl *proto) -> bool {
                       return ImpliedProtocols.count(proto) > 0;
                     }),
      IntersectionSet.end());
  }

  // Sort the remaining protocols by name.
  llvm::array_pod_sort(IntersectionSet.begin(), IntersectionSet.end(),
                       compareObjCProtocolsByName);
}

/// Determine whether the first type is a subtype of the second.
static bool canAssignObjCObjectTypes(ASTContext &ctx, QualType lhs,
                                     QualType rhs) {
  // Common case: two object pointers.
  const auto *lhsOPT = lhs->getAs<ObjCObjectPointerType>();
  const auto *rhsOPT = rhs->getAs<ObjCObjectPointerType>();
  if (lhsOPT && rhsOPT)
    return ctx.canAssignObjCInterfaces(lhsOPT, rhsOPT);

  // Two block pointers.
  const auto *lhsBlock = lhs->getAs<BlockPointerType>();
  const auto *rhsBlock = rhs->getAs<BlockPointerType>();
  if (lhsBlock && rhsBlock)
    return ctx.typesAreBlockPointerCompatible(lhs, rhs);

  // If either is an unqualified 'id' and the other is a block, it's
  // acceptable.
  if ((lhsOPT && lhsOPT->isObjCIdType() && rhsBlock) ||
      (rhsOPT && rhsOPT->isObjCIdType() && lhsBlock))
    return true;

  return false;
}

// Check that the given Objective-C type argument lists are equivalent.
static bool sameObjCTypeArgs(ASTContext &ctx,
                             const ObjCInterfaceDecl *iface,
                             ArrayRef<QualType> lhsArgs,
                             ArrayRef<QualType> rhsArgs,
                             bool stripKindOf) {
  if (lhsArgs.size() != rhsArgs.size())
    return false;

  ObjCTypeParamList *typeParams = iface->getTypeParamList();
  for (unsigned i = 0, n = lhsArgs.size(); i != n; ++i) {
    if (ctx.hasSameType(lhsArgs[i], rhsArgs[i]))
      continue;

    switch (typeParams->begin()[i]->getVariance()) {
    case ObjCTypeParamVariance::Invariant:
      if (!stripKindOf ||
          !ctx.hasSameType(lhsArgs[i].stripObjCKindOfType(ctx),
                           rhsArgs[i].stripObjCKindOfType(ctx))) {
        return false;
      }
      break;

    case ObjCTypeParamVariance::Covariant:
      if (!canAssignObjCObjectTypes(ctx, lhsArgs[i], rhsArgs[i]))
        return false;
      break;

    case ObjCTypeParamVariance::Contravariant:
      if (!canAssignObjCObjectTypes(ctx, rhsArgs[i], lhsArgs[i]))
        return false;
      break;
    }
  }

  return true;
}

QualType ASTContext::areCommonBaseCompatible(
           const ObjCObjectPointerType *Lptr,
           const ObjCObjectPointerType *Rptr) {
  const ObjCObjectType *LHS = Lptr->getObjectType();
  const ObjCObjectType *RHS = Rptr->getObjectType();
  const ObjCInterfaceDecl* LDecl = LHS->getInterface();
  const ObjCInterfaceDecl* RDecl = RHS->getInterface();

  if (!LDecl || !RDecl)
    return {};

  // When either LHS or RHS is a kindof type, we should return a kindof type.
  // For example, for common base of kindof(ASub1) and kindof(ASub2), we return
  // kindof(A).
  bool anyKindOf = LHS->isKindOfType() || RHS->isKindOfType();

  // Follow the left-hand side up the class hierarchy until we either hit a
  // root or find the RHS. Record the ancestors in case we don't find it.
  llvm::SmallDenseMap<const ObjCInterfaceDecl *, const ObjCObjectType *, 4>
    LHSAncestors;
  while (true) {
    // Record this ancestor. We'll need this if the common type isn't in the
    // path from the LHS to the root.
    LHSAncestors[LHS->getInterface()->getCanonicalDecl()] = LHS;

    if (declaresSameEntity(LHS->getInterface(), RDecl)) {
      // Get the type arguments.
      ArrayRef<QualType> LHSTypeArgs = LHS->getTypeArgsAsWritten();
      bool anyChanges = false;
      if (LHS->isSpecialized() && RHS->isSpecialized()) {
        // Both have type arguments, compare them.
        if (!sameObjCTypeArgs(*this, LHS->getInterface(),
                              LHS->getTypeArgs(), RHS->getTypeArgs(),
                              /*stripKindOf=*/true))
          return {};
      } else if (LHS->isSpecialized() != RHS->isSpecialized()) {
        // If only one has type arguments, the result will not have type
        // arguments.
        LHSTypeArgs = {};
        anyChanges = true;
      }

      // Compute the intersection of protocols.
      SmallVector<ObjCProtocolDecl *, 8> Protocols;
      getIntersectionOfProtocols(*this, LHS->getInterface(), Lptr, Rptr,
                                 Protocols);
      if (!Protocols.empty())
        anyChanges = true;

      // If anything in the LHS will have changed, build a new result type.
      // If we need to return a kindof type but LHS is not a kindof type, we
      // build a new result type.
      if (anyChanges || LHS->isKindOfType() != anyKindOf) {
        QualType Result = getObjCInterfaceType(LHS->getInterface());
        Result = getObjCObjectType(Result, LHSTypeArgs, Protocols,
                                   anyKindOf || LHS->isKindOfType());
        return getObjCObjectPointerType(Result);
      }

      return getObjCObjectPointerType(QualType(LHS, 0));
    }

    // Find the superclass.
    QualType LHSSuperType = LHS->getSuperClassType();
    if (LHSSuperType.isNull())
      break;

    LHS = LHSSuperType->castAs<ObjCObjectType>();
  }

  // We didn't find anything by following the LHS to its root; now check
  // the RHS against the cached set of ancestors.
  while (true) {
    auto KnownLHS = LHSAncestors.find(RHS->getInterface()->getCanonicalDecl());
    if (KnownLHS != LHSAncestors.end()) {
      LHS = KnownLHS->second;

      // Get the type arguments.
      ArrayRef<QualType> RHSTypeArgs = RHS->getTypeArgsAsWritten();
      bool anyChanges = false;
      if (LHS->isSpecialized() && RHS->isSpecialized()) {
        // Both have type arguments, compare them.
        if (!sameObjCTypeArgs(*this, LHS->getInterface(),
                              LHS->getTypeArgs(), RHS->getTypeArgs(),
                              /*stripKindOf=*/true))
          return {};
      } else if (LHS->isSpecialized() != RHS->isSpecialized()) {
        // If only one has type arguments, the result will not have type
        // arguments.
        RHSTypeArgs = {};
        anyChanges = true;
      }

      // Compute the intersection of protocols.
      SmallVector<ObjCProtocolDecl *, 8> Protocols;
      getIntersectionOfProtocols(*this, RHS->getInterface(), Lptr, Rptr,
                                 Protocols);
      if (!Protocols.empty())
        anyChanges = true;

      // If we need to return a kindof type but RHS is not a kindof type, we
      // build a new result type.
      if (anyChanges || RHS->isKindOfType() != anyKindOf) {
        QualType Result = getObjCInterfaceType(RHS->getInterface());
        Result = getObjCObjectType(Result, RHSTypeArgs, Protocols,
                                   anyKindOf || RHS->isKindOfType());
        return getObjCObjectPointerType(Result);
      }

      return getObjCObjectPointerType(QualType(RHS, 0));
    }

    // Find the superclass of the RHS.
    QualType RHSSuperType = RHS->getSuperClassType();
    if (RHSSuperType.isNull())
      break;

    RHS = RHSSuperType->castAs<ObjCObjectType>();
  }

  return {};
}

bool ASTContext::canAssignObjCInterfaces(const ObjCObjectType *LHS,
                                         const ObjCObjectType *RHS) {
  assert(LHS->getInterface() && "LHS is not an interface type");
  assert(RHS->getInterface() && "RHS is not an interface type");

  // Verify that the base decls are compatible: the RHS must be a subclass of
  // the LHS.
  ObjCInterfaceDecl *LHSInterface = LHS->getInterface();
  bool IsSuperClass = LHSInterface->isSuperClassOf(RHS->getInterface());
  if (!IsSuperClass)
    return false;

  // If the LHS has protocol qualifiers, determine whether all of them are
  // satisfied by the RHS (i.e., the RHS has a superset of the protocols in the
  // LHS).
  if (LHS->getNumProtocols() > 0) {
    // OK if conversion of LHS to SuperClass results in narrowing of types
    // ; i.e., SuperClass may implement at least one of the protocols
    // in LHS's protocol list. Example, SuperObj<P1> = lhs<P1,P2> is ok.
    // But not SuperObj<P1,P2,P3> = lhs<P1,P2>.
    llvm::SmallPtrSet<ObjCProtocolDecl *, 8> SuperClassInheritedProtocols;
    CollectInheritedProtocols(RHS->getInterface(), SuperClassInheritedProtocols);
    // Also, if RHS has explicit quelifiers, include them for comparing with LHS's
    // qualifiers.
    for (auto *RHSPI : RHS->quals())
      CollectInheritedProtocols(RHSPI, SuperClassInheritedProtocols);
    // If there is no protocols associated with RHS, it is not a match.
    if (SuperClassInheritedProtocols.empty())
      return false;

    for (const auto *LHSProto : LHS->quals()) {
      bool SuperImplementsProtocol = false;
      for (auto *SuperClassProto : SuperClassInheritedProtocols)
        if (SuperClassProto->lookupProtocolNamed(LHSProto->getIdentifier())) {
          SuperImplementsProtocol = true;
          break;
        }
      if (!SuperImplementsProtocol)
        return false;
    }
  }

  // If the LHS is specialized, we may need to check type arguments.
  if (LHS->isSpecialized()) {
    // Follow the superclass chain until we've matched the LHS class in the
    // hierarchy. This substitutes type arguments through.
    const ObjCObjectType *RHSSuper = RHS;
    while (!declaresSameEntity(RHSSuper->getInterface(), LHSInterface))
      RHSSuper = RHSSuper->getSuperClassType()->castAs<ObjCObjectType>();

    // If the RHS is specializd, compare type arguments.
    if (RHSSuper->isSpecialized() &&
        !sameObjCTypeArgs(*this, LHS->getInterface(),
                          LHS->getTypeArgs(), RHSSuper->getTypeArgs(),
                          /*stripKindOf=*/true)) {
      return false;
    }
  }

  return true;
}

bool ASTContext::areComparableObjCPointerTypes(QualType LHS, QualType RHS) {
  // get the "pointed to" types
  const auto *LHSOPT = LHS->getAs<ObjCObjectPointerType>();
  const auto *RHSOPT = RHS->getAs<ObjCObjectPointerType>();

  if (!LHSOPT || !RHSOPT)
    return false;

  return canAssignObjCInterfaces(LHSOPT, RHSOPT) ||
         canAssignObjCInterfaces(RHSOPT, LHSOPT);
}

bool ASTContext::canBindObjCObjectType(QualType To, QualType From) {
  return canAssignObjCInterfaces(
      getObjCObjectPointerType(To)->castAs<ObjCObjectPointerType>(),
      getObjCObjectPointerType(From)->castAs<ObjCObjectPointerType>());
}

/// typesAreCompatible - C99 6.7.3p9: For two qualified types to be compatible,
/// both shall have the identically qualified version of a compatible type.
/// C99 6.2.7p1: Two types have compatible types if their types are the
/// same. See 6.7.[2,3,5] for additional rules.
bool ASTContext::typesAreCompatible(QualType LHS, QualType RHS,
                                    bool CompareUnqualified,
                                    bool IgnoreBounds) {
  if (getLangOpts().CPlusPlus)
    return hasSameType(LHS, RHS);

  return !mergeTypes(LHS, RHS, false, CompareUnqualified, 
                     /*BlockReturnType=*/false, IgnoreBounds).isNull();
}

bool ASTContext::propertyTypesAreCompatible(QualType LHS, QualType RHS) {
  return typesAreCompatible(LHS, RHS);
}

bool ASTContext::typesAreBlockPointerCompatible(QualType LHS, QualType RHS) {
  return !mergeTypes(LHS, RHS, true).isNull();
}

/// \brief pointeeTypesAreAssignable: given a LHS pointer and a RHS pointer,
///  determine whether the LHS pointee can be assigned to the RHS pointee.
///
/// The LHS pointer and the RHS pointer must be the same kind of pointer or
/// the RHS pointer must be an unchecked pointer.  Casting away checkedness
/// via pointer assignment is not allowed.  Callers must enforce this.
///
/// Usually this is just type compatibility, but there is a special case:
/// * the LHS pointee is a checked array type and the RHS pointee is an array type,
///   and the RHS array can be made compatible with the LHS array by "promoting" it
///   to be checked.
bool ASTContext::pointeeTypesAreAssignable(QualType lhsptee, QualType rhsptee) {
  rhsptee = matchArrayCheckedness(lhsptee, rhsptee);
  return typesAreCompatible(lhsptee, rhsptee);
}

/// matchArrayCheckedness:  Given a pointer assignment, if the LHS and RHS
/// pointee types are arrays, the LHS pointee is a checked array and not
/// a null-terminated array, and the RHS pointee is an unchecked array, make
/// the RHS pointee array checked.  To handle multi-dimensional arrays, also
/// do this recursively for element types of the pointee arrays.
///  Examples:
///     LHS = int checked[10], RHS=int [10].  new RHS = int checked[10].
///     LHS = int checked[10]checked[10], RHS=int [10][10].  new RHS =
///           int checked[10]checked[10].
///     LHS = int[10], RHS = int[10]: RHS does not change
///     LHS = int checked[10]checked[10], RHS=int checked[10][10].  new RHS =
///           int checked[10]checked[10].
///     LHS = checked[10], RHS=int[].   new RHS=int checked[]
///     LHS = nt_checked[10], RHS=int[10]: RHS does not change.
///     LHS = checked[10], RHS=nt_checked[10]: RHS does not change.
QualType ASTContext::matchArrayCheckedness(QualType LHS, QualType RHS) {
  LHS = getCanonicalType(LHS);
  RHS = getCanonicalType(RHS);
  if (LHS->isArrayType() && RHS->isArrayType()) {
    const ArrayType *lhsTy = cast<ArrayType>(LHS);
    const ArrayType *rhsTy = cast<ArrayType>(RHS);
    if (!(lhsTy->getKind() == CheckedArrayKind::Checked &&
          rhsTy->getKind() == CheckedArrayKind::Unchecked))
      return RHS;
    assert((lhsTy->isConstantArrayType() || lhsTy->isIncompleteArrayType()) && 
           "unexpected checked array type");

    Type::TypeClass rhsTypeClass = rhsTy->getTypeClass();
    if (rhsTypeClass == Type::ConstantArray || rhsTypeClass == Type::IncompleteArray) {
        QualType elemTy = matchArrayCheckedness(lhsTy->getElementType(),
                                                rhsTy->getElementType());
      if (rhsTypeClass == Type::ConstantArray) {
          const ConstantArrayType *rhsca = cast<ConstantArrayType>(rhsTy);
          QualType result = getConstantArrayType(elemTy, rhsca->getSize(), rhsca->getSizeExpr(),
                                                 rhsca->getSizeModifier(), RHS.getCVRQualifiers(),
                                                 CheckedArrayKind::Checked);
          return result;
      }
      else if (rhsTypeClass == Type::IncompleteArray) {
          const IncompleteArrayType *rhsic = cast<IncompleteArrayType>(rhsTy);
          QualType result = getIncompleteArrayType(elemTy, rhsic->getSizeModifier(),
                                                   RHS.getCVRQualifiers(),
                                                   CheckedArrayKind::Checked);
          return result;
      }
    }
 }
 return RHS;
}

/// mergeTransparentUnionType - if T is a transparent union type and a member
/// of T is compatible with SubType, return the merged type, else return
/// QualType()
QualType ASTContext::mergeTransparentUnionType(QualType T, QualType SubType,
                                               bool OfBlockPointer,
                                               bool Unqualified,
                                               bool IgnoreBounds) {
  if (const RecordType *UT = T->getAsUnionType()) {
    RecordDecl *UD = UT->getDecl();
    if (UD->hasAttr<TransparentUnionAttr>()) {
      for (const auto *I : UD->fields()) {
        QualType ET = I->getType().getUnqualifiedType();
        QualType MT = mergeTypes(ET, SubType, OfBlockPointer, Unqualified,
                                 /*BlockReturnType=*/false, IgnoreBounds);
        if (!MT.isNull())
          return MT;
      }
    }
  }

  return {};
}

/// mergeFunctionParameterTypes - merge two types which appear as function
/// parameter types
QualType ASTContext::mergeFunctionParameterTypes(QualType lhs, QualType rhs,
                                                 bool OfBlockPointer,
                                                 bool Unqualified,
                                                 bool IgnoreBounds) {
  // GNU extension: two types are compatible if they appear as a function
  // argument, one of the types is a transparent union type and the other
  // type is compatible with a union member
  QualType lmerge = mergeTransparentUnionType(lhs, rhs, OfBlockPointer,
                                              Unqualified, IgnoreBounds);
  if (!lmerge.isNull())
    return lmerge;

  QualType rmerge = mergeTransparentUnionType(rhs, lhs, OfBlockPointer,
                                              Unqualified, IgnoreBounds);
  if (!rmerge.isNull())
    return rmerge;

  return mergeTypes(lhs, rhs, OfBlockPointer, Unqualified,
                    /*BlockReturnType=*/false, IgnoreBounds);
}

QualType ASTContext::mergeFunctionTypes(QualType lhs, QualType rhs,
                                        bool OfBlockPointer, bool Unqualified,
                                        bool AllowCXX, bool IgnoreBounds) {
  const auto *lbase = lhs->castAs<FunctionType>();
  const auto *rbase = rhs->castAs<FunctionType>();
  const auto *lproto = dyn_cast<FunctionProtoType>(lbase);
  const auto *rproto = dyn_cast<FunctionProtoType>(rbase);
  bool allLTypes = true;
  bool allRTypes = true;

  // Check return type
  QualType retType;
  if (OfBlockPointer) {
    QualType RHS = rbase->getReturnType();
    QualType LHS = lbase->getReturnType();
    bool UnqualifiedResult = Unqualified;
    if (!UnqualifiedResult)
      UnqualifiedResult = (!RHS.hasQualifiers() && LHS.hasQualifiers());
    retType = mergeTypes(LHS, RHS, true, UnqualifiedResult, true, IgnoreBounds);
  }
  else
    retType = mergeTypes(lbase->getReturnType(), rbase->getReturnType(), false,
                         Unqualified, IgnoreBounds);
  if (retType.isNull())
    return {};

  if (Unqualified)
    retType = retType.getUnqualifiedType();

  CanQualType LRetType = getCanonicalType(lbase->getReturnType());
  CanQualType RRetType = getCanonicalType(rbase->getReturnType());
  if (Unqualified) {
    LRetType = LRetType.getUnqualifiedType();
    RRetType = RRetType.getUnqualifiedType();
  }

  if (getCanonicalType(retType) != LRetType)
    allLTypes = false;
  if (getCanonicalType(retType) != RRetType)
    allRTypes = false;

  // FIXME: double check this
  // FIXME: should we error if lbase->getRegParmAttr() != 0 &&
  //                           rbase->getRegParmAttr() != 0 &&
  //                           lbase->getRegParmAttr() != rbase->getRegParmAttr()?
  FunctionType::ExtInfo lbaseInfo = lbase->getExtInfo();
  FunctionType::ExtInfo rbaseInfo = rbase->getExtInfo();

  // Compatible functions must have compatible calling conventions
  if (lbaseInfo.getCC() != rbaseInfo.getCC())
    return {};

  // Regparm is part of the calling convention.
  if (lbaseInfo.getHasRegParm() != rbaseInfo.getHasRegParm())
    return {};
  if (lbaseInfo.getRegParm() != rbaseInfo.getRegParm())
    return {};

  if (lbaseInfo.getProducesResult() != rbaseInfo.getProducesResult())
    return {};
  if (lbaseInfo.getNoCallerSavedRegs() != rbaseInfo.getNoCallerSavedRegs())
    return {};
  if (lbaseInfo.getNoCfCheck() != rbaseInfo.getNoCfCheck())
    return {};

  // FIXME: some uses, e.g. conditional exprs, really want this to be 'both'.
  bool NoReturn = lbaseInfo.getNoReturn() || rbaseInfo.getNoReturn();

  if (lbaseInfo.getNoReturn() != NoReturn)
    allLTypes = false;
  if (rbaseInfo.getNoReturn() != NoReturn)
    allRTypes = false;

  FunctionType::ExtInfo einfo = lbaseInfo.withNoReturn(NoReturn);
  unsigned NumTypeVars = 0;
  bool IsITypeGenericFunction = false;

  if (lproto && rproto) { // two C99 style function prototypes
    assert((AllowCXX ||
            (!lproto->hasExceptionSpec() && !rproto->hasExceptionSpec())) &&
           "C++ shouldn't be here");

    // Compatible functions must have the same number of parameters
    if (lproto->getNumParams() != rproto->getNumParams())
      return {};

    // Compatible functions must be:
    // 1. Both nongeneric, or
    // 2. Both generic, or
    // 3. Both itype generic, or
    // 4. One is non-generic and the other has an itype.
    // For cases 1-3, the number of type variables must match.

    if ((lproto->isNonGenericFunction() && rproto->isNonGenericFunction()) ||
        (lproto->isGenericFunction() && rproto->isGenericFunction()) ||
        (lproto->isItypeGenericFunction() && rproto->isItypeGenericFunction())) {
      if (lproto->getNumTypeVars() != rproto->getNumTypeVars())
        return QualType();
      else  {
        NumTypeVars = lproto->getNumTypeVars();
        IsITypeGenericFunction = lproto->isItypeGenericFunction();
      }
    } else if (lproto->isItypeGenericFunction() &&
               rproto->isNonGenericFunction()) {
      allRTypes = false;
      NumTypeVars = lproto->getNumTypeVars();
      IsITypeGenericFunction = true;
    } else if (lproto->isNonGenericFunction() &&
            rproto->isItypeGenericFunction()) {
      allLTypes = false;
      NumTypeVars = rproto->getNumTypeVars();
      IsITypeGenericFunction = true;
    } else
      return QualType();

    // Variadic and non-variadic functions aren't compatible
    if (lproto->isVariadic() != rproto->isVariadic())
      return {};

    if (lproto->getMethodQuals() != rproto->getMethodQuals())
      return {};

    SmallVector<FunctionProtoType::ExtParameterInfo, 4> newParamInfos;
    bool canUseLeft, canUseRight;
    if (!mergeExtParameterInfo(lproto, rproto, canUseLeft, canUseRight,
                               newParamInfos))
      return {};

    if (!canUseLeft)
      allLTypes = false;
    if (!canUseRight)
      allRTypes = false;

    BoundsAnnotations ReturnAnnots;
    if (!IgnoreBounds) {
      const BoundsAnnotations lReturnAnnots = lproto->ReturnAnnots;
      const BoundsAnnotations rReturnAnnots = rproto->ReturnAnnots;
      if (EquivalentAnnotations(lReturnAnnots, rReturnAnnots))
        ReturnAnnots = lReturnAnnots;
      else {
        // For unchecked return types, a return with
        // bounds is compatible with a return without bounds.
        // The merged type includes the bounds.
        // Ignore the error if we do not want to consider checked pointers.
        if (!retType->isUncheckedPointerType() &&
            !getLangOpts()._3C)
          return QualType();
        if (!lReturnAnnots.IsEmpty() && rReturnAnnots.IsEmpty()) {
          ReturnAnnots = lReturnAnnots;
          allRTypes = false;
        } else if (!rReturnAnnots.IsEmpty() && lReturnAnnots.IsEmpty()) {
          ReturnAnnots = rReturnAnnots;
          allLTypes = false;
        } else if (lproto->isItypeGenericFunction() && !rproto->isItypeGenericFunction()) {
          allRTypes = false;
          ReturnAnnots = lReturnAnnots;
        } else if (!lproto->isItypeGenericFunction() && rproto->isItypeGenericFunction()) {
          allLTypes = false;
          ReturnAnnots = rReturnAnnots;
        } else
          return QualType();
      }
    }

    // Check parameter type compatibility
    SmallVector<QualType, 10> types;
    SmallVector<BoundsAnnotations, 10> bounds;
    bool hasParamAnnots = lproto->hasParamAnnots() || rproto->hasParamAnnots();
    for (unsigned i = 0, n = lproto->getNumParams(); i < n; i++) {
      QualType lParamType = lproto->getParamType(i).getUnqualifiedType();
      QualType rParamType = rproto->getParamType(i).getUnqualifiedType();
      QualType paramType = mergeFunctionParameterTypes(
          lParamType, rParamType, OfBlockPointer, Unqualified, IgnoreBounds);
      if (paramType.isNull())
        return {};

      if (Unqualified)
        paramType = paramType.getUnqualifiedType();

      types.push_back(paramType);
      if (Unqualified) {
        lParamType = lParamType.getUnqualifiedType();
        rParamType = rParamType.getUnqualifiedType();
      }

      if (getCanonicalType(paramType) != getCanonicalType(lParamType))
        allLTypes = false;
      if (getCanonicalType(paramType) != getCanonicalType(rParamType))
        allRTypes = false;

      if (!IgnoreBounds && hasParamAnnots) {
        const BoundsAnnotations lBounds = lproto->getParamAnnots(i);
        const BoundsAnnotations rBounds = rproto->getParamAnnots(i);
        if (EquivalentAnnotations(lBounds, rBounds))
          bounds.push_back(lBounds);
        else {
          // For unchecked parameter types, a parameter with
          // bounds is compatible with a parameter without bounds.
          // The merged type includes the bounds.
          // Ignored the error if we do not want to consider checked pointers.
          if (!paramType->isUncheckedPointerType() &&
              !getLangOpts()._3C)
            return QualType();
          if (!lBounds.IsEmpty() && rBounds.IsEmpty()) {
            bounds.push_back(lBounds);
            allRTypes = false;
          } else if (!rBounds.IsEmpty() && lBounds.IsEmpty()) {
            bounds.push_back(rBounds);
            allLTypes = false;
          } else
            return QualType();
        }
      }
    }

    if (allLTypes) return lhs;
    if (allRTypes) return rhs;

    FunctionProtoType::ExtProtoInfo EPI = lproto->getExtProtoInfo();
    EPI.ExtInfo = einfo;
    EPI.ExtParameterInfos =
      newParamInfos.empty() ? nullptr : newParamInfos.data();
    if (hasParamAnnots)
      EPI.ParamAnnots = bounds.data();
    EPI.ReturnAnnots = ReturnAnnots;
    EPI.NumTypeVars = NumTypeVars;
    EPI.ItypeGenericFunction = IsITypeGenericFunction;
    return getFunctionType(retType, types, EPI);
  }

  if (lproto) allRTypes = false;
  if (rproto) allLTypes = false;

  const FunctionProtoType *proto = lproto ? lproto : rproto;
  if (proto) {
    assert((AllowCXX || !proto->hasExceptionSpec()) && "C++ shouldn't be here");
    if (proto->isVariadic())
      return {};
    // Check that the types are compatible with the types that
    // would result from default argument promotions (C99 6.7.5.3p15).
    // The only types actually affected are promotable integer
    // types and floats, which would be passed as a different
    // type depending on whether the prototype is visible.
    bool isCheckedC = getLangOpts().CheckedC;
    for (unsigned i = 0, n = proto->getNumParams(); i < n; ++i) {
      QualType paramTy = proto->getParamType(i);

      // Look at the converted type of enum types, since that is the type used
      // to pass enum values.
      if (const auto *Enum = paramTy->getAs<EnumType>()) {
        paramTy = Enum->getDecl()->getIntegerType();
        if (paramTy.isNull())
          return {};
      }

      if (paramTy->isPromotableIntegerType() ||
          getCanonicalType(paramTy).getUnqualifiedType() == FloatTy)
        return {};

      // For Checked C, a no prototype function is not compatible
      // with a prototype with a checked argument.
      if (isCheckedC && isNotAllowedForNoPrototypeFunction(paramTy))
        return QualType();
    }

    if (allLTypes) return lhs;
    if (allRTypes) return rhs;

    FunctionProtoType::ExtProtoInfo EPI = proto->getExtProtoInfo();
    EPI.ExtInfo = einfo;
    return getFunctionType(retType, proto->getParamTypes(), EPI);
  }

  if (allLTypes) return lhs;
  if (allRTypes) return rhs;
  return getFunctionNoProtoType(retType, einfo);
}

/// Given that we have an enum type and a non-enum type, try to merge them.
static QualType mergeEnumWithInteger(ASTContext &Context, const EnumType *ET,
                                     QualType other, bool isBlockReturnType) {
  // C99 6.7.2.2p4: Each enumerated type shall be compatible with char,
  // a signed integer type, or an unsigned integer type.
  // Compatibility is based on the underlying type, not the promotion
  // type.
  QualType underlyingType = ET->getDecl()->getIntegerType();
  if (underlyingType.isNull())
    return {};
  if (Context.hasSameType(underlyingType, other))
    return other;

  // In block return types, we're more permissive and accept any
  // integral type of the same size.
  if (isBlockReturnType && other->isIntegerType() &&
      Context.getTypeSize(underlyingType) == Context.getTypeSize(other))
    return other;

  return {};
}

QualType ASTContext::mergeTypes(QualType LHS, QualType RHS,
                                bool OfBlockPointer,
                                bool Unqualified, bool BlockReturnType,
                                bool IgnoreBounds) {
  // C++ [expr]: If an expression initially has the type "reference to T", the
  // type is adjusted to "T" prior to any further analysis, the expression
  // designates the object or function denoted by the reference, and the
  // expression is an lvalue unless the reference is an rvalue reference and
  // the expression is a function call (possibly inside parentheses).
  if (LHS->getAs<ReferenceType>() || RHS->getAs<ReferenceType>())
    return {};

  if (Unqualified) {
    LHS = LHS.getUnqualifiedType();
    RHS = RHS.getUnqualifiedType();
  }

  QualType LHSCan = getCanonicalType(LHS),
           RHSCan = getCanonicalType(RHS);

  // If two types are identical, they are compatible.
  if (LHSCan == RHSCan)
    return LHS;

  // If the qualifiers are different, the types aren't compatible... mostly.
  Qualifiers LQuals = LHSCan.getLocalQualifiers();
  Qualifiers RQuals = RHSCan.getLocalQualifiers();
  if (LQuals != RQuals) {
    // If any of these qualifiers are different, we have a type
    // mismatch.
    if (LQuals.getCVRQualifiers() != RQuals.getCVRQualifiers() ||
        LQuals.getAddressSpace() != RQuals.getAddressSpace() ||
        LQuals.getObjCLifetime() != RQuals.getObjCLifetime() ||
        LQuals.hasUnaligned() != RQuals.hasUnaligned())
      return {};

    // Exactly one GC qualifier difference is allowed: __strong is
    // okay if the other type has no GC qualifier but is an Objective
    // C object pointer (i.e. implicitly strong by default).  We fix
    // this by pretending that the unqualified type was actually
    // qualified __strong.
    Qualifiers::GC GC_L = LQuals.getObjCGCAttr();
    Qualifiers::GC GC_R = RQuals.getObjCGCAttr();
    assert((GC_L != GC_R) && "unequal qualifier sets had only equal elements");

    if (GC_L == Qualifiers::Weak || GC_R == Qualifiers::Weak)
      return {};

    if (GC_L == Qualifiers::Strong && RHSCan->isObjCObjectPointerType()) {
      return mergeTypes(LHS, getObjCGCQualType(RHS, Qualifiers::Strong),
                        /*OfBlockPointer=*/false,/*Unqualifed=*/false,
                        /*BlockReturnType=*/false, IgnoreBounds);
    }
    if (GC_R == Qualifiers::Strong && LHSCan->isObjCObjectPointerType()) {
      return mergeTypes(getObjCGCQualType(LHS, Qualifiers::Strong), RHS,
                        /*OfBlockPointer=*/false,/*Unqualifed=*/false,
                        /*BlockReturnType=*/false, IgnoreBounds);
    }
    return {};
  }

  // Okay, qualifiers are equal.

  Type::TypeClass LHSClass = LHSCan->getTypeClass();
  Type::TypeClass RHSClass = RHSCan->getTypeClass();

  // We want to consider the two function types to be the same for these
  // comparisons, just force one to the other.
  if (LHSClass == Type::FunctionProto) LHSClass = Type::FunctionNoProto;
  if (RHSClass == Type::FunctionProto) RHSClass = Type::FunctionNoProto;

  // Same as above for arrays
  if (LHSClass == Type::VariableArray || LHSClass == Type::IncompleteArray)
    LHSClass = Type::ConstantArray;
  if (RHSClass == Type::VariableArray || RHSClass == Type::IncompleteArray)
    RHSClass = Type::ConstantArray;

  // ObjCInterfaces are just specialized ObjCObjects.
  if (LHSClass == Type::ObjCInterface) LHSClass = Type::ObjCObject;
  if (RHSClass == Type::ObjCInterface) RHSClass = Type::ObjCObject;

  // Canonicalize ExtVector -> Vector.
  if (LHSClass == Type::ExtVector) LHSClass = Type::Vector;
  if (RHSClass == Type::ExtVector) RHSClass = Type::Vector;

  // If the canonical type classes don't match.
  if (LHSClass != RHSClass) {
    // Note that we only have special rules for turning block enum
    // returns into block int returns, not vice-versa.
    if (const auto *ETy = LHS->getAs<EnumType>()) {
      return mergeEnumWithInteger(*this, ETy, RHS, false);
    }
    if (const EnumType* ETy = RHS->getAs<EnumType>()) {
      return mergeEnumWithInteger(*this, ETy, LHS, BlockReturnType);
    }
    // allow block pointer type to match an 'id' type.
    if (OfBlockPointer && !BlockReturnType) {
       if (LHS->isObjCIdType() && RHS->isBlockPointerType())
         return LHS;
      if (RHS->isObjCIdType() && LHS->isBlockPointerType())
        return RHS;
    }

    return {};
  }

  // The canonical type classes match.
  switch (LHSClass) {
#define TYPE(Class, Base)
#define ABSTRACT_TYPE(Class, Base)
#define NON_CANONICAL_UNLESS_DEPENDENT_TYPE(Class, Base) case Type::Class:
#define NON_CANONICAL_TYPE(Class, Base) case Type::Class:
#define DEPENDENT_TYPE(Class, Base) case Type::Class:
#include "clang/AST/TypeNodes.inc"
    llvm_unreachable("Non-canonical and dependent types shouldn't get here");

  case Type::Auto:
  case Type::DeducedTemplateSpecialization:
  case Type::LValueReference:
  case Type::RValueReference:
  case Type::MemberPointer:
    llvm_unreachable("C++ should never be in mergeTypes");

  case Type::ObjCInterface:
  case Type::IncompleteArray:
  case Type::VariableArray:
  case Type::FunctionProto:
  case Type::ExtVector:
    llvm_unreachable("Types are eliminated above");

  case Type::Pointer:
  {
    // Merge two pointer types, while trying to preserve typedef info
    const PointerType *LHSptr = LHS->castAs<PointerType>();
    const PointerType *RHSptr = RHS->castAs<PointerType>();
    QualType LHSPointee = LHSptr->getPointeeType();
    QualType RHSPointee = RHSptr->getPointeeType();

    if (LHSptr->getKind() != RHSptr->getKind()) return QualType();

    if (Unqualified) {
      LHSPointee = LHSPointee.getUnqualifiedType();
      RHSPointee = RHSPointee.getUnqualifiedType();
    }
    QualType ResultType = mergeTypes(LHSPointee, RHSPointee, false,
                                     Unqualified, IgnoreBounds);
    if (ResultType.isNull())
      return {};
    if (getCanonicalType(LHSPointee) == getCanonicalType(ResultType))
      return LHS;
    if (getCanonicalType(RHSPointee) == getCanonicalType(ResultType))
      return RHS;
    return getPointerType(ResultType);
  }
  case Type::BlockPointer:
  {
    // Merge two block pointer types, while trying to preserve typedef info
    QualType LHSPointee = LHS->castAs<BlockPointerType>()->getPointeeType();
    QualType RHSPointee = RHS->castAs<BlockPointerType>()->getPointeeType();
    if (Unqualified) {
      LHSPointee = LHSPointee.getUnqualifiedType();
      RHSPointee = RHSPointee.getUnqualifiedType();
    }
    if (getLangOpts().OpenCL) {
      Qualifiers LHSPteeQual = LHSPointee.getQualifiers();
      Qualifiers RHSPteeQual = RHSPointee.getQualifiers();
      // Blocks can't be an expression in a ternary operator (OpenCL v2.0
      // 6.12.5) thus the following check is asymmetric.
      if (!LHSPteeQual.isAddressSpaceSupersetOf(RHSPteeQual))
        return {};
      LHSPteeQual.removeAddressSpace();
      RHSPteeQual.removeAddressSpace();
      LHSPointee =
          QualType(LHSPointee.getTypePtr(), LHSPteeQual.getAsOpaqueValue());
      RHSPointee =
          QualType(RHSPointee.getTypePtr(), RHSPteeQual.getAsOpaqueValue());
    }
    QualType ResultType = mergeTypes(LHSPointee, RHSPointee, OfBlockPointer,
                                     Unqualified, IgnoreBounds);
    if (ResultType.isNull())
      return {};
    if (getCanonicalType(LHSPointee) == getCanonicalType(ResultType))
      return LHS;
    if (getCanonicalType(RHSPointee) == getCanonicalType(ResultType))
      return RHS;
    return getBlockPointerType(ResultType);
  }
  case Type::Atomic:
  {
    // Merge two pointer types, while trying to preserve typedef info
    QualType LHSValue = LHS->castAs<AtomicType>()->getValueType();
    QualType RHSValue = RHS->castAs<AtomicType>()->getValueType();
    if (Unqualified) {
      LHSValue = LHSValue.getUnqualifiedType();
      RHSValue = RHSValue.getUnqualifiedType();
    }
    QualType ResultType = mergeTypes(LHSValue, RHSValue, false,
                                     Unqualified, IgnoreBounds);
    if (ResultType.isNull())
      return {};
    if (getCanonicalType(LHSValue) == getCanonicalType(ResultType))
      return LHS;
    if (getCanonicalType(RHSValue) == getCanonicalType(ResultType))
      return RHS;
    return getAtomicType(ResultType);
  }
  case Type::ConstantArray:
  {
    const ArrayType *LHSArrayType = getAsArrayType(LHS);
    const ArrayType *RHSArrayType = getAsArrayType(RHS);
    CheckedArrayKind Kind = LHSArrayType->getKind();
    if (Kind != RHSArrayType->getKind()) {
      return QualType();
    }

    const ConstantArrayType* LCAT = getAsConstantArrayType(LHS);
    const ConstantArrayType* RCAT = getAsConstantArrayType(RHS);
    if (LCAT && RCAT && RCAT->getSize() != LCAT->getSize())
      return {};

    QualType LHSElem = LHSArrayType->getElementType();
    QualType RHSElem = RHSArrayType->getElementType();
    if (Unqualified) {
      LHSElem = LHSElem.getUnqualifiedType();
      RHSElem = RHSElem.getUnqualifiedType();
    }

    QualType ResultType = mergeTypes(LHSElem, RHSElem, false, Unqualified, IgnoreBounds);
    if (ResultType.isNull())
      return {};

    const VariableArrayType* LVAT = getAsVariableArrayType(LHS);
    const VariableArrayType* RVAT = getAsVariableArrayType(RHS);

    // If either side is a variable array, and both are complete, check whether
    // the current dimension is definite.
    if (LVAT || RVAT) {
      auto SizeFetch = [this](const VariableArrayType* VAT,
          const ConstantArrayType* CAT)
          -> std::pair<bool,llvm::APInt> {
        if (VAT) {
          Optional<llvm::APSInt> TheInt;
          Expr *E = VAT->getSizeExpr();
          if (E && (TheInt = E->getIntegerConstantExpr(*this)))
            return std::make_pair(true, *TheInt);
          return std::make_pair(false, llvm::APSInt());
        }
        if (CAT)
          return std::make_pair(true, CAT->getSize());
        return std::make_pair(false, llvm::APInt());
      };

      bool HaveLSize, HaveRSize;
      llvm::APInt LSize, RSize;
      std::tie(HaveLSize, LSize) = SizeFetch(LVAT, LCAT);
      std::tie(HaveRSize, RSize) = SizeFetch(RVAT, RCAT);
      if (HaveLSize && HaveRSize && !llvm::APInt::isSameValue(LSize, RSize))
        return {}; // Definite, but unequal, array dimension
    }

    if (LCAT && getCanonicalType(LHSElem) == getCanonicalType(ResultType))
      return LHS;
    if (RCAT && getCanonicalType(RHSElem) == getCanonicalType(ResultType))
      return RHS;
    if (LCAT)
      return getConstantArrayType(ResultType, LCAT->getSize(),
                                  LCAT->getSizeExpr(),
                                  ArrayType::ArraySizeModifier(), 0, Kind);
    if (RCAT)
      return getConstantArrayType(ResultType, RCAT->getSize(),
                                  RCAT->getSizeExpr(),
                                  ArrayType::ArraySizeModifier(), 0, Kind);
    if (LVAT && getCanonicalType(LHSElem) == getCanonicalType(ResultType))
      return LHS;
    if (RVAT && getCanonicalType(RHSElem) == getCanonicalType(ResultType))
      return RHS;
    if (LVAT) {
      // FIXME: This isn't correct! But tricky to implement because
      // the array's size has to be the size of LHS, but the type
      // has to be different.
      return LHS;
    }
    if (RVAT) {
      // FIXME: This isn't correct! But tricky to implement because
      // the array's size has to be the size of RHS, but the type
      // has to be different.
      return RHS;
    }
    if (getCanonicalType(LHSElem) == getCanonicalType(ResultType)) return LHS;
    if (getCanonicalType(RHSElem) == getCanonicalType(ResultType)) return RHS;
    return getIncompleteArrayType(ResultType,
                                  ArrayType::ArraySizeModifier(), 0,
                                  Kind);
  }
  case Type::FunctionNoProto:
    return mergeFunctionTypes(LHS, RHS, OfBlockPointer, Unqualified,
                              /*AllowCXX=*/false, IgnoreBounds);
  case Type::Record:
  case Type::Enum:
    return {};
  case Type::Builtin:
    // Only exactly equal builtin types are compatible, which is tested above.
    return {};
  case Type::Complex:
    // Distinct complex types are incompatible.
    return {};
  case Type::Vector:
    // FIXME: The merged type should be an ExtVector!
    if (areCompatVectorTypes(LHSCan->castAs<VectorType>(),
                             RHSCan->castAs<VectorType>()))
      return LHS;
    return {};
  case Type::ConstantMatrix:
    if (areCompatMatrixTypes(LHSCan->castAs<ConstantMatrixType>(),
                             RHSCan->castAs<ConstantMatrixType>()))
      return LHS;
    return {};
  case Type::ObjCObject: {
    // Check if the types are assignment compatible.
    // FIXME: This should be type compatibility, e.g. whether
    // "LHS x; RHS x;" at global scope is legal.
    if (canAssignObjCInterfaces(LHS->castAs<ObjCObjectType>(),
                                RHS->castAs<ObjCObjectType>()))
      return LHS;
    return {};
  }
  case Type::ObjCObjectPointer:
    if (OfBlockPointer) {
      if (canAssignObjCInterfacesInBlockPointer(
              LHS->castAs<ObjCObjectPointerType>(),
              RHS->castAs<ObjCObjectPointerType>(), BlockReturnType))
        return LHS;
      return {};
    }
    if (canAssignObjCInterfaces(LHS->castAs<ObjCObjectPointerType>(),
                                RHS->castAs<ObjCObjectPointerType>()))
      return LHS;
    return {};
  case Type::Pipe:
    assert(LHS != RHS &&
           "Equivalent pipe types should have already been handled!");
    return {};
  case Type::ExtInt: {
    // Merge two ext-int types, while trying to preserve typedef info.
    bool LHSUnsigned  = LHS->castAs<ExtIntType>()->isUnsigned();
    bool RHSUnsigned = RHS->castAs<ExtIntType>()->isUnsigned();
    unsigned LHSBits = LHS->castAs<ExtIntType>()->getNumBits();
    unsigned RHSBits = RHS->castAs<ExtIntType>()->getNumBits();

    // Like unsigned/int, shouldn't have a type if they dont match.
    if (LHSUnsigned != RHSUnsigned)
      return {};

    if (LHSBits != RHSBits)
      return {};
    return LHS;
  }
  case Type::TypeVariable:
    assert(LHS != RHS &&
           "Equivalent type variable types should have already been handled!");
    return {};
  case Type::Existential:
    // TODO: is this correct?
    return {};
  }

  llvm_unreachable("Invalid Type::Class!");
}

bool ASTContext::mergeExtParameterInfo(
    const FunctionProtoType *FirstFnType, const FunctionProtoType *SecondFnType,
    bool &CanUseFirst, bool &CanUseSecond,
    SmallVectorImpl<FunctionProtoType::ExtParameterInfo> &NewParamInfos) {
  assert(NewParamInfos.empty() && "param info list not empty");
  CanUseFirst = CanUseSecond = true;
  bool FirstHasInfo = FirstFnType->hasExtParameterInfos();
  bool SecondHasInfo = SecondFnType->hasExtParameterInfos();

  // Fast path: if the first type doesn't have ext parameter infos,
  // we match if and only if the second type also doesn't have them.
  if (!FirstHasInfo && !SecondHasInfo)
    return true;

  bool NeedParamInfo = false;
  size_t E = FirstHasInfo ? FirstFnType->getExtParameterInfos().size()
                          : SecondFnType->getExtParameterInfos().size();

  for (size_t I = 0; I < E; ++I) {
    FunctionProtoType::ExtParameterInfo FirstParam, SecondParam;
    if (FirstHasInfo)
      FirstParam = FirstFnType->getExtParameterInfo(I);
    if (SecondHasInfo)
      SecondParam = SecondFnType->getExtParameterInfo(I);

    // Cannot merge unless everything except the noescape flag matches.
    if (FirstParam.withIsNoEscape(false) != SecondParam.withIsNoEscape(false))
      return false;

    bool FirstNoEscape = FirstParam.isNoEscape();
    bool SecondNoEscape = SecondParam.isNoEscape();
    bool IsNoEscape = FirstNoEscape && SecondNoEscape;
    NewParamInfos.push_back(FirstParam.withIsNoEscape(IsNoEscape));
    if (NewParamInfos.back().getOpaqueValue())
      NeedParamInfo = true;
    if (FirstNoEscape != IsNoEscape)
      CanUseFirst = false;
    if (SecondNoEscape != IsNoEscape)
      CanUseSecond = false;
  }

  if (!NeedParamInfo)
    NewParamInfos.clear();

  return true;
}

void ASTContext::ResetObjCLayout(const ObjCContainerDecl *CD) {
  ObjCLayouts[CD] = nullptr;
}

/// mergeObjCGCQualifiers - This routine merges ObjC's GC attribute of 'LHS' and
/// 'RHS' attributes and returns the merged version; including for function
/// return types.
QualType ASTContext::mergeObjCGCQualifiers(QualType LHS, QualType RHS) {
  QualType LHSCan = getCanonicalType(LHS),
  RHSCan = getCanonicalType(RHS);
  // If two types are identical, they are compatible.
  if (LHSCan == RHSCan)
    return LHS;
  if (RHSCan->isFunctionType()) {
    if (!LHSCan->isFunctionType())
      return {};
    QualType OldReturnType =
        cast<FunctionType>(RHSCan.getTypePtr())->getReturnType();
    QualType NewReturnType =
        cast<FunctionType>(LHSCan.getTypePtr())->getReturnType();
    QualType ResReturnType =
      mergeObjCGCQualifiers(NewReturnType, OldReturnType);
    if (ResReturnType.isNull())
      return {};
    if (ResReturnType == NewReturnType || ResReturnType == OldReturnType) {
      // id foo(); ... __strong id foo(); or: __strong id foo(); ... id foo();
      // In either case, use OldReturnType to build the new function type.
      const auto *F = LHS->castAs<FunctionType>();
      if (const auto *FPT = cast<FunctionProtoType>(F)) {
        FunctionProtoType::ExtProtoInfo EPI = FPT->getExtProtoInfo();
        EPI.ExtInfo = getFunctionExtInfo(LHS);
        QualType ResultType =
            getFunctionType(OldReturnType, FPT->getParamTypes(), EPI);
        return ResultType;
      }
    }
    return {};
  }

  // If the qualifiers are different, the types can still be merged.
  Qualifiers LQuals = LHSCan.getLocalQualifiers();
  Qualifiers RQuals = RHSCan.getLocalQualifiers();
  if (LQuals != RQuals) {
    // If any of these qualifiers are different, we have a type mismatch.
    if (LQuals.getCVRQualifiers() != RQuals.getCVRQualifiers() ||
        LQuals.getAddressSpace() != RQuals.getAddressSpace())
      return {};

    // Exactly one GC qualifier difference is allowed: __strong is
    // okay if the other type has no GC qualifier but is an Objective
    // C object pointer (i.e. implicitly strong by default).  We fix
    // this by pretending that the unqualified type was actually
    // qualified __strong.
    Qualifiers::GC GC_L = LQuals.getObjCGCAttr();
    Qualifiers::GC GC_R = RQuals.getObjCGCAttr();
    assert((GC_L != GC_R) && "unequal qualifier sets had only equal elements");

    if (GC_L == Qualifiers::Weak || GC_R == Qualifiers::Weak)
      return {};

    if (GC_L == Qualifiers::Strong)
      return LHS;
    if (GC_R == Qualifiers::Strong)
      return RHS;
    return {};
  }

  if (LHSCan->isObjCObjectPointerType() && RHSCan->isObjCObjectPointerType()) {
    QualType LHSBaseQT = LHS->castAs<ObjCObjectPointerType>()->getPointeeType();
    QualType RHSBaseQT = RHS->castAs<ObjCObjectPointerType>()->getPointeeType();
    QualType ResQT = mergeObjCGCQualifiers(LHSBaseQT, RHSBaseQT);
    if (ResQT == LHSBaseQT)
      return LHS;
    if (ResQT == RHSBaseQT)
      return RHS;
  }
  return {};
}

//===--------------------------------------------------------------------===//
//        Predicates and methods for Checked C checked types and bounds
//===--------------------------------------------------------------------===//

static bool lessThan(bool Self, bool Other) {
  return (Self != Other && !Self);
}

bool ASTContext::isAtLeastAsCheckedAs(QualType T1, QualType T2) const {
  if (T1.isNull() || T2.isNull())
    return false;

  if (T1.getQualifiers() != T2.getQualifiers())
    return false;

  T1 = T1.getCanonicalType();
  T2 = T2.getCanonicalType();

  const Type *T1Type = T1.getTypePtr();
  const Type *T2Type = T2.getTypePtr();

  if (T1Type == T2Type)
    return true;

  Type::TypeClass T1TypeClass = T1->getTypeClass();
  if (T1TypeClass == Type::Pointer) {
    const PointerType *T1PtrType = cast<PointerType>(T1Type);
    QualType T1PointeeType = T1PtrType->getPointeeType();    
    if (isa<TypeVariableType>(T1PointeeType)) { // Use of TypeVariableType
      const TypeVariableType *AnnotatedType = cast<TypeVariableType>(T1PointeeType);
      if (AnnotatedType->IsBoundsInterfaceType()) { // Use of TypeVariableType in _Itype_for_any scope
        return T2->isVoidPointerType();
      }
    }
  }

  if (T1TypeClass != T2Type->getTypeClass())
    return false;

  switch (T1TypeClass) {
  case Type::Pointer: {
    const PointerType *T1PtrType = cast<PointerType>(T1Type);
    const PointerType *T2PtrType = cast<PointerType>(T2Type);
    if (lessThan(T1PtrType->isChecked(), T2PtrType->isChecked()))
      return false;

    QualType T1PointeeType = T1PtrType->getPointeeType();
    QualType T2PointeeType = T2PtrType->getPointeeType();
    if (!isAtLeastAsCheckedAs(T1PointeeType, T2PointeeType))
      return false;

    return true;
  }
  case Type::ConstantArray:
  case Type::IncompleteArray: {
    // check common array properties
    const ArrayType *T1ArrayType = cast<ArrayType>(T1Type);
    const ArrayType *T2ArrayType = cast<ArrayType>(T2Type);
    if (T1ArrayType->getSizeModifier() != T2ArrayType->getSizeModifier())
      return false;

    if (lessThan(T1ArrayType->isChecked(), T2ArrayType->isChecked()))
      return false;

    // If both arrays are checked, but they differ in kind, then
    // one must be a null-terminated array and other must be a
    // regular array.
    if (T1ArrayType->isChecked() && T2ArrayType->isChecked() &&
        T1ArrayType->getKind() != T2ArrayType->getKind())
      return false;

    QualType T1ElementType = T1ArrayType->getElementType();
    QualType T2ElementType = T2ArrayType->getElementType();
    if (!isAtLeastAsCheckedAs(T1ElementType, T2ElementType))
      return false;

    // check properties for specific kinds of arrays
    if (T1TypeClass == Type::ConstantArray) {
      const ConstantArrayType *T1ConstantArrayType =
        cast<ConstantArrayType>(T1Type);
      const ConstantArrayType *T2ConstantArrayType =
        cast<ConstantArrayType>(T2Type);
      if (!llvm::APInt::isSameValue(T1ConstantArrayType->getSize(),
          T2ConstantArrayType->getSize()))
        return false;
    }

    return true;
  }
  case Type::FunctionProto: {
    const FunctionProtoType *T1FuncType =
      cast<FunctionProtoType>(T1Type);
    const FunctionProtoType *T2FuncType =
      cast<FunctionProtoType>(T2Type);

    // Check return types
    QualType T1ReturnType = T1FuncType->getReturnType();
    QualType T2ReturnType = T2FuncType->getReturnType();
    if (!isAtLeastAsCheckedAs(T1ReturnType, T2ReturnType))
      return false;

    // Check parameter types and parameter-specific information.
    unsigned int paramCount = T1FuncType->getNumParams();
    if (paramCount != T2FuncType->getNumParams())
      return false;

    for (unsigned int i = 0; i < paramCount; i++) {
      QualType T1ParamType = T1FuncType->getParamType(i);
      QualType T2ParamType = T2FuncType->getParamType(i);
      if (!isAtLeastAsCheckedAs(T1ParamType, T2ParamType))
        return false;
      // check additional non-type information about parameters
      FunctionProtoType::ExtParameterInfo T1Info =
        T1FuncType->getExtParameterInfo(i);
      FunctionProtoType::ExtParameterInfo T2Info =
        T2FuncType->getExtParameterInfo(i);
      if (T1Info != T2Info)
        return false;
    }

    // Check T2 properties of the function type.
    if (T1FuncType->getExtInfo() != T2FuncType->getExtInfo())
      return false;

    if (T1FuncType->isVariadic() != T2FuncType->isVariadic())
      return false;

    // TODO: if we extend Checked C to C++, check C++-specific properties of
    // function types.

    return true;
  }
  case Type::Record : {
    const RecordType *T1RecType = cast<RecordType>(T1Type);
    const RecordType *T2RecType = cast<RecordType>(T2Type);
    return recordTypesMatch(T1RecType, T2RecType);
  }
  default:
    return false;
  }
}

bool ASTContext::isEqualIgnoringChecked(QualType T1, QualType T2) const {
  if (T1.isNull() || T2.isNull())
    return false;

  if (T1.getQualifiers() != T2.getQualifiers())
    return false;

  T1 = T1.getCanonicalType();
  T2 = T2.getCanonicalType();

  const Type *T1Type = T1.getTypePtr();
  const Type *T2Type = T2.getTypePtr();

  if (T1Type == T2Type)
    return true;

  Type::TypeClass T1TypeClass = T1->getTypeClass();
  if (T1TypeClass == Type::Pointer) {
    const PointerType *T1PtrType = cast<PointerType>(T1Type);
    QualType T1PointeeType = T1PtrType->getPointeeType();    
    if (isa<TypeVariableType>(T1PointeeType)) { // Use of TypeVariableType
      const TypeVariableType *AnnotatedType = cast<TypeVariableType>(T1PointeeType);
      if (AnnotatedType->IsBoundsInterfaceType()) { // Use of TypeVariableType in _Itype_for_any scope
        return T2->isVoidPointerType();
      }
    }
  }

  if (T1TypeClass != T2Type->getTypeClass())
    return false;

  switch (T1TypeClass) {
  case Type::Pointer: {
    const PointerType *T1PtrType = cast<PointerType>(T1Type);
    const PointerType *T2PtrType = cast<PointerType>(T2Type);
    QualType T1PointeeType = T1PtrType->getPointeeType();
    QualType T2PointeeType = T2PtrType->getPointeeType();
    if (!isEqualIgnoringChecked(T1PointeeType, T2PointeeType))
      return false;

    return true;
  }
  case Type::ConstantArray:
  case Type::IncompleteArray: {
    // check common array properties
    const ArrayType *T1ArrayType = cast<ArrayType>(T1Type);
    const ArrayType *T2ArrayType = cast<ArrayType>(T2Type);
    if (T1ArrayType->getSizeModifier() != T2ArrayType->getSizeModifier())
      return false;

    QualType T1ElementType = T1ArrayType->getElementType();
    QualType T2ElementType = T2ArrayType->getElementType();
    if (!isEqualIgnoringChecked(T1ElementType, T2ElementType))
      return false;

    // check properties for specific kinds of arrays
    if (T1TypeClass == Type::ConstantArray) {
      const ConstantArrayType *T1ConstantArrayType =
        cast<ConstantArrayType>(T1Type);
      const ConstantArrayType *T2ConstantArrayType =
        cast<ConstantArrayType>(T2Type);
      if (!llvm::APInt::isSameValue(T1ConstantArrayType->getSize(),
          T2ConstantArrayType->getSize()))
        return false;
    }

    return true;
  }
  case Type::FunctionProto: {
    const FunctionProtoType *T1FuncType = cast<FunctionProtoType>(T1Type);
    const FunctionProtoType *T2FuncType =
      cast<FunctionProtoType>(T2Type);

    // Check return types
    QualType T1ReturnType = T1FuncType->getReturnType();
    QualType T2ReturnType = T2FuncType->getReturnType();
    if (!isEqualIgnoringChecked(T1ReturnType, T2ReturnType))
      return false;

    // Check parameter types and parameter-specific information.
    unsigned int paramCount = T1FuncType->getNumParams();
    if (paramCount != T2FuncType->getNumParams())
      return false;

    for (unsigned int i = 0; i < paramCount; i++) {
      QualType T1ParamType = T1FuncType->getParamType(i);
      QualType T2ParamType = T2FuncType->getParamType(i);
      if (!isEqualIgnoringChecked(T1ParamType, T2ParamType))
        return false;
    }

    // Check T2 properties of the function type.
    if (T1FuncType->getExtInfo() != T2FuncType->getExtInfo())
      return false;

    if (T1FuncType->isVariadic() != T2FuncType->isVariadic())
      return false;

    // TODO: if we extend Checked C to C++, check C++-specific properties of
    // function types.

    return true;
  }
  case Type::Record : {
    const RecordType *T1RecType = cast<RecordType>(T1Type);
    const RecordType *T2RecType = cast<RecordType>(T2Type);
    return recordTypesMatch(T1RecType, T2RecType);
  }
  default:
    return false;
  }
}

bool ASTContext::recordTypesMatch(const RecordType *T1, const RecordType *T2) const {
  if (T1 == T2) return true;
  RecordDecl *T1Decl = T1->getDecl();
  RecordDecl *T2Decl = T2->getDecl();
  assert(T1Decl != T2Decl && "Expected RecordDecls to be different, since the corresponding RecordTypes are different");

  // If either T1 or T2 isn't a type application, the two types can't match, because
  // we already know the type pointers aren't the same.
  if (!T1Decl->isInstantiated() || !T2Decl->isInstantiated()) return false;
  auto T1BaseType = getRecordType(T1Decl->genericBaseDecl());
  auto T2BaseType = getRecordType(T2Decl->genericBaseDecl());

  // We know at this point that T1 and T2 are type applications.
  // T1 and T2 match if the following three conditions hold:
  //   1) T1 and T2's bases match
  //   2) T2's base is a generic bounds interface (itype_for_any)
  //   3) T2 = Base<void, ..., void> (i.e. all of T2's type arguments are 'void')
  // This rule allows us to match 'struct List *next : itype(_Ptr<struct List<T> >)'.
  // Even though the user doesn't write T2 explicitly as an application, it is desugared into the special
  // application where all arguments are 'void' by the type system.

  // Check 1) and 2)
  if (T1BaseType != T2BaseType || !T2Decl->genericBaseDecl()->isItypeGeneric()) return false;

  // Check 3)
  auto NumArgs = T2Decl->typeArgs().size();
  assert(T1Decl->typeArgs().size() == NumArgs && "Expected same number of type arguments");
  for (auto TArg : T2Decl->typeArgs()) {
    if (TArg.typeName.getTypePtr() != VoidTy.getTypePtr()) return false;
  }

  return true;
}

// For the Checked C extension, compute whether a type is allowed to be an
// argument or return type for a no-prototype function.   This computes the
// set of allowed types described in Section 5.5 of the Checked C
// specification.
bool ASTContext::isNotAllowedForNoPrototypeFunction(QualType QT) const {
  if (const PointerType *PT = QT->getAs<PointerType>()) {
    if (PT->isChecked())
      return true;
    if (PT->isFunctionPointerType())
      return isNotAllowedForNoPrototypeFunction(PT->getPointeeType());
    // Unchecked pointer types are allowed
    return false;
  } else if (QT->isCheckedArrayType())
    return true;
  else if (const FunctionType *FT = QT->getAs<FunctionType>()) {
    QualType RetType = FT->getReturnType();
    if (isNotAllowedForNoPrototypeFunction(RetType))
      return true;
    if (const FunctionProtoType *FPT = FT->getAs<FunctionProtoType>()) {
      if (FPT->hasReturnAnnots())
        return true;
      unsigned NumParams = FPT->getNumParams();
      for (unsigned I=0; I< NumParams; ++I) {
        if (isNotAllowedForNoPrototypeFunction(FPT->getParamType(I)))
          return true;
        if (!FPT->getParamAnnots(I).IsEmpty())
          return true;
      }
    }
  } else if (const RecordType *RT = QT->getAs<RecordType>()) {
     const RecordDecl *RD = RT->getDecl();
     if (const RecordDecl *Def = RD->getDefinition()) {
       for (const auto *FieldDecl : Def->fields()) {
         QualType FieldType = FieldDecl->getType();
         if (isNotAllowedForNoPrototypeFunction(FieldType))
           return true;
         if (!FieldDecl->getBoundsAnnotations().IsEmpty() &&
             !FieldType->isUncheckedPointerType())
           return true;
       }
    }
  }
  return false;
}

bool ASTContext::EquivalentBounds(const BoundsExpr *Expr1, const BoundsExpr *Expr2,
                                  EquivExprSets *EquivExprs) {
  if (Expr1 && Expr2) {
    Lexicographic::Result Cmp = Lexicographic(*this, EquivExprs).CompareExpr(Expr1, Expr2);
    return Cmp == Lexicographic::Result::Equal;
  }

  // One or both bounds expressions are null pointers.
  if (Expr1 && !Expr2)
    return Expr1->isUnknown();

  if (!Expr1 && Expr2)
    return Expr2->isUnknown();

 // Both must be null pointers.
  return true;
}

bool ASTContext::EquivalentInteropTypes(
  const InteropTypeExpr *Expr1,
  const InteropTypeExpr *Expr2) {
  if (Expr1 == nullptr && Expr2 == nullptr)
    return true;

  if (Expr1 != nullptr && Expr2 != nullptr && Expr1->getType() == Expr2->getType())
    return true;

  return false;
}

bool ASTContext::EquivalentAnnotations(
  const BoundsAnnotations &Annots1,
  const BoundsAnnotations &Annots2) {
  BoundsExpr *Expr1 = Annots1.getBoundsExpr();
  BoundsExpr *Expr2 = Annots2.getBoundsExpr();
  if (!EquivalentBounds(Expr1, Expr2))
    return false;

  InteropTypeExpr *IT1 = Annots1.getInteropTypeExpr();
  InteropTypeExpr *IT2 = Annots2.getInteropTypeExpr();

  return EquivalentInteropTypes(IT1, IT2);
}

BoundsExpr *ASTContext::getPrebuiltCountZero() {
  if (!PrebuiltCountZero) {
    llvm::APInt Zero(getIntWidth(IntTy), 0);
    IntegerLiteral *ZeroLiteral = new (*this) IntegerLiteral(*this, Zero, IntTy, SourceLocation());
    PrebuiltCountZero =
      new (*this) CountBoundsExpr(BoundsExpr::Kind::ElementCount,
                                  ZeroLiteral, SourceLocation(), SourceLocation());
    PrebuiltCountZero->setCompilerGenerated(true);
  }
  return PrebuiltCountZero;
}

BoundsExpr *ASTContext::getPrebuiltCountOne() {
  if (!PrebuiltCountOne) {
    llvm::APInt One(getIntWidth(IntTy), 1);
    IntegerLiteral *OneLiteral = new (*this) IntegerLiteral(*this, One, IntTy,
                                                            SourceLocation());
    PrebuiltCountOne =
      new (*this) CountBoundsExpr(BoundsExpr::Kind::ElementCount,
                                  OneLiteral, SourceLocation(),
                                  SourceLocation());
    PrebuiltCountOne->setCompilerGenerated(true);
  }
  return PrebuiltCountOne;
}

BoundsExpr *ASTContext::getPrebuiltByteCountOne() {
  if (!PrebuiltByteCountOne) {
    llvm::APInt One(getIntWidth(IntTy), 1);
    IntegerLiteral *OneLiteral = new (*this) IntegerLiteral(*this, One, IntTy,
                                                            SourceLocation());
    PrebuiltByteCountOne =
      new (*this) CountBoundsExpr(BoundsExpr::Kind::ByteCount,
                                  OneLiteral, SourceLocation(),
                                  SourceLocation());
    PrebuiltByteCountOne->setCompilerGenerated(true);
  }
  return PrebuiltByteCountOne;
}

BoundsExpr *ASTContext::getPrebuiltBoundsUnknown() {
  if (!PrebuiltBoundsUnknown) {
    PrebuiltBoundsUnknown =
      new (*this) NullaryBoundsExpr(BoundsExpr::Kind::Unknown,
                                    SourceLocation(), SourceLocation());
    PrebuiltBoundsUnknown->setCompilerGenerated(true);
  }
  return PrebuiltBoundsUnknown;
}

 QualType ASTContext::getInteropTypeAndAdjust(const InteropTypeExpr *BA, bool IsParam) const {
  if (!BA) return QualType();
  QualType ResultType = BA->getType();
  if (IsParam && !ResultType.isNull() && ResultType->isArrayType())
    ResultType = getAdjustedParameterType(ResultType);
  return ResultType;
}

//
// Methods for tracking which member bounds declarations use a member.
//

ASTContext::member_bounds_iterator
ASTContext::using_member_bounds_begin(const MemberPath &Path) const {
  auto Pos = UsingBounds.find(Path);
  if (Pos == UsingBounds.end())
    return nullptr;
  return Pos->second.begin();
}

ASTContext::member_bounds_iterator
ASTContext::using_member_bounds_end(const MemberPath &Path) const {
  auto Pos = UsingBounds.find(Path);
  if (Pos == UsingBounds.end())
    return nullptr;
  return Pos->second.end();
}

unsigned
ASTContext::using_member_bounds_size(const MemberPath &Path) const {
  auto Pos = UsingBounds.find(Path);
  if (Pos == UsingBounds.end())
    return 0;
  return Pos->second.size();
}

ASTContext::member_bounds_iterator_range
ASTContext::using_member_bounds(const MemberPath &Path) const {
  return member_bounds_iterator_range(using_member_bounds_begin(Path),
                                      using_member_bounds_end(Path));
}

void ASTContext::addMemberBoundsUse(const MemberPath &Path,
                                    const FieldDecl *Bounds) {
  UsingBounds[Path].push_back(Bounds);
}

//===----------------------------------------------------------------------===//
//                         Integer Predicates
//===----------------------------------------------------------------------===//

unsigned ASTContext::getIntWidth(QualType T) const {
  if (const auto *ET = T->getAs<EnumType>())
    T = ET->getDecl()->getIntegerType();
  if (T->isBooleanType())
    return 1;
  if(const auto *EIT = T->getAs<ExtIntType>())
    return EIT->getNumBits();
  // For builtin types, just use the standard type sizing method
  return (unsigned)getTypeSize(T);
}

QualType ASTContext::getCorrespondingUnsignedType(QualType T) const {
  assert((T->hasSignedIntegerRepresentation() || T->isSignedFixedPointType()) &&
         "Unexpected type");

  // Turn <4 x signed int> -> <4 x unsigned int>
  if (const auto *VTy = T->getAs<VectorType>())
    return getVectorType(getCorrespondingUnsignedType(VTy->getElementType()),
                         VTy->getNumElements(), VTy->getVectorKind());

  // For enums, we return the unsigned version of the base type.
  if (const auto *ETy = T->getAs<EnumType>())
    T = ETy->getDecl()->getIntegerType();

  switch (T->castAs<BuiltinType>()->getKind()) {
  case BuiltinType::Char_S:
  case BuiltinType::SChar:
    return UnsignedCharTy;
  case BuiltinType::Short:
    return UnsignedShortTy;
  case BuiltinType::Int:
    return UnsignedIntTy;
  case BuiltinType::Long:
    return UnsignedLongTy;
  case BuiltinType::LongLong:
    return UnsignedLongLongTy;
  case BuiltinType::Int128:
    return UnsignedInt128Ty;
  // wchar_t is special. It is either signed or not, but when it's signed,
  // there's no matching "unsigned wchar_t". Therefore we return the unsigned
  // version of it's underlying type instead.
  case BuiltinType::WChar_S:
    return getUnsignedWCharType();

  case BuiltinType::ShortAccum:
    return UnsignedShortAccumTy;
  case BuiltinType::Accum:
    return UnsignedAccumTy;
  case BuiltinType::LongAccum:
    return UnsignedLongAccumTy;
  case BuiltinType::SatShortAccum:
    return SatUnsignedShortAccumTy;
  case BuiltinType::SatAccum:
    return SatUnsignedAccumTy;
  case BuiltinType::SatLongAccum:
    return SatUnsignedLongAccumTy;
  case BuiltinType::ShortFract:
    return UnsignedShortFractTy;
  case BuiltinType::Fract:
    return UnsignedFractTy;
  case BuiltinType::LongFract:
    return UnsignedLongFractTy;
  case BuiltinType::SatShortFract:
    return SatUnsignedShortFractTy;
  case BuiltinType::SatFract:
    return SatUnsignedFractTy;
  case BuiltinType::SatLongFract:
    return SatUnsignedLongFractTy;
  default:
    llvm_unreachable("Unexpected signed integer or fixed point type");
  }
}

ASTMutationListener::~ASTMutationListener() = default;

void ASTMutationListener::DeducedReturnType(const FunctionDecl *FD,
                                            QualType ReturnType) {}

//===----------------------------------------------------------------------===//
//                          Builtin Type Computation
//===----------------------------------------------------------------------===//

/// DecodeTypeFromStr - This decodes one type descriptor from Str, advancing the
/// pointer over the consumed characters.  This returns the resultant type.  If
/// AllowTypeModifiers is false then modifier like * are not parsed, just basic
/// types.  This allows "v2i*" to be parsed as a pointer to a v2i instead of
/// a vector of "i*".
///
/// RequiresICE is filled in on return to indicate whether the value is required
/// to be an Integer Constant Expression.
static QualType DecodeTypeFromStr(const char *&Str, const ASTContext &Context,
                                  ASTContext::GetBuiltinTypeError &Error,
                                  bool &RequiresICE,
                                  bool AllowTypeModifiers) {
  // Modifiers.
  int HowLong = 0;
  bool Signed = false, Unsigned = false;
  RequiresICE = false;

  // Read the prefixed modifiers first.
  bool Done = false;
  #ifndef NDEBUG
  bool IsSpecial = false;
  #endif
  while (!Done) {
    switch (*Str++) {
    default: Done = true; --Str; break;
    case 'I':
      RequiresICE = true;
      break;
    case 'S':
      assert(!Unsigned && "Can't use both 'S' and 'U' modifiers!");
      assert(!Signed && "Can't use 'S' modifier multiple times!");
      Signed = true;
      break;
    case 'U':
      assert(!Signed && "Can't use both 'S' and 'U' modifiers!");
      assert(!Unsigned && "Can't use 'U' modifier multiple times!");
      Unsigned = true;
      break;
    case 'L':
      assert(!IsSpecial && "Can't use 'L' with 'W', 'N', 'Z' or 'O' modifiers");
      assert(HowLong <= 2 && "Can't have LLLL modifier");
      ++HowLong;
      break;
    case 'N':
      // 'N' behaves like 'L' for all non LP64 targets and 'int' otherwise.
      assert(!IsSpecial && "Can't use two 'N', 'W', 'Z' or 'O' modifiers!");
      assert(HowLong == 0 && "Can't use both 'L' and 'N' modifiers!");
      #ifndef NDEBUG
      IsSpecial = true;
      #endif
      if (Context.getTargetInfo().getLongWidth() == 32)
        ++HowLong;
      break;
    case 'W':
      // This modifier represents int64 type.
      assert(!IsSpecial && "Can't use two 'N', 'W', 'Z' or 'O' modifiers!");
      assert(HowLong == 0 && "Can't use both 'L' and 'W' modifiers!");
      #ifndef NDEBUG
      IsSpecial = true;
      #endif
      switch (Context.getTargetInfo().getInt64Type()) {
      default:
        llvm_unreachable("Unexpected integer type");
      case TargetInfo::SignedLong:
        HowLong = 1;
        break;
      case TargetInfo::SignedLongLong:
        HowLong = 2;
        break;
      }
      break;
    case 'Z':
      // This modifier represents int32 type.
      assert(!IsSpecial && "Can't use two 'N', 'W', 'Z' or 'O' modifiers!");
      assert(HowLong == 0 && "Can't use both 'L' and 'Z' modifiers!");
      #ifndef NDEBUG
      IsSpecial = true;
      #endif
      switch (Context.getTargetInfo().getIntTypeByWidth(32, true)) {
      default:
        llvm_unreachable("Unexpected integer type");
      case TargetInfo::SignedInt:
        HowLong = 0;
        break;
      case TargetInfo::SignedLong:
        HowLong = 1;
        break;
      case TargetInfo::SignedLongLong:
        HowLong = 2;
        break;
      }
      break;
    case 'O':
      assert(!IsSpecial && "Can't use two 'N', 'W', 'Z' or 'O' modifiers!");
      assert(HowLong == 0 && "Can't use both 'L' and 'O' modifiers!");
      #ifndef NDEBUG
      IsSpecial = true;
      #endif
      if (Context.getLangOpts().OpenCL)
        HowLong = 1;
      else
        HowLong = 2;
      break;
    }
  }

  QualType Type;

  // Read the base type.
  switch (*Str++) {
  default: llvm_unreachable("Unknown builtin type letter!");
  case 'y':
    assert(HowLong == 0 && !Signed && !Unsigned &&
           "Bad modifiers used with 'y'!");
    Type = Context.BFloat16Ty;
    break;
  case 'v':
    assert(HowLong == 0 && !Signed && !Unsigned &&
           "Bad modifiers used with 'v'!");
    Type = Context.VoidTy;
    break;
  case 'h':
    assert(HowLong == 0 && !Signed && !Unsigned &&
           "Bad modifiers used with 'h'!");
    Type = Context.HalfTy;
    break;
  case 'f':
    assert(HowLong == 0 && !Signed && !Unsigned &&
           "Bad modifiers used with 'f'!");
    Type = Context.FloatTy;
    break;
  case 'd':
    assert(HowLong < 3 && !Signed && !Unsigned &&
           "Bad modifiers used with 'd'!");
    if (HowLong == 1)
      Type = Context.LongDoubleTy;
    else if (HowLong == 2)
      Type = Context.Float128Ty;
    else
      Type = Context.DoubleTy;
    break;
  case 's':
    assert(HowLong == 0 && "Bad modifiers used with 's'!");
    if (Unsigned)
      Type = Context.UnsignedShortTy;
    else
      Type = Context.ShortTy;
    break;
  case 'i':
    if (HowLong == 3)
      Type = Unsigned ? Context.UnsignedInt128Ty : Context.Int128Ty;
    else if (HowLong == 2)
      Type = Unsigned ? Context.UnsignedLongLongTy : Context.LongLongTy;
    else if (HowLong == 1)
      Type = Unsigned ? Context.UnsignedLongTy : Context.LongTy;
    else
      Type = Unsigned ? Context.UnsignedIntTy : Context.IntTy;
    break;
  case 'c':
    assert(HowLong == 0 && "Bad modifiers used with 'c'!");
    if (Signed)
      Type = Context.SignedCharTy;
    else if (Unsigned)
      Type = Context.UnsignedCharTy;
    else
      Type = Context.CharTy;
    break;
  case 'b': // boolean
    assert(HowLong == 0 && !Signed && !Unsigned && "Bad modifiers for 'b'!");
    Type = Context.BoolTy;
    break;
  case 'z':  // size_t.
    assert(HowLong == 0 && !Signed && !Unsigned && "Bad modifiers for 'z'!");
    Type = Context.getSizeType();
    break;
  case 'w':  // wchar_t.
    assert(HowLong == 0 && !Signed && !Unsigned && "Bad modifiers for 'w'!");
    Type = Context.getWideCharType();
    break;
  case 'F':
    Type = Context.getCFConstantStringType();
    break;
  case 'G':
    Type = Context.getObjCIdType();
    break;
  case 'H':
    Type = Context.getObjCSelType();
    break;
  case 'M':
    Type = Context.getObjCSuperType();
    break;
  case 'a':
    Type = Context.getBuiltinVaListType();
    assert(!Type.isNull() && "builtin va list type not initialized!");
    break;
  case 'A':
    // This is a "reference" to a va_list; however, what exactly
    // this means depends on how va_list is defined. There are two
    // different kinds of va_list: ones passed by value, and ones
    // passed by reference.  An example of a by-value va_list is
    // x86, where va_list is a char*. An example of by-ref va_list
    // is x86-64, where va_list is a __va_list_tag[1]. For x86,
    // we want this argument to be a char*&; for x86-64, we want
    // it to be a __va_list_tag*.
    Type = Context.getBuiltinVaListType();
    assert(!Type.isNull() && "builtin va list type not initialized!");
    if (Type->isArrayType())
      Type = Context.getArrayDecayedType(Type);
    else
      Type = Context.getLValueReferenceType(Type);
    break;
  case 'q': {
    char *End;
    unsigned NumElements = strtoul(Str, &End, 10);
    assert(End != Str && "Missing vector size");
    Str = End;

    QualType ElementType = DecodeTypeFromStr(Str, Context, Error,
                                             RequiresICE, false);
    assert(!RequiresICE && "Can't require vector ICE");

    Type = Context.getScalableVectorType(ElementType, NumElements);
    break;
  }
  case 'V': {
    char *End;
    unsigned NumElements = strtoul(Str, &End, 10);
    assert(End != Str && "Missing vector size");
    Str = End;

    QualType ElementType = DecodeTypeFromStr(Str, Context, Error,
                                             RequiresICE, false);
    assert(!RequiresICE && "Can't require vector ICE");

    // TODO: No way to make AltiVec vectors in builtins yet.
    Type = Context.getVectorType(ElementType, NumElements,
                                 VectorType::GenericVector);
    break;
  }
  case 'E': {
    char *End;

    unsigned NumElements = strtoul(Str, &End, 10);
    assert(End != Str && "Missing vector size");

    Str = End;

    QualType ElementType = DecodeTypeFromStr(Str, Context, Error, RequiresICE,
                                             false);
    Type = Context.getExtVectorType(ElementType, NumElements);
    break;
  }
  case 'X': {
    QualType ElementType = DecodeTypeFromStr(Str, Context, Error, RequiresICE,
                                             false);
    assert(!RequiresICE && "Can't require complex ICE");
    Type = Context.getComplexType(ElementType);
    break;
  }
  case 'Y':
    Type = Context.getPointerDiffType();
    break;
  case 'P':
    Type = Context.getFILEType();
    if (Type.isNull()) {
      Error = ASTContext::GE_Missing_stdio;
      return {};
    }
    break;
  case 'J':
    if (Signed)
      Type = Context.getsigjmp_bufType();
    else
      Type = Context.getjmp_bufType();

    if (Type.isNull()) {
      Error = ASTContext::GE_Missing_setjmp;
      return {};
    }
    break;
  case 'K':
    assert(HowLong == 0 && !Signed && !Unsigned && "Bad modifiers for 'K'!");
    Type = Context.getucontext_tType();

    if (Type.isNull()) {
      Error = ASTContext::GE_Missing_ucontext;
      return {};
    }
    break;
  case 'p':
    Type = Context.getProcessIDType();
    break;
  }

  // If there are modifiers and if we're allowed to parse them, go for it.
  Done = !AllowTypeModifiers;
  while (!Done) {
    switch (char c = *Str++) {
    default: Done = true; --Str; break;
    case '*':
    case '&': {
      // Both pointers and references can have their pointee types
      // qualified with an address space.
      char *End;
      unsigned AddrSpace = strtoul(Str, &End, 10);
      if (End != Str) {
        // Note AddrSpace == 0 is not the same as an unspecified address space.
        Type = Context.getAddrSpaceQualType(
          Type,
          Context.getLangASForBuiltinAddressSpace(AddrSpace));
        Str = End;
      }
      if (c == '*')
        Type = Context.getPointerType(Type);
      else
        Type = Context.getLValueReferenceType(Type);
      break;
    }
    // FIXME: There's no way to have a built-in with an rvalue ref arg.
    case 'C':
      Type = Type.withConst();
      break;
    case 'D':
      Type = Context.getVolatileType(Type);
      break;
    case 'R':
      Type = Type.withRestrict();
      break;
    }
  }

  assert((!RequiresICE || Type->isIntegralOrEnumerationType()) &&
         "Integer constant 'I' type must be an integer");

  return Type;
}

// On some targets such as PowerPC, some of the builtins are defined with custom
// type decriptors for target-dependent types. These descriptors are decoded in
// other functions, but it may be useful to be able to fall back to default
// descriptor decoding to define builtins mixing target-dependent and target-
// independent types. This function allows decoding one type descriptor with
// default decoding.
QualType ASTContext::DecodeTypeStr(const char *&Str, const ASTContext &Context,
                                   GetBuiltinTypeError &Error, bool &RequireICE,
                                   bool AllowTypeModifiers) const {
  return DecodeTypeFromStr(Str, Context, Error, RequireICE, AllowTypeModifiers);
}

/// GetBuiltinType - Return the type for the specified builtin.
QualType ASTContext::GetBuiltinType(unsigned Id,
                                    GetBuiltinTypeError &Error,
                                    unsigned *IntegerConstantArgs) const {
  const char *TypeStr = BuiltinInfo.getTypeString(Id);
  if (TypeStr[0] == '\0') {
    Error = GE_Missing_type;
    return {};
  }

  SmallVector<QualType, 8> ArgTypes;

  bool RequiresICE = false;
  Error = GE_None;
  QualType ResType = DecodeTypeFromStr(TypeStr, *this, Error,
                                       RequiresICE, true);
  if (Error != GE_None)
    return {};

  assert(!RequiresICE && "Result of intrinsic cannot be required to be an ICE");

  while (TypeStr[0] && TypeStr[0] != '.') {
    QualType Ty = DecodeTypeFromStr(TypeStr, *this, Error, RequiresICE, true);
    if (Error != GE_None)
      return {};

    // If this argument is required to be an IntegerConstantExpression and the
    // caller cares, fill in the bitmask we return.
    if (RequiresICE && IntegerConstantArgs)
      *IntegerConstantArgs |= 1 << ArgTypes.size();

    // Do array -> pointer decay.  The builtin should use the decayed type.
    if (Ty->isArrayType())
      Ty = getArrayDecayedType(Ty);

    ArgTypes.push_back(Ty);
  }

  if (Id == Builtin::BI__GetExceptionInfo)
    return {};

  assert((TypeStr[0] != '.' || TypeStr[1] == 0) &&
         "'.' should only occur at end of builtin type list!");

  bool Variadic = (TypeStr[0] == '.');

  FunctionType::ExtInfo EI(getDefaultCallingConvention(
      Variadic, /*IsCXXMethod=*/false, /*IsBuiltin=*/true));
  if (BuiltinInfo.isNoReturn(Id)) EI = EI.withNoReturn(true);


  // We really shouldn't be making a no-proto type here.
  if (ArgTypes.empty() && Variadic && !getLangOpts().CPlusPlus)
    return getFunctionNoProtoType(ResType, EI);

  FunctionProtoType::ExtProtoInfo EPI;
  EPI.ExtInfo = EI;
  EPI.Variadic = Variadic;
  if (getLangOpts().CPlusPlus && BuiltinInfo.isNoThrow(Id))
    EPI.ExceptionSpec.Type =
        getLangOpts().CPlusPlus11 ? EST_BasicNoexcept : EST_DynamicNone;

  return getFunctionType(ResType, ArgTypes, EPI);
}

static GVALinkage basicGVALinkageForFunction(const ASTContext &Context,
                                             const FunctionDecl *FD) {
  if (!FD->isExternallyVisible())
    return GVA_Internal;

  // Non-user-provided functions get emitted as weak definitions with every
  // use, no matter whether they've been explicitly instantiated etc.
  if (const auto *MD = dyn_cast<CXXMethodDecl>(FD))
    if (!MD->isUserProvided())
      return GVA_DiscardableODR;

  GVALinkage External;
  switch (FD->getTemplateSpecializationKind()) {
  case TSK_Undeclared:
  case TSK_ExplicitSpecialization:
    External = GVA_StrongExternal;
    break;

  case TSK_ExplicitInstantiationDefinition:
    return GVA_StrongODR;

  // C++11 [temp.explicit]p10:
  //   [ Note: The intent is that an inline function that is the subject of
  //   an explicit instantiation declaration will still be implicitly
  //   instantiated when used so that the body can be considered for
  //   inlining, but that no out-of-line copy of the inline function would be
  //   generated in the translation unit. -- end note ]
  case TSK_ExplicitInstantiationDeclaration:
    return GVA_AvailableExternally;

  case TSK_ImplicitInstantiation:
    External = GVA_DiscardableODR;
    break;
  }

  if (!FD->isInlined())
    return External;

  if ((!Context.getLangOpts().CPlusPlus &&
       !Context.getTargetInfo().getCXXABI().isMicrosoft() &&
       !FD->hasAttr<DLLExportAttr>()) ||
      FD->hasAttr<GNUInlineAttr>()) {
    // FIXME: This doesn't match gcc's behavior for dllexport inline functions.

    // GNU or C99 inline semantics. Determine whether this symbol should be
    // externally visible.
    if (FD->isInlineDefinitionExternallyVisible())
      return External;

    // C99 inline semantics, where the symbol is not externally visible.
    return GVA_AvailableExternally;
  }

  // Functions specified with extern and inline in -fms-compatibility mode
  // forcibly get emitted.  While the body of the function cannot be later
  // replaced, the function definition cannot be discarded.
  if (FD->isMSExternInline())
    return GVA_StrongODR;

  return GVA_DiscardableODR;
}

static GVALinkage adjustGVALinkageForAttributes(const ASTContext &Context,
                                                const Decl *D, GVALinkage L) {
  // See http://msdn.microsoft.com/en-us/library/xa0d9ste.aspx
  // dllexport/dllimport on inline functions.
  if (D->hasAttr<DLLImportAttr>()) {
    if (L == GVA_DiscardableODR || L == GVA_StrongODR)
      return GVA_AvailableExternally;
  } else if (D->hasAttr<DLLExportAttr>()) {
    if (L == GVA_DiscardableODR)
      return GVA_StrongODR;
  } else if (Context.getLangOpts().CUDA && Context.getLangOpts().CUDAIsDevice) {
    // Device-side functions with __global__ attribute must always be
    // visible externally so they can be launched from host.
    if (D->hasAttr<CUDAGlobalAttr>() &&
        (L == GVA_DiscardableODR || L == GVA_Internal))
      return GVA_StrongODR;
    // Single source offloading languages like CUDA/HIP need to be able to
    // access static device variables from host code of the same compilation
    // unit. This is done by externalizing the static variable.
    if (Context.shouldExternalizeStaticVar(D))
      return GVA_StrongExternal;
  }
  return L;
}

/// Adjust the GVALinkage for a declaration based on what an external AST source
/// knows about whether there can be other definitions of this declaration.
static GVALinkage
adjustGVALinkageForExternalDefinitionKind(const ASTContext &Ctx, const Decl *D,
                                          GVALinkage L) {
  ExternalASTSource *Source = Ctx.getExternalSource();
  if (!Source)
    return L;

  switch (Source->hasExternalDefinitions(D)) {
  case ExternalASTSource::EK_Never:
    // Other translation units rely on us to provide the definition.
    if (L == GVA_DiscardableODR)
      return GVA_StrongODR;
    break;

  case ExternalASTSource::EK_Always:
    return GVA_AvailableExternally;

  case ExternalASTSource::EK_ReplyHazy:
    break;
  }
  return L;
}

GVALinkage ASTContext::GetGVALinkageForFunction(const FunctionDecl *FD) const {
  return adjustGVALinkageForExternalDefinitionKind(*this, FD,
           adjustGVALinkageForAttributes(*this, FD,
             basicGVALinkageForFunction(*this, FD)));
}

static GVALinkage basicGVALinkageForVariable(const ASTContext &Context,
                                             const VarDecl *VD) {
  if (!VD->isExternallyVisible())
    return GVA_Internal;

  if (VD->isStaticLocal()) {
    const DeclContext *LexicalContext = VD->getParentFunctionOrMethod();
    while (LexicalContext && !isa<FunctionDecl>(LexicalContext))
      LexicalContext = LexicalContext->getLexicalParent();

    // ObjC Blocks can create local variables that don't have a FunctionDecl
    // LexicalContext.
    if (!LexicalContext)
      return GVA_DiscardableODR;

    // Otherwise, let the static local variable inherit its linkage from the
    // nearest enclosing function.
    auto StaticLocalLinkage =
        Context.GetGVALinkageForFunction(cast<FunctionDecl>(LexicalContext));

    // Itanium ABI 5.2.2: "Each COMDAT group [for a static local variable] must
    // be emitted in any object with references to the symbol for the object it
    // contains, whether inline or out-of-line."
    // Similar behavior is observed with MSVC. An alternative ABI could use
    // StrongODR/AvailableExternally to match the function, but none are
    // known/supported currently.
    if (StaticLocalLinkage == GVA_StrongODR ||
        StaticLocalLinkage == GVA_AvailableExternally)
      return GVA_DiscardableODR;
    return StaticLocalLinkage;
  }

  // MSVC treats in-class initialized static data members as definitions.
  // By giving them non-strong linkage, out-of-line definitions won't
  // cause link errors.
  if (Context.isMSStaticDataMemberInlineDefinition(VD))
    return GVA_DiscardableODR;

  // Most non-template variables have strong linkage; inline variables are
  // linkonce_odr or (occasionally, for compatibility) weak_odr.
  GVALinkage StrongLinkage;
  switch (Context.getInlineVariableDefinitionKind(VD)) {
  case ASTContext::InlineVariableDefinitionKind::None:
    StrongLinkage = GVA_StrongExternal;
    break;
  case ASTContext::InlineVariableDefinitionKind::Weak:
  case ASTContext::InlineVariableDefinitionKind::WeakUnknown:
    StrongLinkage = GVA_DiscardableODR;
    break;
  case ASTContext::InlineVariableDefinitionKind::Strong:
    StrongLinkage = GVA_StrongODR;
    break;
  }

  switch (VD->getTemplateSpecializationKind()) {
  case TSK_Undeclared:
    return StrongLinkage;

  case TSK_ExplicitSpecialization:
    return Context.getTargetInfo().getCXXABI().isMicrosoft() &&
                   VD->isStaticDataMember()
               ? GVA_StrongODR
               : StrongLinkage;

  case TSK_ExplicitInstantiationDefinition:
    return GVA_StrongODR;

  case TSK_ExplicitInstantiationDeclaration:
    return GVA_AvailableExternally;

  case TSK_ImplicitInstantiation:
    return GVA_DiscardableODR;
  }

  llvm_unreachable("Invalid Linkage!");
}

GVALinkage ASTContext::GetGVALinkageForVariable(const VarDecl *VD) {
  return adjustGVALinkageForExternalDefinitionKind(*this, VD,
           adjustGVALinkageForAttributes(*this, VD,
             basicGVALinkageForVariable(*this, VD)));
}

bool ASTContext::DeclMustBeEmitted(const Decl *D) {
  if (const auto *VD = dyn_cast<VarDecl>(D)) {
    if (!VD->isFileVarDecl())
      return false;
    // Global named register variables (GNU extension) are never emitted.
    if (VD->getStorageClass() == SC_Register)
      return false;
    if (VD->getDescribedVarTemplate() ||
        isa<VarTemplatePartialSpecializationDecl>(VD))
      return false;
  } else if (const auto *FD = dyn_cast<FunctionDecl>(D)) {
    // We never need to emit an uninstantiated function template.
    if (FD->getTemplatedKind() == FunctionDecl::TK_FunctionTemplate)
      return false;
  } else if (isa<PragmaCommentDecl>(D))
    return true;
  else if (isa<PragmaDetectMismatchDecl>(D))
    return true;
  else if (isa<OMPRequiresDecl>(D))
    return true;
  else if (isa<OMPThreadPrivateDecl>(D))
    return !D->getDeclContext()->isDependentContext();
  else if (isa<OMPAllocateDecl>(D))
    return !D->getDeclContext()->isDependentContext();
  else if (isa<OMPDeclareReductionDecl>(D) || isa<OMPDeclareMapperDecl>(D))
    return !D->getDeclContext()->isDependentContext();
  else if (isa<ImportDecl>(D))
    return true;
  else
    return false;

  // If this is a member of a class template, we do not need to emit it.
  if (D->getDeclContext()->isDependentContext())
    return false;

  // Weak references don't produce any output by themselves.
  if (D->hasAttr<WeakRefAttr>())
    return false;

  // Aliases and used decls are required.
  if (D->hasAttr<AliasAttr>() || D->hasAttr<UsedAttr>())
    return true;

  if (const auto *FD = dyn_cast<FunctionDecl>(D)) {
    // Forward declarations aren't required.
    if (!FD->doesThisDeclarationHaveABody())
      return FD->doesDeclarationForceExternallyVisibleDefinition();

    // Constructors and destructors are required.
    if (FD->hasAttr<ConstructorAttr>() || FD->hasAttr<DestructorAttr>())
      return true;

    // The key function for a class is required.  This rule only comes
    // into play when inline functions can be key functions, though.
    if (getTargetInfo().getCXXABI().canKeyFunctionBeInline()) {
      if (const auto *MD = dyn_cast<CXXMethodDecl>(FD)) {
        const CXXRecordDecl *RD = MD->getParent();
        if (MD->isOutOfLine() && RD->isDynamicClass()) {
          const CXXMethodDecl *KeyFunc = getCurrentKeyFunction(RD);
          if (KeyFunc && KeyFunc->getCanonicalDecl() == MD->getCanonicalDecl())
            return true;
        }
      }
    }

    GVALinkage Linkage = GetGVALinkageForFunction(FD);

    // static, static inline, always_inline, and extern inline functions can
    // always be deferred.  Normal inline functions can be deferred in C99/C++.
    // Implicit template instantiations can also be deferred in C++.
    return !isDiscardableGVALinkage(Linkage);
  }

  const auto *VD = cast<VarDecl>(D);
  assert(VD->isFileVarDecl() && "Expected file scoped var");

  // If the decl is marked as `declare target to`, it should be emitted for the
  // host and for the device.
  if (LangOpts.OpenMP &&
      OMPDeclareTargetDeclAttr::isDeclareTargetDeclaration(VD))
    return true;

  if (VD->isThisDeclarationADefinition() == VarDecl::DeclarationOnly &&
      !isMSStaticDataMemberInlineDefinition(VD))
    return false;

  // Variables that can be needed in other TUs are required.
  auto Linkage = GetGVALinkageForVariable(VD);
  if (!isDiscardableGVALinkage(Linkage))
    return true;

  // We never need to emit a variable that is available in another TU.
  if (Linkage == GVA_AvailableExternally)
    return false;

  // Variables that have destruction with side-effects are required.
  if (VD->needsDestruction(*this))
    return true;

  // Variables that have initialization with side-effects are required.
  if (VD->getInit() && VD->getInit()->HasSideEffects(*this) &&
      // We can get a value-dependent initializer during error recovery.
      (VD->getInit()->isValueDependent() || !VD->evaluateValue()))
    return true;

  // Likewise, variables with tuple-like bindings are required if their
  // bindings have side-effects.
  if (const auto *DD = dyn_cast<DecompositionDecl>(VD))
    for (const auto *BD : DD->bindings())
      if (const auto *BindingVD = BD->getHoldingVar())
        if (DeclMustBeEmitted(BindingVD))
          return true;

  return false;
}

void ASTContext::forEachMultiversionedFunctionVersion(
    const FunctionDecl *FD,
    llvm::function_ref<void(FunctionDecl *)> Pred) const {
  assert(FD->isMultiVersion() && "Only valid for multiversioned functions");
  llvm::SmallDenseSet<const FunctionDecl*, 4> SeenDecls;
  FD = FD->getMostRecentDecl();
  for (auto *CurDecl :
       FD->getDeclContext()->getRedeclContext()->lookup(FD->getDeclName())) {
    FunctionDecl *CurFD = CurDecl->getAsFunction()->getMostRecentDecl();
    if (CurFD && hasSameType(CurFD->getType(), FD->getType()) &&
        std::end(SeenDecls) == llvm::find(SeenDecls, CurFD)) {
      SeenDecls.insert(CurFD);
      Pred(CurFD);
    }
  }
}

CallingConv ASTContext::getDefaultCallingConvention(bool IsVariadic,
                                                    bool IsCXXMethod,
                                                    bool IsBuiltin) const {
  // Pass through to the C++ ABI object
  if (IsCXXMethod)
    return ABI->getDefaultMethodCallConv(IsVariadic);

  // Builtins ignore user-specified default calling convention and remain the
  // Target's default calling convention.
  if (!IsBuiltin) {
    switch (LangOpts.getDefaultCallingConv()) {
    case LangOptions::DCC_None:
      break;
    case LangOptions::DCC_CDecl:
      return CC_C;
    case LangOptions::DCC_FastCall:
      if (getTargetInfo().hasFeature("sse2") && !IsVariadic)
        return CC_X86FastCall;
      break;
    case LangOptions::DCC_StdCall:
      if (!IsVariadic)
        return CC_X86StdCall;
      break;
    case LangOptions::DCC_VectorCall:
      // __vectorcall cannot be applied to variadic functions.
      if (!IsVariadic)
        return CC_X86VectorCall;
      break;
    case LangOptions::DCC_RegCall:
      // __regcall cannot be applied to variadic functions.
      if (!IsVariadic)
        return CC_X86RegCall;
      break;
    }
  }
  return Target->getDefaultCallingConv();
}

bool ASTContext::isNearlyEmpty(const CXXRecordDecl *RD) const {
  // Pass through to the C++ ABI object
  return ABI->isNearlyEmpty(RD);
}

VTableContextBase *ASTContext::getVTableContext() {
  if (!VTContext.get()) {
    auto ABI = Target->getCXXABI();
    if (ABI.isMicrosoft())
      VTContext.reset(new MicrosoftVTableContext(*this));
    else {
      auto ComponentLayout = getLangOpts().RelativeCXXABIVTables
                                 ? ItaniumVTableContext::Relative
                                 : ItaniumVTableContext::Pointer;
      VTContext.reset(new ItaniumVTableContext(*this, ComponentLayout));
    }
  }
  return VTContext.get();
}

MangleContext *ASTContext::createMangleContext(const TargetInfo *T) {
  if (!T)
    T = Target;
  switch (T->getCXXABI().getKind()) {
  case TargetCXXABI::AppleARM64:
  case TargetCXXABI::Fuchsia:
  case TargetCXXABI::GenericAArch64:
  case TargetCXXABI::GenericItanium:
  case TargetCXXABI::GenericARM:
  case TargetCXXABI::GenericMIPS:
  case TargetCXXABI::iOS:
  case TargetCXXABI::WebAssembly:
  case TargetCXXABI::WatchOS:
  case TargetCXXABI::XL:
    return ItaniumMangleContext::create(*this, getDiagnostics());
  case TargetCXXABI::Microsoft:
    return MicrosoftMangleContext::create(*this, getDiagnostics());
  }
  llvm_unreachable("Unsupported ABI");
}

CXXABI::~CXXABI() = default;

size_t ASTContext::getSideTableAllocatedMemory() const {
  return ASTRecordLayouts.getMemorySize() +
         llvm::capacity_in_bytes(ObjCLayouts) +
         llvm::capacity_in_bytes(KeyFunctions) +
         llvm::capacity_in_bytes(ObjCImpls) +
         llvm::capacity_in_bytes(BlockVarCopyInits) +
         llvm::capacity_in_bytes(DeclAttrs) +
         llvm::capacity_in_bytes(TemplateOrInstantiation) +
         llvm::capacity_in_bytes(InstantiatedFromUsingDecl) +
         llvm::capacity_in_bytes(InstantiatedFromUsingShadowDecl) +
         llvm::capacity_in_bytes(InstantiatedFromUnnamedFieldDecl) +
         llvm::capacity_in_bytes(OverriddenMethods) +
         llvm::capacity_in_bytes(Types) +
         llvm::capacity_in_bytes(VariableArrayTypes);
}

/// getIntTypeForBitwidth -
/// sets integer QualTy according to specified details:
/// bitwidth, signed/unsigned.
/// Returns empty type if there is no appropriate target types.
QualType ASTContext::getIntTypeForBitwidth(unsigned DestWidth,
                                           unsigned Signed) const {
  TargetInfo::IntType Ty = getTargetInfo().getIntTypeByWidth(DestWidth, Signed);
  CanQualType QualTy = getFromTargetType(Ty);
  if (!QualTy && DestWidth == 128)
    return Signed ? Int128Ty : UnsignedInt128Ty;
  return QualTy;
}

/// getRealTypeForBitwidth -
/// sets floating point QualTy according to specified bitwidth.
/// Returns empty type if there is no appropriate target types.
QualType ASTContext::getRealTypeForBitwidth(unsigned DestWidth,
                                            bool ExplicitIEEE) const {
  TargetInfo::RealType Ty =
      getTargetInfo().getRealTypeByWidth(DestWidth, ExplicitIEEE);
  switch (Ty) {
  case TargetInfo::Float:
    return FloatTy;
  case TargetInfo::Double:
    return DoubleTy;
  case TargetInfo::LongDouble:
    return LongDoubleTy;
  case TargetInfo::Float128:
    return Float128Ty;
  case TargetInfo::NoFloat:
    return {};
  }

  llvm_unreachable("Unhandled TargetInfo::RealType value");
}

void ASTContext::setManglingNumber(const NamedDecl *ND, unsigned Number) {
  if (Number > 1)
    MangleNumbers[ND] = Number;
}

unsigned ASTContext::getManglingNumber(const NamedDecl *ND) const {
  auto I = MangleNumbers.find(ND);
  return I != MangleNumbers.end() ? I->second : 1;
}

void ASTContext::setStaticLocalNumber(const VarDecl *VD, unsigned Number) {
  if (Number > 1)
    StaticLocalNumbers[VD] = Number;
}

unsigned ASTContext::getStaticLocalNumber(const VarDecl *VD) const {
  auto I = StaticLocalNumbers.find(VD);
  return I != StaticLocalNumbers.end() ? I->second : 1;
}

MangleNumberingContext &
ASTContext::getManglingNumberContext(const DeclContext *DC) {
  assert(LangOpts.CPlusPlus);  // We don't need mangling numbers for plain C.
  std::unique_ptr<MangleNumberingContext> &MCtx = MangleNumberingContexts[DC];
  if (!MCtx)
    MCtx = createMangleNumberingContext();
  return *MCtx;
}

MangleNumberingContext &
ASTContext::getManglingNumberContext(NeedExtraManglingDecl_t, const Decl *D) {
  assert(LangOpts.CPlusPlus); // We don't need mangling numbers for plain C.
  std::unique_ptr<MangleNumberingContext> &MCtx =
      ExtraMangleNumberingContexts[D];
  if (!MCtx)
    MCtx = createMangleNumberingContext();
  return *MCtx;
}

std::unique_ptr<MangleNumberingContext>
ASTContext::createMangleNumberingContext() const {
  return ABI->createMangleNumberingContext();
}

const CXXConstructorDecl *
ASTContext::getCopyConstructorForExceptionObject(CXXRecordDecl *RD) {
  return ABI->getCopyConstructorForExceptionObject(
      cast<CXXRecordDecl>(RD->getFirstDecl()));
}

void ASTContext::addCopyConstructorForExceptionObject(CXXRecordDecl *RD,
                                                      CXXConstructorDecl *CD) {
  return ABI->addCopyConstructorForExceptionObject(
      cast<CXXRecordDecl>(RD->getFirstDecl()),
      cast<CXXConstructorDecl>(CD->getFirstDecl()));
}

void ASTContext::addTypedefNameForUnnamedTagDecl(TagDecl *TD,
                                                 TypedefNameDecl *DD) {
  return ABI->addTypedefNameForUnnamedTagDecl(TD, DD);
}

TypedefNameDecl *
ASTContext::getTypedefNameForUnnamedTagDecl(const TagDecl *TD) {
  return ABI->getTypedefNameForUnnamedTagDecl(TD);
}

void ASTContext::addDeclaratorForUnnamedTagDecl(TagDecl *TD,
                                                DeclaratorDecl *DD) {
  return ABI->addDeclaratorForUnnamedTagDecl(TD, DD);
}

DeclaratorDecl *ASTContext::getDeclaratorForUnnamedTagDecl(const TagDecl *TD) {
  return ABI->getDeclaratorForUnnamedTagDecl(TD);
}

void ASTContext::setParameterIndex(const ParmVarDecl *D, unsigned int index) {
  ParamIndices[D] = index;
}

unsigned ASTContext::getParameterIndex(const ParmVarDecl *D) const {
  ParameterIndexTable::const_iterator I = ParamIndices.find(D);
  assert(I != ParamIndices.end() &&
         "ParmIndices lacks entry set by ParmVarDecl");
  return I->second;
}

QualType ASTContext::getStringLiteralArrayType(QualType EltTy,
                                               unsigned Length,
                                               CheckedArrayKind Kind) const {
  // A C++ string literal has a const-qualified element type (C++ 2.13.4p1).
  if (getLangOpts().CPlusPlus || getLangOpts().ConstStrings)
    EltTy = EltTy.withConst();

  EltTy = adjustStringLiteralBaseType(EltTy);

  // Get an array type for the string, according to C99 6.4.5. This includes
  // the null terminator character.
  return getConstantArrayType(EltTy, llvm::APInt(32, Length + 1), nullptr,
                              ArrayType::Normal, /*IndexTypeQuals*/ 0, Kind);
}

StringLiteral *
ASTContext::getPredefinedStringLiteralFromCache(StringRef Key) const {
  StringLiteral *&Result = StringLiteralCache[Key];
  if (!Result)
    Result = StringLiteral::Create(
        *this, Key, StringLiteral::Ascii,
        /*Pascal*/ false, getStringLiteralArrayType(CharTy, Key.size()),
        SourceLocation());
  return Result;
}

MSGuidDecl *
ASTContext::getMSGuidDecl(MSGuidDecl::Parts Parts) const {
  assert(MSGuidTagDecl && "building MS GUID without MS extensions?");

  llvm::FoldingSetNodeID ID;
  MSGuidDecl::Profile(ID, Parts);

  void *InsertPos;
  if (MSGuidDecl *Existing = MSGuidDecls.FindNodeOrInsertPos(ID, InsertPos))
    return Existing;

  QualType GUIDType = getMSGuidType().withConst();
  MSGuidDecl *New = MSGuidDecl::Create(*this, GUIDType, Parts);
  MSGuidDecls.InsertNode(New, InsertPos);
  return New;
}

TemplateParamObjectDecl *
ASTContext::getTemplateParamObjectDecl(QualType T, const APValue &V) const {
  assert(T->isRecordType() && "template param object of unexpected type");

  // C++ [temp.param]p8:
  //   [...] a static storage duration object of type 'const T' [...]
  T.addConst();

  llvm::FoldingSetNodeID ID;
  TemplateParamObjectDecl::Profile(ID, T, V);

  void *InsertPos;
  if (TemplateParamObjectDecl *Existing =
          TemplateParamObjectDecls.FindNodeOrInsertPos(ID, InsertPos))
    return Existing;

  TemplateParamObjectDecl *New = TemplateParamObjectDecl::Create(*this, T, V);
  TemplateParamObjectDecls.InsertNode(New, InsertPos);
  return New;
}

bool ASTContext::AtomicUsesUnsupportedLibcall(const AtomicExpr *E) const {
  const llvm::Triple &T = getTargetInfo().getTriple();
  if (!T.isOSDarwin())
    return false;

  if (!(T.isiOS() && T.isOSVersionLT(7)) &&
      !(T.isMacOSX() && T.isOSVersionLT(10, 9)))
    return false;

  QualType AtomicTy = E->getPtr()->getType()->getPointeeType();
  CharUnits sizeChars = getTypeSizeInChars(AtomicTy);
  uint64_t Size = sizeChars.getQuantity();
  CharUnits alignChars = getTypeAlignInChars(AtomicTy);
  unsigned Align = alignChars.getQuantity();
  unsigned MaxInlineWidthInBits = getTargetInfo().getMaxAtomicInlineWidth();
  return (Size != Align || toBits(sizeChars) > MaxInlineWidthInBits);
}

bool
ASTContext::ObjCMethodsAreEqual(const ObjCMethodDecl *MethodDecl,
                                const ObjCMethodDecl *MethodImpl) {
  // No point trying to match an unavailable/deprecated mothod.
  if (MethodDecl->hasAttr<UnavailableAttr>()
      || MethodDecl->hasAttr<DeprecatedAttr>())
    return false;
  if (MethodDecl->getObjCDeclQualifier() !=
      MethodImpl->getObjCDeclQualifier())
    return false;
  if (!hasSameType(MethodDecl->getReturnType(), MethodImpl->getReturnType()))
    return false;

  if (MethodDecl->param_size() != MethodImpl->param_size())
    return false;

  for (ObjCMethodDecl::param_const_iterator IM = MethodImpl->param_begin(),
       IF = MethodDecl->param_begin(), EM = MethodImpl->param_end(),
       EF = MethodDecl->param_end();
       IM != EM && IF != EF; ++IM, ++IF) {
    const ParmVarDecl *DeclVar = (*IF);
    const ParmVarDecl *ImplVar = (*IM);
    if (ImplVar->getObjCDeclQualifier() != DeclVar->getObjCDeclQualifier())
      return false;
    if (!hasSameType(DeclVar->getType(), ImplVar->getType()))
      return false;
  }

  return (MethodDecl->isVariadic() == MethodImpl->isVariadic());
}

uint64_t ASTContext::getTargetNullPointerValue(QualType QT) const {
  LangAS AS;
  if (QT->getUnqualifiedDesugaredType()->isNullPtrType())
    AS = LangAS::Default;
  else
    AS = QT->getPointeeType().getAddressSpace();

  return getTargetInfo().getNullPointerValue(AS);
}

unsigned ASTContext::getTargetAddressSpace(LangAS AS) const {
  if (isTargetAddressSpace(AS))
    return toTargetAddressSpace(AS);
  else
    return (*AddrSpaceMap)[(unsigned)AS];
}

QualType ASTContext::getCorrespondingSaturatedType(QualType Ty) const {
  assert(Ty->isFixedPointType());

  if (Ty->isSaturatedFixedPointType()) return Ty;

  switch (Ty->castAs<BuiltinType>()->getKind()) {
    default:
      llvm_unreachable("Not a fixed point type!");
    case BuiltinType::ShortAccum:
      return SatShortAccumTy;
    case BuiltinType::Accum:
      return SatAccumTy;
    case BuiltinType::LongAccum:
      return SatLongAccumTy;
    case BuiltinType::UShortAccum:
      return SatUnsignedShortAccumTy;
    case BuiltinType::UAccum:
      return SatUnsignedAccumTy;
    case BuiltinType::ULongAccum:
      return SatUnsignedLongAccumTy;
    case BuiltinType::ShortFract:
      return SatShortFractTy;
    case BuiltinType::Fract:
      return SatFractTy;
    case BuiltinType::LongFract:
      return SatLongFractTy;
    case BuiltinType::UShortFract:
      return SatUnsignedShortFractTy;
    case BuiltinType::UFract:
      return SatUnsignedFractTy;
    case BuiltinType::ULongFract:
      return SatUnsignedLongFractTy;
  }
}

LangAS ASTContext::getLangASForBuiltinAddressSpace(unsigned AS) const {
  if (LangOpts.OpenCL)
    return getTargetInfo().getOpenCLBuiltinAddressSpace(AS);

  if (LangOpts.CUDA)
    return getTargetInfo().getCUDABuiltinAddressSpace(AS);

  return getLangASFromTargetAS(AS);
}

// Explicitly instantiate this in case a Redeclarable<T> is used from a TU that
// doesn't include ASTContext.h
template
clang::LazyGenerationalUpdatePtr<
    const Decl *, Decl *, &ExternalASTSource::CompleteRedeclChain>::ValueType
clang::LazyGenerationalUpdatePtr<
    const Decl *, Decl *, &ExternalASTSource::CompleteRedeclChain>::makeValue(
        const clang::ASTContext &Ctx, Decl *Value);

unsigned char ASTContext::getFixedPointScale(QualType Ty) const {
  assert(Ty->isFixedPointType());

  const TargetInfo &Target = getTargetInfo();
  switch (Ty->castAs<BuiltinType>()->getKind()) {
    default:
      llvm_unreachable("Not a fixed point type!");
    case BuiltinType::ShortAccum:
    case BuiltinType::SatShortAccum:
      return Target.getShortAccumScale();
    case BuiltinType::Accum:
    case BuiltinType::SatAccum:
      return Target.getAccumScale();
    case BuiltinType::LongAccum:
    case BuiltinType::SatLongAccum:
      return Target.getLongAccumScale();
    case BuiltinType::UShortAccum:
    case BuiltinType::SatUShortAccum:
      return Target.getUnsignedShortAccumScale();
    case BuiltinType::UAccum:
    case BuiltinType::SatUAccum:
      return Target.getUnsignedAccumScale();
    case BuiltinType::ULongAccum:
    case BuiltinType::SatULongAccum:
      return Target.getUnsignedLongAccumScale();
    case BuiltinType::ShortFract:
    case BuiltinType::SatShortFract:
      return Target.getShortFractScale();
    case BuiltinType::Fract:
    case BuiltinType::SatFract:
      return Target.getFractScale();
    case BuiltinType::LongFract:
    case BuiltinType::SatLongFract:
      return Target.getLongFractScale();
    case BuiltinType::UShortFract:
    case BuiltinType::SatUShortFract:
      return Target.getUnsignedShortFractScale();
    case BuiltinType::UFract:
    case BuiltinType::SatUFract:
      return Target.getUnsignedFractScale();
    case BuiltinType::ULongFract:
    case BuiltinType::SatULongFract:
      return Target.getUnsignedLongFractScale();
  }
}

unsigned char ASTContext::getFixedPointIBits(QualType Ty) const {
  assert(Ty->isFixedPointType());

  const TargetInfo &Target = getTargetInfo();
  switch (Ty->castAs<BuiltinType>()->getKind()) {
    default:
      llvm_unreachable("Not a fixed point type!");
    case BuiltinType::ShortAccum:
    case BuiltinType::SatShortAccum:
      return Target.getShortAccumIBits();
    case BuiltinType::Accum:
    case BuiltinType::SatAccum:
      return Target.getAccumIBits();
    case BuiltinType::LongAccum:
    case BuiltinType::SatLongAccum:
      return Target.getLongAccumIBits();
    case BuiltinType::UShortAccum:
    case BuiltinType::SatUShortAccum:
      return Target.getUnsignedShortAccumIBits();
    case BuiltinType::UAccum:
    case BuiltinType::SatUAccum:
      return Target.getUnsignedAccumIBits();
    case BuiltinType::ULongAccum:
    case BuiltinType::SatULongAccum:
      return Target.getUnsignedLongAccumIBits();
    case BuiltinType::ShortFract:
    case BuiltinType::SatShortFract:
    case BuiltinType::Fract:
    case BuiltinType::SatFract:
    case BuiltinType::LongFract:
    case BuiltinType::SatLongFract:
    case BuiltinType::UShortFract:
    case BuiltinType::SatUShortFract:
    case BuiltinType::UFract:
    case BuiltinType::SatUFract:
    case BuiltinType::ULongFract:
    case BuiltinType::SatULongFract:
      return 0;
  }
}

llvm::FixedPointSemantics
ASTContext::getFixedPointSemantics(QualType Ty) const {
  assert((Ty->isFixedPointType() || Ty->isIntegerType()) &&
         "Can only get the fixed point semantics for a "
         "fixed point or integer type.");
  if (Ty->isIntegerType())
    return llvm::FixedPointSemantics::GetIntegerSemantics(
        getIntWidth(Ty), Ty->isSignedIntegerType());

  bool isSigned = Ty->isSignedFixedPointType();
  return llvm::FixedPointSemantics(
      static_cast<unsigned>(getTypeSize(Ty)), getFixedPointScale(Ty), isSigned,
      Ty->isSaturatedFixedPointType(),
      !isSigned && getTargetInfo().doUnsignedFixedPointTypesHavePadding());
}

llvm::APFixedPoint ASTContext::getFixedPointMax(QualType Ty) const {
  assert(Ty->isFixedPointType());
  return llvm::APFixedPoint::getMax(getFixedPointSemantics(Ty));
}

llvm::APFixedPoint ASTContext::getFixedPointMin(QualType Ty) const {
  assert(Ty->isFixedPointType());
  return llvm::APFixedPoint::getMin(getFixedPointSemantics(Ty));
}

QualType ASTContext::getCorrespondingSignedFixedPointType(QualType Ty) const {
  assert(Ty->isUnsignedFixedPointType() &&
         "Expected unsigned fixed point type");

  switch (Ty->castAs<BuiltinType>()->getKind()) {
  case BuiltinType::UShortAccum:
    return ShortAccumTy;
  case BuiltinType::UAccum:
    return AccumTy;
  case BuiltinType::ULongAccum:
    return LongAccumTy;
  case BuiltinType::SatUShortAccum:
    return SatShortAccumTy;
  case BuiltinType::SatUAccum:
    return SatAccumTy;
  case BuiltinType::SatULongAccum:
    return SatLongAccumTy;
  case BuiltinType::UShortFract:
    return ShortFractTy;
  case BuiltinType::UFract:
    return FractTy;
  case BuiltinType::ULongFract:
    return LongFractTy;
  case BuiltinType::SatUShortFract:
    return SatShortFractTy;
  case BuiltinType::SatUFract:
    return SatFractTy;
  case BuiltinType::SatULongFract:
    return SatLongFractTy;
  default:
    llvm_unreachable("Unexpected unsigned fixed point type");
  }
}

ParsedTargetAttr
ASTContext::filterFunctionTargetAttrs(const TargetAttr *TD) const {
  assert(TD != nullptr);
  ParsedTargetAttr ParsedAttr = TD->parse();

  ParsedAttr.Features.erase(
      llvm::remove_if(ParsedAttr.Features,
                      [&](const std::string &Feat) {
                        return !Target->isValidFeatureName(
                            StringRef{Feat}.substr(1));
                      }),
      ParsedAttr.Features.end());
  return ParsedAttr;
}

void ASTContext::getFunctionFeatureMap(llvm::StringMap<bool> &FeatureMap,
                                       const FunctionDecl *FD) const {
  if (FD)
    getFunctionFeatureMap(FeatureMap, GlobalDecl().getWithDecl(FD));
  else
    Target->initFeatureMap(FeatureMap, getDiagnostics(),
                           Target->getTargetOpts().CPU,
                           Target->getTargetOpts().Features);
}

// Fills in the supplied string map with the set of target features for the
// passed in function.
void ASTContext::getFunctionFeatureMap(llvm::StringMap<bool> &FeatureMap,
                                       GlobalDecl GD) const {
  StringRef TargetCPU = Target->getTargetOpts().CPU;
  const FunctionDecl *FD = GD.getDecl()->getAsFunction();
  if (const auto *TD = FD->getAttr<TargetAttr>()) {
    ParsedTargetAttr ParsedAttr = filterFunctionTargetAttrs(TD);

    // Make a copy of the features as passed on the command line into the
    // beginning of the additional features from the function to override.
    ParsedAttr.Features.insert(
        ParsedAttr.Features.begin(),
        Target->getTargetOpts().FeaturesAsWritten.begin(),
        Target->getTargetOpts().FeaturesAsWritten.end());

    if (ParsedAttr.Architecture != "" &&
        Target->isValidCPUName(ParsedAttr.Architecture))
      TargetCPU = ParsedAttr.Architecture;

    // Now populate the feature map, first with the TargetCPU which is either
    // the default or a new one from the target attribute string. Then we'll use
    // the passed in features (FeaturesAsWritten) along with the new ones from
    // the attribute.
    Target->initFeatureMap(FeatureMap, getDiagnostics(), TargetCPU,
                           ParsedAttr.Features);
  } else if (const auto *SD = FD->getAttr<CPUSpecificAttr>()) {
    llvm::SmallVector<StringRef, 32> FeaturesTmp;
    Target->getCPUSpecificCPUDispatchFeatures(
        SD->getCPUName(GD.getMultiVersionIndex())->getName(), FeaturesTmp);
    std::vector<std::string> Features(FeaturesTmp.begin(), FeaturesTmp.end());
    Target->initFeatureMap(FeatureMap, getDiagnostics(), TargetCPU, Features);
  } else {
    FeatureMap = Target->getTargetOpts().FeatureMap;
  }
}

OMPTraitInfo &ASTContext::getNewOMPTraitInfo() {
  OMPTraitInfoVector.emplace_back(new OMPTraitInfo());
  return *OMPTraitInfoVector.back();
}

const StreamingDiagnostic &clang::
operator<<(const StreamingDiagnostic &DB,
           const ASTContext::SectionInfo &Section) {
  if (Section.Decl)
    return DB << Section.Decl;
  return DB << "a prior #pragma section";
}

<<<<<<< HEAD
bool ASTContext::mayExternalizeStaticVar(const Decl *D) const {
  return !getLangOpts().GPURelocatableDeviceCode &&
         ((D->hasAttr<CUDADeviceAttr>() &&
           !D->getAttr<CUDADeviceAttr>()->isImplicit()) ||
          (D->hasAttr<CUDAConstantAttr>() &&
           !D->getAttr<CUDAConstantAttr>()->isImplicit())) &&
         isa<VarDecl>(D) && cast<VarDecl>(D)->isFileVarDecl() &&
         cast<VarDecl>(D)->getStorageClass() == SC_Static;
}

bool ASTContext::shouldExternalizeStaticVar(const Decl *D) const {
  return mayExternalizeStaticVar(D) &&
         CUDAStaticDeviceVarReferencedByHost.count(cast<VarDecl>(D));
=======
RecordDecl *ASTContext::getCachedTypeApp(const RecordDecl *Base, ArrayRef<const Type *> TypeArgs) {
  assert(Base != nullptr && "Base decl shouldn't be null");
  assert(Base->isGenericOrItypeGeneric() && "Base RecordDecl should be generic");
  const auto it = CachedTypeApps.find(std::make_pair(Base, TypeArgs));
  if (it == CachedTypeApps.end()) return nullptr;
  return it->second;
}

std::vector<const RecordDecl *> ASTContext::getTypeAppsWithBase(const RecordDecl *Base) {
  std::vector<const RecordDecl *> TypeApps;
  for (const auto Iter : CachedTypeApps) {
    auto Key = Iter.getFirst();
    // The key is a pair (generic base, type application).
    // The value ('Iter.getSecond()') is the corresponding (instantiated) RecordDecl.
    if (Key.first == Base) TypeApps.push_back(Iter.getSecond());
  }
  return TypeApps;
}

void ASTContext::addCachedTypeApp(const RecordDecl *Base, ArrayRef<const Type *> TypeArgs, RecordDecl *Inst) {
  assert(Base != nullptr && Inst != nullptr && "Decls shouldn't be null");
  assert(Base->isGenericOrItypeGeneric() && "Base RecordDecl should be generic");
  assert(Base == Base->getCanonicalDecl() && "Expected key to be canonical decl");
  assert(Base == Inst->genericBaseDecl() && "Base decl must match in key and value");
  assert((getCachedTypeApp(Base, TypeArgs) == nullptr) && "Type application is already cached");
  // Copy the storage backing up the type arguments, since we'll potentially continue to query the map
  // after `TypeArgs` has been de-allocated (e.g. if `TypeArgs` was allocated on the stack).
  auto TypeArgsCopy = new (*this) llvm::SmallVector<const Type *, 4>(TypeArgs.begin(), TypeArgs.end());
  CachedTypeApps.insert(std::make_pair(std::make_pair(Base, ArrayRef<const Type *>(*TypeArgsCopy)), Inst));
}

ArrayRef<RecordDecl *> ASTContext::getDelayedTypeApps(RecordDecl *Base) {
  assert(Base != nullptr && "Base decl shouldn't be null");
  assert(Base->isGenericOrItypeGeneric() && "Base RecordDecl should be generic");
  assert(Base->getCanonicalDecl() == Base && "Key should be a canonical decl");
  const auto Iter = DelayedTypeApps.find(Base);
  if (Iter == DelayedTypeApps.end()) return ArrayRef<RecordDecl *>();
  return ArrayRef<RecordDecl *>(Iter->second);
}

void ASTContext::addDelayedTypeApp(RecordDecl *TypeApp) {
  assert(TypeApp != nullptr && "Type application decl shouldn't be null");
  assert(TypeApp->isInstantiated() && TypeApp->isDelayedTypeApp() && "Expected a delayed type application");
  auto Base = TypeApp->genericBaseDecl();
  assert(Base->getCanonicalDecl() == Base && "Base should be a canonical decl");
  auto Iter = DelayedTypeApps.find(Base);
  if (Iter == DelayedTypeApps.end()) {
    // This is the first type application added with 'Base' as key.
    DelayedTypeApps.insert(std::make_pair(Base, llvm::SmallVector<RecordDecl *, 4>()));
  }
  Iter = DelayedTypeApps.find(Base);
  assert(Iter != DelayedTypeApps.end() && "Expected key to be found");
  // Take a reference so we can modify the vector stored in the map (as opposed to a copy).
  llvm::SmallVector<RecordDecl *, 4> &Delayed = Iter->second;
  Delayed.push_back(TypeApp);
}

bool ASTContext::removeDelayedTypeApps(RecordDecl *Base) {
  assert(Base != nullptr && "Base decl shouldn't be null");
  assert(Base->isGenericOrItypeGeneric() && "Base RecordDecl should be generic");
  assert(Base->getCanonicalDecl() == Base && "Key should be a canonical decl");
  return DelayedTypeApps.erase(Base);
}

const ExistentialType *ASTContext::getCachedExistentialType(const Type *TypeVar, QualType InnerType) {
  auto Iter = CachedExistTypes.find(std::make_pair(TypeVar, InnerType));
  if (Iter != CachedExistTypes.end()) return Iter->second;
  return nullptr;
}

void ASTContext::addCachedExistentialType(const Type *TypeVar, QualType InnerType, const ExistentialType *ExistType) {
  if (getCachedExistentialType(TypeVar, InnerType)) llvm_unreachable("Cannot re-add existential type to the cache");
  CachedExistTypes.insert(std::make_pair(std::make_pair(TypeVar, InnerType), ExistType));
>>>>>>> ccbaca99
}<|MERGE_RESOLUTION|>--- conflicted
+++ resolved
@@ -12172,7 +12172,6 @@
   return DB << "a prior #pragma section";
 }
 
-<<<<<<< HEAD
 bool ASTContext::mayExternalizeStaticVar(const Decl *D) const {
   return !getLangOpts().GPURelocatableDeviceCode &&
          ((D->hasAttr<CUDADeviceAttr>() &&
@@ -12186,7 +12185,8 @@
 bool ASTContext::shouldExternalizeStaticVar(const Decl *D) const {
   return mayExternalizeStaticVar(D) &&
          CUDAStaticDeviceVarReferencedByHost.count(cast<VarDecl>(D));
-=======
+}
+
 RecordDecl *ASTContext::getCachedTypeApp(const RecordDecl *Base, ArrayRef<const Type *> TypeArgs) {
   assert(Base != nullptr && "Base decl shouldn't be null");
   assert(Base->isGenericOrItypeGeneric() && "Base RecordDecl should be generic");
@@ -12260,5 +12260,4 @@
 void ASTContext::addCachedExistentialType(const Type *TypeVar, QualType InnerType, const ExistentialType *ExistType) {
   if (getCachedExistentialType(TypeVar, InnerType)) llvm_unreachable("Cannot re-add existential type to the cache");
   CachedExistTypes.insert(std::make_pair(std::make_pair(TypeVar, InnerType), ExistType));
->>>>>>> ccbaca99
 }