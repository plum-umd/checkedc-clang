--- conflicted
+++ resolved
@@ -1475,12 +1475,6 @@
   case tok::kw_this:
     Res = ParseCXXThis();
     break;
-<<<<<<< HEAD
-
-=======
-  case tok::kw___builtin_unique_stable_name:
-    Res = ParseUniqueStableNameExpression();
-    break;
   case tok::kw__Assume_bounds_cast:
   case tok::kw__Dynamic_bounds_cast:
     Res = ParseBoundsCastExpression();
@@ -1488,7 +1482,6 @@
   case tok::kw__Return_value:
     Res = ParseReturnValueExpression();
     break;
->>>>>>> ccbaca99
   case tok::annot_typename:
     if (isStartOfObjCClassMessageMissingOpenBracket()) {
       TypeResult Type = getTypeAnnotation(Tok);
@@ -2944,15 +2937,11 @@
     // Parse the type declarator.
     DeclSpec DS(AttrFactory);
     ParseSpecifierQualifierList(DS);
-<<<<<<< HEAD
-    Declarator DeclaratorInfo(DS, DeclaratorContext::TypeName);
-=======
 
     // Adjust checked scope properties if _Checked or _Unchecked was
     // specified.
     Sema::CheckedScopeRAII CheckedScope(Actions, DS);
-    Declarator DeclaratorInfo(DS, DeclaratorContext::TypeNameContext);
->>>>>>> ccbaca99
+    Declarator DeclaratorInfo(DS, DeclaratorContext::TypeName);
     ParseDeclarator(DeclaratorInfo);
     ExitQuantifiedTypeScope(DS);
 
