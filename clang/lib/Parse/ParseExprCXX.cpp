//===--- ParseExprCXX.cpp - C++ Expression Parsing ------------------------===//
//
// Part of the LLVM Project, under the Apache License v2.0 with LLVM Exceptions.
// See https://llvm.org/LICENSE.txt for license information.
// SPDX-License-Identifier: Apache-2.0 WITH LLVM-exception
//
//===----------------------------------------------------------------------===//
//
// This file implements the Expression parsing implementation for C++.
//
//===----------------------------------------------------------------------===//
#include "clang/Parse/Parser.h"
#include "clang/AST/ASTContext.h"
#include "clang/AST/Decl.h"
#include "clang/AST/DeclTemplate.h"
#include "clang/AST/ExprCXX.h"
#include "clang/Basic/PrettyStackTrace.h"
#include "clang/Lex/LiteralSupport.h"
#include "clang/Parse/ParseDiagnostic.h"
#include "clang/Parse/RAIIObjectsForParser.h"
#include "clang/Sema/DeclSpec.h"
#include "clang/Sema/ParsedTemplate.h"
#include "clang/Sema/Scope.h"
#include "llvm/Support/ErrorHandling.h"
#include <numeric>

using namespace clang;

static int SelectDigraphErrorMessage(tok::TokenKind Kind) {
  switch (Kind) {
    // template name
    case tok::unknown:             return 0;
    // casts
    case tok::kw_addrspace_cast:   return 1;
    case tok::kw_const_cast:       return 2;
    case tok::kw_dynamic_cast:     return 3;
    case tok::kw_reinterpret_cast: return 4;
    case tok::kw_static_cast:      return 5;
    default:
      llvm_unreachable("Unknown type for digraph error message.");
  }
}

// Are the two tokens adjacent in the same source file?
bool Parser::areTokensAdjacent(const Token &First, const Token &Second) {
  SourceManager &SM = PP.getSourceManager();
  SourceLocation FirstLoc = SM.getSpellingLoc(First.getLocation());
  SourceLocation FirstEnd = FirstLoc.getLocWithOffset(First.getLength());
  return FirstEnd == SM.getSpellingLoc(Second.getLocation());
}

// Suggest fixit for "<::" after a cast.
static void FixDigraph(Parser &P, Preprocessor &PP, Token &DigraphToken,
                       Token &ColonToken, tok::TokenKind Kind, bool AtDigraph) {
  // Pull '<:' and ':' off token stream.
  if (!AtDigraph)
    PP.Lex(DigraphToken);
  PP.Lex(ColonToken);

  SourceRange Range;
  Range.setBegin(DigraphToken.getLocation());
  Range.setEnd(ColonToken.getLocation());
  P.Diag(DigraphToken.getLocation(), diag::err_missing_whitespace_digraph)
      << SelectDigraphErrorMessage(Kind)
      << FixItHint::CreateReplacement(Range, "< ::");

  // Update token information to reflect their change in token type.
  ColonToken.setKind(tok::coloncolon);
  ColonToken.setLocation(ColonToken.getLocation().getLocWithOffset(-1));
  ColonToken.setLength(2);
  DigraphToken.setKind(tok::less);
  DigraphToken.setLength(1);

  // Push new tokens back to token stream.
  PP.EnterToken(ColonToken, /*IsReinject*/ true);
  if (!AtDigraph)
    PP.EnterToken(DigraphToken, /*IsReinject*/ true);
}

// Check for '<::' which should be '< ::' instead of '[:' when following
// a template name.
void Parser::CheckForTemplateAndDigraph(Token &Next, ParsedType ObjectType,
                                        bool EnteringContext,
                                        IdentifierInfo &II, CXXScopeSpec &SS) {
  if (!Next.is(tok::l_square) || Next.getLength() != 2)
    return;

  Token SecondToken = GetLookAheadToken(2);
  if (!SecondToken.is(tok::colon) || !areTokensAdjacent(Next, SecondToken))
    return;

  TemplateTy Template;
  UnqualifiedId TemplateName;
  TemplateName.setIdentifier(&II, Tok.getLocation());
  bool MemberOfUnknownSpecialization;
  if (!Actions.isTemplateName(getCurScope(), SS, /*hasTemplateKeyword=*/false,
                              TemplateName, ObjectType, EnteringContext,
                              Template, MemberOfUnknownSpecialization))
    return;

  FixDigraph(*this, PP, Next, SecondToken, tok::unknown,
             /*AtDigraph*/false);
}

/// Parse global scope or nested-name-specifier if present.
///
/// Parses a C++ global scope specifier ('::') or nested-name-specifier (which
/// may be preceded by '::'). Note that this routine will not parse ::new or
/// ::delete; it will just leave them in the token stream.
///
///       '::'[opt] nested-name-specifier
///       '::'
///
///       nested-name-specifier:
///         type-name '::'
///         namespace-name '::'
///         nested-name-specifier identifier '::'
///         nested-name-specifier 'template'[opt] simple-template-id '::'
///
///
/// \param SS the scope specifier that will be set to the parsed
/// nested-name-specifier (or empty)
///
/// \param ObjectType if this nested-name-specifier is being parsed following
/// the "." or "->" of a member access expression, this parameter provides the
/// type of the object whose members are being accessed.
///
/// \param ObjectHadErrors if this unqualified-id occurs within a member access
/// expression, indicates whether the original subexpressions had any errors.
/// When true, diagnostics for missing 'template' keyword will be supressed.
///
/// \param EnteringContext whether we will be entering into the context of
/// the nested-name-specifier after parsing it.
///
/// \param MayBePseudoDestructor When non-NULL, points to a flag that
/// indicates whether this nested-name-specifier may be part of a
/// pseudo-destructor name. In this case, the flag will be set false
/// if we don't actually end up parsing a destructor name. Moreover,
/// if we do end up determining that we are parsing a destructor name,
/// the last component of the nested-name-specifier is not parsed as
/// part of the scope specifier.
///
/// \param IsTypename If \c true, this nested-name-specifier is known to be
/// part of a type name. This is used to improve error recovery.
///
/// \param LastII When non-NULL, points to an IdentifierInfo* that will be
/// filled in with the leading identifier in the last component of the
/// nested-name-specifier, if any.
///
/// \param OnlyNamespace If true, only considers namespaces in lookup.
///
///
/// \returns true if there was an error parsing a scope specifier
bool Parser::ParseOptionalCXXScopeSpecifier(
    CXXScopeSpec &SS, ParsedType ObjectType, bool ObjectHadErrors,
    bool EnteringContext, bool *MayBePseudoDestructor, bool IsTypename,
    IdentifierInfo **LastII, bool OnlyNamespace, bool InUsingDeclaration) {
  assert(getLangOpts().CPlusPlus &&
         "Call sites of this function should be guarded by checking for C++");

  if (Tok.is(tok::annot_cxxscope)) {
    assert(!LastII && "want last identifier but have already annotated scope");
    assert(!MayBePseudoDestructor && "unexpected annot_cxxscope");
    Actions.RestoreNestedNameSpecifierAnnotation(Tok.getAnnotationValue(),
                                                 Tok.getAnnotationRange(),
                                                 SS);
    ConsumeAnnotationToken();
    return false;
  }

  // Has to happen before any "return false"s in this function.
  bool CheckForDestructor = false;
  if (MayBePseudoDestructor && *MayBePseudoDestructor) {
    CheckForDestructor = true;
    *MayBePseudoDestructor = false;
  }

  if (LastII)
    *LastII = nullptr;

  bool HasScopeSpecifier = false;

  if (Tok.is(tok::coloncolon)) {
    // ::new and ::delete aren't nested-name-specifiers.
    tok::TokenKind NextKind = NextToken().getKind();
    if (NextKind == tok::kw_new || NextKind == tok::kw_delete)
      return false;

    if (NextKind == tok::l_brace) {
      // It is invalid to have :: {, consume the scope qualifier and pretend
      // like we never saw it.
      Diag(ConsumeToken(), diag::err_expected) << tok::identifier;
    } else {
      // '::' - Global scope qualifier.
      if (Actions.ActOnCXXGlobalScopeSpecifier(ConsumeToken(), SS))
        return true;

      HasScopeSpecifier = true;
    }
  }

  if (Tok.is(tok::kw___super)) {
    SourceLocation SuperLoc = ConsumeToken();
    if (!Tok.is(tok::coloncolon)) {
      Diag(Tok.getLocation(), diag::err_expected_coloncolon_after_super);
      return true;
    }

    return Actions.ActOnSuperScopeSpecifier(SuperLoc, ConsumeToken(), SS);
  }

  if (!HasScopeSpecifier &&
      Tok.isOneOf(tok::kw_decltype, tok::annot_decltype)) {
    DeclSpec DS(AttrFactory);
    SourceLocation DeclLoc = Tok.getLocation();
    SourceLocation EndLoc  = ParseDecltypeSpecifier(DS);

    SourceLocation CCLoc;
    // Work around a standard defect: 'decltype(auto)::' is not a
    // nested-name-specifier.
    if (DS.getTypeSpecType() == DeclSpec::TST_decltype_auto ||
        !TryConsumeToken(tok::coloncolon, CCLoc)) {
      AnnotateExistingDecltypeSpecifier(DS, DeclLoc, EndLoc);
      return false;
    }

    if (Actions.ActOnCXXNestedNameSpecifierDecltype(SS, DS, CCLoc))
      SS.SetInvalid(SourceRange(DeclLoc, CCLoc));

    HasScopeSpecifier = true;
  }

  // Preferred type might change when parsing qualifiers, we need the original.
  auto SavedType = PreferredType;
  while (true) {
    if (HasScopeSpecifier) {
      if (Tok.is(tok::code_completion)) {
        // Code completion for a nested-name-specifier, where the code
        // completion token follows the '::'.
        Actions.CodeCompleteQualifiedId(getCurScope(), SS, EnteringContext,
                                        InUsingDeclaration, ObjectType.get(),
                                        SavedType.get(SS.getBeginLoc()));
        // Include code completion token into the range of the scope otherwise
        // when we try to annotate the scope tokens the dangling code completion
        // token will cause assertion in
        // Preprocessor::AnnotatePreviousCachedTokens.
        SS.setEndLoc(Tok.getLocation());
        cutOffParsing();
        return true;
      }

      // C++ [basic.lookup.classref]p5:
      //   If the qualified-id has the form
      //
      //       ::class-name-or-namespace-name::...
      //
      //   the class-name-or-namespace-name is looked up in global scope as a
      //   class-name or namespace-name.
      //
      // To implement this, we clear out the object type as soon as we've
      // seen a leading '::' or part of a nested-name-specifier.
      ObjectType = nullptr;
    }

    // nested-name-specifier:
    //   nested-name-specifier 'template'[opt] simple-template-id '::'

    // Parse the optional 'template' keyword, then make sure we have
    // 'identifier <' after it.
    if (Tok.is(tok::kw_template)) {
      // If we don't have a scope specifier or an object type, this isn't a
      // nested-name-specifier, since they aren't allowed to start with
      // 'template'.
      if (!HasScopeSpecifier && !ObjectType)
        break;

      TentativeParsingAction TPA(*this);
      SourceLocation TemplateKWLoc = ConsumeToken();

      UnqualifiedId TemplateName;
      if (Tok.is(tok::identifier)) {
        // Consume the identifier.
        TemplateName.setIdentifier(Tok.getIdentifierInfo(), Tok.getLocation());
        ConsumeToken();
      } else if (Tok.is(tok::kw_operator)) {
        // We don't need to actually parse the unqualified-id in this case,
        // because a simple-template-id cannot start with 'operator', but
        // go ahead and parse it anyway for consistency with the case where
        // we already annotated the template-id.
        if (ParseUnqualifiedIdOperator(SS, EnteringContext, ObjectType,
                                       TemplateName)) {
          TPA.Commit();
          break;
        }

        if (TemplateName.getKind() != UnqualifiedIdKind::IK_OperatorFunctionId &&
            TemplateName.getKind() != UnqualifiedIdKind::IK_LiteralOperatorId) {
          Diag(TemplateName.getSourceRange().getBegin(),
               diag::err_id_after_template_in_nested_name_spec)
            << TemplateName.getSourceRange();
          TPA.Commit();
          break;
        }
      } else {
        TPA.Revert();
        break;
      }

      // If the next token is not '<', we have a qualified-id that refers
      // to a template name, such as T::template apply, but is not a
      // template-id.
      if (Tok.isNot(tok::less)) {
        TPA.Revert();
        break;
      }

      // Commit to parsing the template-id.
      TPA.Commit();
      TemplateTy Template;
      TemplateNameKind TNK = Actions.ActOnTemplateName(
          getCurScope(), SS, TemplateKWLoc, TemplateName, ObjectType,
          EnteringContext, Template, /*AllowInjectedClassName*/ true);
      if (AnnotateTemplateIdToken(Template, TNK, SS, TemplateKWLoc,
                                  TemplateName, false))
        return true;

      continue;
    }

    if (Tok.is(tok::annot_template_id) && NextToken().is(tok::coloncolon)) {
      // We have
      //
      //   template-id '::'
      //
      // So we need to check whether the template-id is a simple-template-id of
      // the right kind (it should name a type or be dependent), and then
      // convert it into a type within the nested-name-specifier.
      TemplateIdAnnotation *TemplateId = takeTemplateIdAnnotation(Tok);
      if (CheckForDestructor && GetLookAheadToken(2).is(tok::tilde)) {
        *MayBePseudoDestructor = true;
        return false;
      }

      if (LastII)
        *LastII = TemplateId->Name;

      // Consume the template-id token.
      ConsumeAnnotationToken();

      assert(Tok.is(tok::coloncolon) && "NextToken() not working properly!");
      SourceLocation CCLoc = ConsumeToken();

      HasScopeSpecifier = true;

      ASTTemplateArgsPtr TemplateArgsPtr(TemplateId->getTemplateArgs(),
                                         TemplateId->NumArgs);

      if (TemplateId->isInvalid() ||
          Actions.ActOnCXXNestedNameSpecifier(getCurScope(),
                                              SS,
                                              TemplateId->TemplateKWLoc,
                                              TemplateId->Template,
                                              TemplateId->TemplateNameLoc,
                                              TemplateId->LAngleLoc,
                                              TemplateArgsPtr,
                                              TemplateId->RAngleLoc,
                                              CCLoc,
                                              EnteringContext)) {
        SourceLocation StartLoc
          = SS.getBeginLoc().isValid()? SS.getBeginLoc()
                                      : TemplateId->TemplateNameLoc;
        SS.SetInvalid(SourceRange(StartLoc, CCLoc));
      }

      continue;
    }

    // The rest of the nested-name-specifier possibilities start with
    // tok::identifier.
    if (Tok.isNot(tok::identifier))
      break;

    IdentifierInfo &II = *Tok.getIdentifierInfo();

    // nested-name-specifier:
    //   type-name '::'
    //   namespace-name '::'
    //   nested-name-specifier identifier '::'
    Token Next = NextToken();
    Sema::NestedNameSpecInfo IdInfo(&II, Tok.getLocation(), Next.getLocation(),
                                    ObjectType);

    // If we get foo:bar, this is almost certainly a typo for foo::bar.  Recover
    // and emit a fixit hint for it.
    if (Next.is(tok::colon) && !ColonIsSacred) {
      if (Actions.IsInvalidUnlessNestedName(getCurScope(), SS, IdInfo,
                                            EnteringContext) &&
          // If the token after the colon isn't an identifier, it's still an
          // error, but they probably meant something else strange so don't
          // recover like this.
          PP.LookAhead(1).is(tok::identifier)) {
        Diag(Next, diag::err_unexpected_colon_in_nested_name_spec)
          << FixItHint::CreateReplacement(Next.getLocation(), "::");
        // Recover as if the user wrote '::'.
        Next.setKind(tok::coloncolon);
      }
    }

    if (Next.is(tok::coloncolon) && GetLookAheadToken(2).is(tok::l_brace)) {
      // It is invalid to have :: {, consume the scope qualifier and pretend
      // like we never saw it.
      Token Identifier = Tok; // Stash away the identifier.
      ConsumeToken();         // Eat the identifier, current token is now '::'.
      Diag(PP.getLocForEndOfToken(ConsumeToken()), diag::err_expected)
          << tok::identifier;
      UnconsumeToken(Identifier); // Stick the identifier back.
      Next = NextToken();         // Point Next at the '{' token.
    }

    if (Next.is(tok::coloncolon)) {
      if (CheckForDestructor && GetLookAheadToken(2).is(tok::tilde)) {
        *MayBePseudoDestructor = true;
        return false;
      }

      if (ColonIsSacred) {
        const Token &Next2 = GetLookAheadToken(2);
        if (Next2.is(tok::kw_private) || Next2.is(tok::kw_protected) ||
            Next2.is(tok::kw_public) || Next2.is(tok::kw_virtual)) {
          Diag(Next2, diag::err_unexpected_token_in_nested_name_spec)
              << Next2.getName()
              << FixItHint::CreateReplacement(Next.getLocation(), ":");
          Token ColonColon;
          PP.Lex(ColonColon);
          ColonColon.setKind(tok::colon);
          PP.EnterToken(ColonColon, /*IsReinject*/ true);
          break;
        }
      }

      if (LastII)
        *LastII = &II;

      // We have an identifier followed by a '::'. Lookup this name
      // as the name in a nested-name-specifier.
      Token Identifier = Tok;
      SourceLocation IdLoc = ConsumeToken();
      assert(Tok.isOneOf(tok::coloncolon, tok::colon) &&
             "NextToken() not working properly!");
      Token ColonColon = Tok;
      SourceLocation CCLoc = ConsumeToken();

      bool IsCorrectedToColon = false;
      bool *CorrectionFlagPtr = ColonIsSacred ? &IsCorrectedToColon : nullptr;
      if (Actions.ActOnCXXNestedNameSpecifier(
              getCurScope(), IdInfo, EnteringContext, SS, false,
              CorrectionFlagPtr, OnlyNamespace)) {
        // Identifier is not recognized as a nested name, but we can have
        // mistyped '::' instead of ':'.
        if (CorrectionFlagPtr && IsCorrectedToColon) {
          ColonColon.setKind(tok::colon);
          PP.EnterToken(Tok, /*IsReinject*/ true);
          PP.EnterToken(ColonColon, /*IsReinject*/ true);
          Tok = Identifier;
          break;
        }
        SS.SetInvalid(SourceRange(IdLoc, CCLoc));
      }
      HasScopeSpecifier = true;
      continue;
    }

    CheckForTemplateAndDigraph(Next, ObjectType, EnteringContext, II, SS);

    // nested-name-specifier:
    //   type-name '<'
    if (Next.is(tok::less)) {

      TemplateTy Template;
      UnqualifiedId TemplateName;
      TemplateName.setIdentifier(&II, Tok.getLocation());
      bool MemberOfUnknownSpecialization;
      if (TemplateNameKind TNK = Actions.isTemplateName(getCurScope(), SS,
                                              /*hasTemplateKeyword=*/false,
                                                        TemplateName,
                                                        ObjectType,
                                                        EnteringContext,
                                                        Template,
                                              MemberOfUnknownSpecialization)) {
        // If lookup didn't find anything, we treat the name as a template-name
        // anyway. C++20 requires this, and in prior language modes it improves
        // error recovery. But before we commit to this, check that we actually
        // have something that looks like a template-argument-list next.
        if (!IsTypename && TNK == TNK_Undeclared_template &&
            isTemplateArgumentList(1) == TPResult::False)
          break;

        // We have found a template name, so annotate this token
        // with a template-id annotation. We do not permit the
        // template-id to be translated into a type annotation,
        // because some clients (e.g., the parsing of class template
        // specializations) still want to see the original template-id
        // token, and it might not be a type at all (e.g. a concept name in a
        // type-constraint).
        ConsumeToken();
        if (AnnotateTemplateIdToken(Template, TNK, SS, SourceLocation(),
                                    TemplateName, false))
          return true;
        continue;
      }

      if (MemberOfUnknownSpecialization && (ObjectType || SS.isSet()) &&
          (IsTypename || isTemplateArgumentList(1) == TPResult::True)) {
        // If we had errors before, ObjectType can be dependent even without any
        // templates. Do not report missing template keyword in that case.
        if (!ObjectHadErrors) {
          // We have something like t::getAs<T>, where getAs is a
          // member of an unknown specialization. However, this will only
          // parse correctly as a template, so suggest the keyword 'template'
          // before 'getAs' and treat this as a dependent template name.
          unsigned DiagID = diag::err_missing_dependent_template_keyword;
          if (getLangOpts().MicrosoftExt)
            DiagID = diag::warn_missing_dependent_template_keyword;

          Diag(Tok.getLocation(), DiagID)
              << II.getName()
              << FixItHint::CreateInsertion(Tok.getLocation(), "template ");
        }

        SourceLocation TemplateNameLoc = ConsumeToken();

        TemplateNameKind TNK = Actions.ActOnTemplateName(
            getCurScope(), SS, TemplateNameLoc, TemplateName, ObjectType,
            EnteringContext, Template, /*AllowInjectedClassName*/ true);
        if (AnnotateTemplateIdToken(Template, TNK, SS, SourceLocation(),
                                    TemplateName, false))
          return true;

        continue;
      }
    }

    // We don't have any tokens that form the beginning of a
    // nested-name-specifier, so we're done.
    break;
  }

  // Even if we didn't see any pieces of a nested-name-specifier, we
  // still check whether there is a tilde in this position, which
  // indicates a potential pseudo-destructor.
  if (CheckForDestructor && !HasScopeSpecifier && Tok.is(tok::tilde))
    *MayBePseudoDestructor = true;

  return false;
}

ExprResult Parser::tryParseCXXIdExpression(CXXScopeSpec &SS,
                                           bool isAddressOfOperand,
                                           Token &Replacement) {
  ExprResult E;

  // We may have already annotated this id-expression.
  switch (Tok.getKind()) {
  case tok::annot_non_type: {
    NamedDecl *ND = getNonTypeAnnotation(Tok);
    SourceLocation Loc = ConsumeAnnotationToken();
    E = Actions.ActOnNameClassifiedAsNonType(getCurScope(), SS, ND, Loc, Tok);
    break;
  }

  case tok::annot_non_type_dependent: {
    IdentifierInfo *II = getIdentifierAnnotation(Tok);
    SourceLocation Loc = ConsumeAnnotationToken();

    // This is only the direct operand of an & operator if it is not
    // followed by a postfix-expression suffix.
    if (isAddressOfOperand && isPostfixExpressionSuffixStart())
      isAddressOfOperand = false;

    E = Actions.ActOnNameClassifiedAsDependentNonType(SS, II, Loc,
                                                      isAddressOfOperand);
    break;
  }

  case tok::annot_non_type_undeclared: {
    assert(SS.isEmpty() &&
           "undeclared non-type annotation should be unqualified");
    IdentifierInfo *II = getIdentifierAnnotation(Tok);
    SourceLocation Loc = ConsumeAnnotationToken();
    E = Actions.ActOnNameClassifiedAsUndeclaredNonType(II, Loc);
    break;
  }

  default:
    SourceLocation TemplateKWLoc;
    UnqualifiedId Name;
    if (ParseUnqualifiedId(SS, /*ObjectType=*/nullptr,
                           /*ObjectHadErrors=*/false,
                           /*EnteringContext=*/false,
                           /*AllowDestructorName=*/false,
                           /*AllowConstructorName=*/false,
                           /*AllowDeductionGuide=*/false, &TemplateKWLoc, Name))
      return ExprError();

    // This is only the direct operand of an & operator if it is not
    // followed by a postfix-expression suffix.
    if (isAddressOfOperand && isPostfixExpressionSuffixStart())
      isAddressOfOperand = false;

    E = Actions.ActOnIdExpression(
        getCurScope(), SS, TemplateKWLoc, Name, Tok.is(tok::l_paren),
        isAddressOfOperand, /*CCC=*/nullptr, /*IsInlineAsmIdentifier=*/false,
        &Replacement);
    break;
  }

  if (!E.isInvalid() && !E.isUnset() && Tok.is(tok::less))
    checkPotentialAngleBracket(E);
  return E;
}

/// ParseCXXIdExpression - Handle id-expression.
///
///       id-expression:
///         unqualified-id
///         qualified-id
///
///       qualified-id:
///         '::'[opt] nested-name-specifier 'template'[opt] unqualified-id
///         '::' identifier
///         '::' operator-function-id
///         '::' template-id
///
/// NOTE: The standard specifies that, for qualified-id, the parser does not
/// expect:
///
///   '::' conversion-function-id
///   '::' '~' class-name
///
/// This may cause a slight inconsistency on diagnostics:
///
/// class C {};
/// namespace A {}
/// void f() {
///   :: A :: ~ C(); // Some Sema error about using destructor with a
///                  // namespace.
///   :: ~ C(); // Some Parser error like 'unexpected ~'.
/// }
///
/// We simplify the parser a bit and make it work like:
///
///       qualified-id:
///         '::'[opt] nested-name-specifier 'template'[opt] unqualified-id
///         '::' unqualified-id
///
/// That way Sema can handle and report similar errors for namespaces and the
/// global scope.
///
/// The isAddressOfOperand parameter indicates that this id-expression is a
/// direct operand of the address-of operator. This is, besides member contexts,
/// the only place where a qualified-id naming a non-static class member may
/// appear.
///
ExprResult Parser::ParseCXXIdExpression(bool isAddressOfOperand) {
  // qualified-id:
  //   '::'[opt] nested-name-specifier 'template'[opt] unqualified-id
  //   '::' unqualified-id
  //
  CXXScopeSpec SS;
  ParseOptionalCXXScopeSpecifier(SS, /*ObjectType=*/nullptr,
                                 /*ObjectHadErrors=*/false,
                                 /*EnteringContext=*/false);

  Token Replacement;
  ExprResult Result =
      tryParseCXXIdExpression(SS, isAddressOfOperand, Replacement);
  if (Result.isUnset()) {
    // If the ExprResult is valid but null, then typo correction suggested a
    // keyword replacement that needs to be reparsed.
    UnconsumeToken(Replacement);
    Result = tryParseCXXIdExpression(SS, isAddressOfOperand, Replacement);
  }
  assert(!Result.isUnset() && "Typo correction suggested a keyword replacement "
                              "for a previous keyword suggestion");
  return Result;
}

/// ParseLambdaExpression - Parse a C++11 lambda expression.
///
///       lambda-expression:
///         lambda-introducer lambda-declarator[opt] compound-statement
///         lambda-introducer '<' template-parameter-list '>'
///             lambda-declarator[opt] compound-statement
///
///       lambda-introducer:
///         '[' lambda-capture[opt] ']'
///
///       lambda-capture:
///         capture-default
///         capture-list
///         capture-default ',' capture-list
///
///       capture-default:
///         '&'
///         '='
///
///       capture-list:
///         capture
///         capture-list ',' capture
///
///       capture:
///         simple-capture
///         init-capture     [C++1y]
///
///       simple-capture:
///         identifier
///         '&' identifier
///         'this'
///
///       init-capture:      [C++1y]
///         identifier initializer
///         '&' identifier initializer
///
///       lambda-declarator:
///         '(' parameter-declaration-clause ')' attribute-specifier[opt]
///           'mutable'[opt] exception-specification[opt]
///           trailing-return-type[opt]
///
ExprResult Parser::ParseLambdaExpression() {
  // Parse lambda-introducer.
  LambdaIntroducer Intro;
  if (ParseLambdaIntroducer(Intro)) {
    SkipUntil(tok::r_square, StopAtSemi);
    SkipUntil(tok::l_brace, StopAtSemi);
    SkipUntil(tok::r_brace, StopAtSemi);
    return ExprError();
  }

  return ParseLambdaExpressionAfterIntroducer(Intro);
}

/// Use lookahead and potentially tentative parsing to determine if we are
/// looking at a C++11 lambda expression, and parse it if we are.
///
/// If we are not looking at a lambda expression, returns ExprError().
ExprResult Parser::TryParseLambdaExpression() {
  assert(getLangOpts().CPlusPlus11
         && Tok.is(tok::l_square)
         && "Not at the start of a possible lambda expression.");

  const Token Next = NextToken();
  if (Next.is(tok::eof)) // Nothing else to lookup here...
    return ExprEmpty();

  const Token After = GetLookAheadToken(2);
  // If lookahead indicates this is a lambda...
  if (Next.is(tok::r_square) ||     // []
      Next.is(tok::equal) ||        // [=
      (Next.is(tok::amp) &&         // [&] or [&,
       After.isOneOf(tok::r_square, tok::comma)) ||
      (Next.is(tok::identifier) &&  // [identifier]
       After.is(tok::r_square)) ||
      Next.is(tok::ellipsis)) {     // [...
    return ParseLambdaExpression();
  }

  // If lookahead indicates an ObjC message send...
  // [identifier identifier
  if (Next.is(tok::identifier) && After.is(tok::identifier))
    return ExprEmpty();

  // Here, we're stuck: lambda introducers and Objective-C message sends are
  // unambiguous, but it requires arbitrary lookhead.  [a,b,c,d,e,f,g] is a
  // lambda, and [a,b,c,d,e,f,g h] is a Objective-C message send.  Instead of
  // writing two routines to parse a lambda introducer, just try to parse
  // a lambda introducer first, and fall back if that fails.
  LambdaIntroducer Intro;
  {
    TentativeParsingAction TPA(*this);
    LambdaIntroducerTentativeParse Tentative;
    if (ParseLambdaIntroducer(Intro, &Tentative)) {
      TPA.Commit();
      return ExprError();
    }

    switch (Tentative) {
    case LambdaIntroducerTentativeParse::Success:
      TPA.Commit();
      break;

    case LambdaIntroducerTentativeParse::Incomplete:
      // Didn't fully parse the lambda-introducer, try again with a
      // non-tentative parse.
      TPA.Revert();
      Intro = LambdaIntroducer();
      if (ParseLambdaIntroducer(Intro))
        return ExprError();
      break;

    case LambdaIntroducerTentativeParse::MessageSend:
    case LambdaIntroducerTentativeParse::Invalid:
      // Not a lambda-introducer, might be a message send.
      TPA.Revert();
      return ExprEmpty();
    }
  }

  return ParseLambdaExpressionAfterIntroducer(Intro);
}

/// Parse a lambda introducer.
/// \param Intro A LambdaIntroducer filled in with information about the
///        contents of the lambda-introducer.
/// \param Tentative If non-null, we are disambiguating between a
///        lambda-introducer and some other construct. In this mode, we do not
///        produce any diagnostics or take any other irreversible action unless
///        we're sure that this is a lambda-expression.
/// \return \c true if parsing (or disambiguation) failed with a diagnostic and
///         the caller should bail out / recover.
bool Parser::ParseLambdaIntroducer(LambdaIntroducer &Intro,
                                   LambdaIntroducerTentativeParse *Tentative) {
  if (Tentative)
    *Tentative = LambdaIntroducerTentativeParse::Success;

  assert(Tok.is(tok::l_square) && "Lambda expressions begin with '['.");
  BalancedDelimiterTracker T(*this, tok::l_square);
  T.consumeOpen();

  Intro.Range.setBegin(T.getOpenLocation());

  bool First = true;

  // Produce a diagnostic if we're not tentatively parsing; otherwise track
  // that our parse has failed.
  auto Invalid = [&](llvm::function_ref<void()> Action) {
    if (Tentative) {
      *Tentative = LambdaIntroducerTentativeParse::Invalid;
      return false;
    }
    Action();
    return true;
  };

  // Perform some irreversible action if this is a non-tentative parse;
  // otherwise note that our actions were incomplete.
  auto NonTentativeAction = [&](llvm::function_ref<void()> Action) {
    if (Tentative)
      *Tentative = LambdaIntroducerTentativeParse::Incomplete;
    else
      Action();
  };

  // Parse capture-default.
  if (Tok.is(tok::amp) &&
      (NextToken().is(tok::comma) || NextToken().is(tok::r_square))) {
    Intro.Default = LCD_ByRef;
    Intro.DefaultLoc = ConsumeToken();
    First = false;
    if (!Tok.getIdentifierInfo()) {
      // This can only be a lambda; no need for tentative parsing any more.
      // '[[and]]' can still be an attribute, though.
      Tentative = nullptr;
    }
  } else if (Tok.is(tok::equal)) {
    Intro.Default = LCD_ByCopy;
    Intro.DefaultLoc = ConsumeToken();
    First = false;
    Tentative = nullptr;
  }

  while (Tok.isNot(tok::r_square)) {
    if (!First) {
      if (Tok.isNot(tok::comma)) {
        // Provide a completion for a lambda introducer here. Except
        // in Objective-C, where this is Almost Surely meant to be a message
        // send. In that case, fail here and let the ObjC message
        // expression parser perform the completion.
        if (Tok.is(tok::code_completion) &&
            !(getLangOpts().ObjC && Tentative)) {
          Actions.CodeCompleteLambdaIntroducer(getCurScope(), Intro,
                                               /*AfterAmpersand=*/false);
          cutOffParsing();
          break;
        }

        return Invalid([&] {
          Diag(Tok.getLocation(), diag::err_expected_comma_or_rsquare);
        });
      }
      ConsumeToken();
    }

    if (Tok.is(tok::code_completion)) {
      // If we're in Objective-C++ and we have a bare '[', then this is more
      // likely to be a message receiver.
      if (getLangOpts().ObjC && Tentative && First)
        Actions.CodeCompleteObjCMessageReceiver(getCurScope());
      else
        Actions.CodeCompleteLambdaIntroducer(getCurScope(), Intro,
                                             /*AfterAmpersand=*/false);
      cutOffParsing();
      break;
    }

    First = false;

    // Parse capture.
    LambdaCaptureKind Kind = LCK_ByCopy;
    LambdaCaptureInitKind InitKind = LambdaCaptureInitKind::NoInit;
    SourceLocation Loc;
    IdentifierInfo *Id = nullptr;
    SourceLocation EllipsisLocs[4];
    ExprResult Init;
    SourceLocation LocStart = Tok.getLocation();

    if (Tok.is(tok::star)) {
      Loc = ConsumeToken();
      if (Tok.is(tok::kw_this)) {
        ConsumeToken();
        Kind = LCK_StarThis;
      } else {
        return Invalid([&] {
          Diag(Tok.getLocation(), diag::err_expected_star_this_capture);
        });
      }
    } else if (Tok.is(tok::kw_this)) {
      Kind = LCK_This;
      Loc = ConsumeToken();
    } else if (Tok.isOneOf(tok::amp, tok::equal) &&
               NextToken().isOneOf(tok::comma, tok::r_square) &&
               Intro.Default == LCD_None) {
      // We have a lone "&" or "=" which is either a misplaced capture-default
      // or the start of a capture (in the "&" case) with the rest of the
      // capture missing. Both are an error but a misplaced capture-default
      // is more likely if we don't already have a capture default.
      return Invalid(
          [&] { Diag(Tok.getLocation(), diag::err_capture_default_first); });
    } else {
      TryConsumeToken(tok::ellipsis, EllipsisLocs[0]);

      if (Tok.is(tok::amp)) {
        Kind = LCK_ByRef;
        ConsumeToken();

        if (Tok.is(tok::code_completion)) {
          Actions.CodeCompleteLambdaIntroducer(getCurScope(), Intro,
                                               /*AfterAmpersand=*/true);
          cutOffParsing();
          break;
        }
      }

      TryConsumeToken(tok::ellipsis, EllipsisLocs[1]);

      if (Tok.is(tok::identifier)) {
        Id = Tok.getIdentifierInfo();
        Loc = ConsumeToken();
      } else if (Tok.is(tok::kw_this)) {
        return Invalid([&] {
          // FIXME: Suggest a fixit here.
          Diag(Tok.getLocation(), diag::err_this_captured_by_reference);
        });
      } else {
        return Invalid([&] {
          Diag(Tok.getLocation(), diag::err_expected_capture);
        });
      }

      TryConsumeToken(tok::ellipsis, EllipsisLocs[2]);

      if (Tok.is(tok::l_paren)) {
        BalancedDelimiterTracker Parens(*this, tok::l_paren);
        Parens.consumeOpen();

        InitKind = LambdaCaptureInitKind::DirectInit;

        ExprVector Exprs;
        CommaLocsTy Commas;
        if (Tentative) {
          Parens.skipToEnd();
          *Tentative = LambdaIntroducerTentativeParse::Incomplete;
        } else if (ParseExpressionList(Exprs, Commas)) {
          Parens.skipToEnd();
          Init = ExprError();
        } else {
          Parens.consumeClose();
          Init = Actions.ActOnParenListExpr(Parens.getOpenLocation(),
                                            Parens.getCloseLocation(),
                                            Exprs);
        }
      } else if (Tok.isOneOf(tok::l_brace, tok::equal)) {
        // Each lambda init-capture forms its own full expression, which clears
        // Actions.MaybeODRUseExprs. So create an expression evaluation context
        // to save the necessary state, and restore it later.
        EnterExpressionEvaluationContext EC(
            Actions, Sema::ExpressionEvaluationContext::PotentiallyEvaluated);

        if (TryConsumeToken(tok::equal))
          InitKind = LambdaCaptureInitKind::CopyInit;
        else
          InitKind = LambdaCaptureInitKind::ListInit;

        if (!Tentative) {
          Init = ParseInitializer();
        } else if (Tok.is(tok::l_brace)) {
          BalancedDelimiterTracker Braces(*this, tok::l_brace);
          Braces.consumeOpen();
          Braces.skipToEnd();
          *Tentative = LambdaIntroducerTentativeParse::Incomplete;
        } else {
          // We're disambiguating this:
          //
          //   [..., x = expr
          //
          // We need to find the end of the following expression in order to
          // determine whether this is an Obj-C message send's receiver, a
          // C99 designator, or a lambda init-capture.
          //
          // Parse the expression to find where it ends, and annotate it back
          // onto the tokens. We would have parsed this expression the same way
          // in either case: both the RHS of an init-capture and the RHS of an
          // assignment expression are parsed as an initializer-clause, and in
          // neither case can anything be added to the scope between the '[' and
          // here.
          //
          // FIXME: This is horrible. Adding a mechanism to skip an expression
          // would be much cleaner.
          // FIXME: If there is a ',' before the next ']' or ':', we can skip to
          // that instead. (And if we see a ':' with no matching '?', we can
          // classify this as an Obj-C message send.)
          SourceLocation StartLoc = Tok.getLocation();
          InMessageExpressionRAIIObject MaybeInMessageExpression(*this, true);
          Init = ParseInitializer();
          if (!Init.isInvalid())
            Init = Actions.CorrectDelayedTyposInExpr(Init.get());

          if (Tok.getLocation() != StartLoc) {
            // Back out the lexing of the token after the initializer.
            PP.RevertCachedTokens(1);

            // Replace the consumed tokens with an appropriate annotation.
            Tok.setLocation(StartLoc);
            Tok.setKind(tok::annot_primary_expr);
            setExprAnnotation(Tok, Init);
            Tok.setAnnotationEndLoc(PP.getLastCachedTokenLocation());
            PP.AnnotateCachedTokens(Tok);

            // Consume the annotated initializer.
            ConsumeAnnotationToken();
          }
        }
      }

      TryConsumeToken(tok::ellipsis, EllipsisLocs[3]);
    }

    // Check if this is a message send before we act on a possible init-capture.
    if (Tentative && Tok.is(tok::identifier) &&
        NextToken().isOneOf(tok::colon, tok::r_square)) {
      // This can only be a message send. We're done with disambiguation.
      *Tentative = LambdaIntroducerTentativeParse::MessageSend;
      return false;
    }

    // Ensure that any ellipsis was in the right place.
    SourceLocation EllipsisLoc;
    if (std::any_of(std::begin(EllipsisLocs), std::end(EllipsisLocs),
                    [](SourceLocation Loc) { return Loc.isValid(); })) {
      // The '...' should appear before the identifier in an init-capture, and
      // after the identifier otherwise.
      bool InitCapture = InitKind != LambdaCaptureInitKind::NoInit;
      SourceLocation *ExpectedEllipsisLoc =
          !InitCapture      ? &EllipsisLocs[2] :
          Kind == LCK_ByRef ? &EllipsisLocs[1] :
                              &EllipsisLocs[0];
      EllipsisLoc = *ExpectedEllipsisLoc;

      unsigned DiagID = 0;
      if (EllipsisLoc.isInvalid()) {
        DiagID = diag::err_lambda_capture_misplaced_ellipsis;
        for (SourceLocation Loc : EllipsisLocs) {
          if (Loc.isValid())
            EllipsisLoc = Loc;
        }
      } else {
        unsigned NumEllipses = std::accumulate(
            std::begin(EllipsisLocs), std::end(EllipsisLocs), 0,
            [](int N, SourceLocation Loc) { return N + Loc.isValid(); });
        if (NumEllipses > 1)
          DiagID = diag::err_lambda_capture_multiple_ellipses;
      }
      if (DiagID) {
        NonTentativeAction([&] {
          // Point the diagnostic at the first misplaced ellipsis.
          SourceLocation DiagLoc;
          for (SourceLocation &Loc : EllipsisLocs) {
            if (&Loc != ExpectedEllipsisLoc && Loc.isValid()) {
              DiagLoc = Loc;
              break;
            }
          }
          assert(DiagLoc.isValid() && "no location for diagnostic");

          // Issue the diagnostic and produce fixits showing where the ellipsis
          // should have been written.
          auto &&D = Diag(DiagLoc, DiagID);
          if (DiagID == diag::err_lambda_capture_misplaced_ellipsis) {
            SourceLocation ExpectedLoc =
                InitCapture ? Loc
                            : Lexer::getLocForEndOfToken(
                                  Loc, 0, PP.getSourceManager(), getLangOpts());
            D << InitCapture << FixItHint::CreateInsertion(ExpectedLoc, "...");
          }
          for (SourceLocation &Loc : EllipsisLocs) {
            if (&Loc != ExpectedEllipsisLoc && Loc.isValid())
              D << FixItHint::CreateRemoval(Loc);
          }
        });
      }
    }

    // Process the init-capture initializers now rather than delaying until we
    // form the lambda-expression so that they can be handled in the context
    // enclosing the lambda-expression, rather than in the context of the
    // lambda-expression itself.
    ParsedType InitCaptureType;
    if (Init.isUsable())
      Init = Actions.CorrectDelayedTyposInExpr(Init.get());
    if (Init.isUsable()) {
      NonTentativeAction([&] {
        // Get the pointer and store it in an lvalue, so we can use it as an
        // out argument.
        Expr *InitExpr = Init.get();
        // This performs any lvalue-to-rvalue conversions if necessary, which
        // can affect what gets captured in the containing decl-context.
        InitCaptureType = Actions.actOnLambdaInitCaptureInitialization(
            Loc, Kind == LCK_ByRef, EllipsisLoc, Id, InitKind, InitExpr);
        Init = InitExpr;
      });
    }

    SourceLocation LocEnd = PrevTokLocation;

    Intro.addCapture(Kind, Loc, Id, EllipsisLoc, InitKind, Init,
                     InitCaptureType, SourceRange(LocStart, LocEnd));
  }

  T.consumeClose();
  Intro.Range.setEnd(T.getCloseLocation());
  return false;
}

static void tryConsumeLambdaSpecifierToken(Parser &P,
                                           SourceLocation &MutableLoc,
                                           SourceLocation &ConstexprLoc,
                                           SourceLocation &ConstevalLoc,
                                           SourceLocation &DeclEndLoc) {
  assert(MutableLoc.isInvalid());
  assert(ConstexprLoc.isInvalid());
  // Consume constexpr-opt mutable-opt in any sequence, and set the DeclEndLoc
  // to the final of those locations. Emit an error if we have multiple
  // copies of those keywords and recover.

  while (true) {
    switch (P.getCurToken().getKind()) {
    case tok::kw_mutable: {
      if (MutableLoc.isValid()) {
        P.Diag(P.getCurToken().getLocation(),
               diag::err_lambda_decl_specifier_repeated)
            << 0 << FixItHint::CreateRemoval(P.getCurToken().getLocation());
      }
      MutableLoc = P.ConsumeToken();
      DeclEndLoc = MutableLoc;
      break /*switch*/;
    }
    case tok::kw_constexpr:
      if (ConstexprLoc.isValid()) {
        P.Diag(P.getCurToken().getLocation(),
               diag::err_lambda_decl_specifier_repeated)
            << 1 << FixItHint::CreateRemoval(P.getCurToken().getLocation());
      }
      ConstexprLoc = P.ConsumeToken();
      DeclEndLoc = ConstexprLoc;
      break /*switch*/;
    case tok::kw_consteval:
      if (ConstevalLoc.isValid()) {
        P.Diag(P.getCurToken().getLocation(),
               diag::err_lambda_decl_specifier_repeated)
            << 2 << FixItHint::CreateRemoval(P.getCurToken().getLocation());
      }
      ConstevalLoc = P.ConsumeToken();
      DeclEndLoc = ConstevalLoc;
      break /*switch*/;
    default:
      return;
    }
  }
}

static void
addConstexprToLambdaDeclSpecifier(Parser &P, SourceLocation ConstexprLoc,
                                  DeclSpec &DS) {
  if (ConstexprLoc.isValid()) {
    P.Diag(ConstexprLoc, !P.getLangOpts().CPlusPlus17
                             ? diag::ext_constexpr_on_lambda_cxx17
                             : diag::warn_cxx14_compat_constexpr_on_lambda);
    const char *PrevSpec = nullptr;
    unsigned DiagID = 0;
    DS.SetConstexprSpec(ConstexprSpecKind::Constexpr, ConstexprLoc, PrevSpec,
                        DiagID);
    assert(PrevSpec == nullptr && DiagID == 0 &&
           "Constexpr cannot have been set previously!");
  }
}

static void addConstevalToLambdaDeclSpecifier(Parser &P,
                                              SourceLocation ConstevalLoc,
                                              DeclSpec &DS) {
  if (ConstevalLoc.isValid()) {
    P.Diag(ConstevalLoc, diag::warn_cxx20_compat_consteval);
    const char *PrevSpec = nullptr;
    unsigned DiagID = 0;
    DS.SetConstexprSpec(ConstexprSpecKind::Consteval, ConstevalLoc, PrevSpec,
                        DiagID);
    if (DiagID != 0)
      P.Diag(ConstevalLoc, DiagID) << PrevSpec;
  }
}

/// ParseLambdaExpressionAfterIntroducer - Parse the rest of a lambda
/// expression.
ExprResult Parser::ParseLambdaExpressionAfterIntroducer(
                     LambdaIntroducer &Intro) {
  SourceLocation LambdaBeginLoc = Intro.Range.getBegin();
  Diag(LambdaBeginLoc, diag::warn_cxx98_compat_lambda);

  PrettyStackTraceLoc CrashInfo(PP.getSourceManager(), LambdaBeginLoc,
                                "lambda expression parsing");



  // FIXME: Call into Actions to add any init-capture declarations to the
  // scope while parsing the lambda-declarator and compound-statement.

  // Parse lambda-declarator[opt].
  DeclSpec DS(AttrFactory);
  Declarator D(DS, DeclaratorContext::LambdaExpr);
  TemplateParameterDepthRAII CurTemplateDepthTracker(TemplateParameterDepth);
  Actions.PushLambdaScope();

  ParsedAttributes Attr(AttrFactory);
  SourceLocation DeclLoc = Tok.getLocation();
  if (getLangOpts().CUDA) {
    // In CUDA code, GNU attributes are allowed to appear immediately after the
    // "[...]", even if there is no "(...)" before the lambda body.
    MaybeParseGNUAttributes(D);
  }

  // Helper to emit a warning if we see a CUDA host/device/global attribute
  // after '(...)'. nvcc doesn't accept this.
  auto WarnIfHasCUDATargetAttr = [&] {
    if (getLangOpts().CUDA)
      for (const ParsedAttr &A : Attr)
        if (A.getKind() == ParsedAttr::AT_CUDADevice ||
            A.getKind() == ParsedAttr::AT_CUDAHost ||
            A.getKind() == ParsedAttr::AT_CUDAGlobal)
          Diag(A.getLoc(), diag::warn_cuda_attr_lambda_position)
              << A.getAttrName()->getName();
  };

  MultiParseScope TemplateParamScope(*this);
  if (Tok.is(tok::less)) {
    Diag(Tok, getLangOpts().CPlusPlus20
                  ? diag::warn_cxx17_compat_lambda_template_parameter_list
                  : diag::ext_lambda_template_parameter_list);

    SmallVector<NamedDecl*, 4> TemplateParams;
    SourceLocation LAngleLoc, RAngleLoc;
    if (ParseTemplateParameters(TemplateParamScope,
                                CurTemplateDepthTracker.getDepth(),
                                TemplateParams, LAngleLoc, RAngleLoc)) {
      Actions.ActOnLambdaError(LambdaBeginLoc, getCurScope());
      return ExprError();
    }

    if (TemplateParams.empty()) {
      Diag(RAngleLoc,
           diag::err_lambda_template_parameter_list_empty);
    } else {
      ExprResult RequiresClause;
      if (TryConsumeToken(tok::kw_requires)) {
        RequiresClause =
            Actions.ActOnRequiresClause(ParseConstraintLogicalOrExpression(
                /*IsTrailingRequiresClause=*/false));
        if (RequiresClause.isInvalid())
          SkipUntil({tok::l_brace, tok::l_paren}, StopAtSemi | StopBeforeMatch);
      }

      Actions.ActOnLambdaExplicitTemplateParameterList(
          LAngleLoc, TemplateParams, RAngleLoc, RequiresClause);
      ++CurTemplateDepthTracker;
    }
  }

  TypeResult TrailingReturnType;
  SourceLocation TrailingReturnTypeLoc;
  if (Tok.is(tok::l_paren)) {
    ParseScope PrototypeScope(this,
                              Scope::FunctionPrototypeScope |
                              Scope::FunctionDeclarationScope |
                              Scope::DeclScope);

    BalancedDelimiterTracker T(*this, tok::l_paren);
    T.consumeOpen();
    SourceLocation LParenLoc = T.getOpenLocation();

    // Parse parameter-declaration-clause.
    SmallVector<DeclaratorChunk::ParamInfo, 16> ParamInfo;
    SourceLocation EllipsisLoc;

    if (Tok.isNot(tok::r_paren)) {
      Actions.RecordParsingTemplateParameterDepth(
          CurTemplateDepthTracker.getOriginalDepth());

      ParseParameterDeclarationClause(D.getContext(), Attr, ParamInfo,
                                      EllipsisLoc);
      // For a generic lambda, each 'auto' within the parameter declaration
      // clause creates a template type parameter, so increment the depth.
      // If we've parsed any explicit template parameters, then the depth will
      // have already been incremented. So we make sure that at most a single
      // depth level is added.
      if (Actions.getCurGenericLambda())
        CurTemplateDepthTracker.setAddedDepth(1);
    }

    T.consumeClose();
    SourceLocation RParenLoc = T.getCloseLocation();
    SourceLocation DeclEndLoc = RParenLoc;

    // GNU-style attributes must be parsed before the mutable specifier to be
    // compatible with GCC.
    MaybeParseGNUAttributes(Attr, &DeclEndLoc);

    // MSVC-style attributes must be parsed before the mutable specifier to be
    // compatible with MSVC.
    MaybeParseMicrosoftDeclSpecs(Attr, &DeclEndLoc);

    // Parse mutable-opt and/or constexpr-opt or consteval-opt, and update the
    // DeclEndLoc.
    SourceLocation MutableLoc;
    SourceLocation ConstexprLoc;
    SourceLocation ConstevalLoc;
    tryConsumeLambdaSpecifierToken(*this, MutableLoc, ConstexprLoc,
                                   ConstevalLoc, DeclEndLoc);

    addConstexprToLambdaDeclSpecifier(*this, ConstexprLoc, DS);
    addConstevalToLambdaDeclSpecifier(*this, ConstevalLoc, DS);
    // Parse exception-specification[opt].
    ExceptionSpecificationType ESpecType = EST_None;
    SourceRange ESpecRange;
    SmallVector<ParsedType, 2> DynamicExceptions;
    SmallVector<SourceRange, 2> DynamicExceptionRanges;
    ExprResult NoexceptExpr;
    CachedTokens *ExceptionSpecTokens;
    ESpecType = tryParseExceptionSpecification(/*Delayed=*/false,
                                               ESpecRange,
                                               DynamicExceptions,
                                               DynamicExceptionRanges,
                                               NoexceptExpr,
                                               ExceptionSpecTokens);

    if (ESpecType != EST_None)
      DeclEndLoc = ESpecRange.getEnd();

    // Parse attribute-specifier[opt].
    MaybeParseCXX11Attributes(Attr, &DeclEndLoc);

    // Parse OpenCL addr space attribute.
    if (Tok.isOneOf(tok::kw___private, tok::kw___global, tok::kw___local,
                    tok::kw___constant, tok::kw___generic)) {
      ParseOpenCLQualifiers(DS.getAttributes());
      ConsumeToken();
    }

    SourceLocation FunLocalRangeEnd = DeclEndLoc;

    // Parse trailing-return-type[opt].
    if (Tok.is(tok::arrow)) {
      FunLocalRangeEnd = Tok.getLocation();
      SourceRange Range;
      TrailingReturnType =
          ParseTrailingReturnType(Range, /*MayBeFollowedByDirectInit*/ false);
      TrailingReturnTypeLoc = Range.getBegin();
      if (Range.getEnd().isValid())
        DeclEndLoc = Range.getEnd();
    }

    SourceLocation NoLoc;
    D.AddTypeInfo(DeclaratorChunk::getFunction(
                      /*HasProto=*/true,
                      /*IsAmbiguous=*/false, LParenLoc, ParamInfo.data(),
                      ParamInfo.size(), EllipsisLoc, RParenLoc,
                      /*RefQualifierIsLvalueRef=*/true,
                      /*RefQualifierLoc=*/NoLoc, MutableLoc, ESpecType,
                      ESpecRange, DynamicExceptions.data(),
                      DynamicExceptionRanges.data(), DynamicExceptions.size(),
                      NoexceptExpr.isUsable() ? NoexceptExpr.get() : nullptr,
                      /*ExceptionSpecTokens*/ nullptr,
<<<<<<< HEAD
                      /*DeclsInPrototype=*/None, LParenLoc, FunLocalRangeEnd, D,
                      TrailingReturnType, TrailingReturnTypeLoc, &DS),
=======
                      /*DeclsInPrototype=*/None, LParenLoc, FunLocalRangeEnd,
                      /*ReturnBoundsColonLoc=*/NoLoc,
                      /*ReturnInteropTypeExpr=*/nullptr,
                       /*ReturnBounds=*/nullptr,
                      D,
                      TrailingReturnType, &DS),
>>>>>>> ccbaca99
                  std::move(Attr), DeclEndLoc);

    // Parse requires-clause[opt].
    if (Tok.is(tok::kw_requires))
      ParseTrailingRequiresClause(D);

    PrototypeScope.Exit();

    WarnIfHasCUDATargetAttr();
  } else if (Tok.isOneOf(tok::kw_mutable, tok::arrow, tok::kw___attribute,
                         tok::kw_constexpr, tok::kw_consteval,
                         tok::kw___private, tok::kw___global, tok::kw___local,
                         tok::kw___constant, tok::kw___generic,
                         tok::kw_requires) ||
             (Tok.is(tok::l_square) && NextToken().is(tok::l_square))) {
    // It's common to forget that one needs '()' before 'mutable', an attribute
    // specifier, the result type, or the requires clause. Deal with this.
    unsigned TokKind = 0;
    switch (Tok.getKind()) {
    case tok::kw_mutable: TokKind = 0; break;
    case tok::arrow: TokKind = 1; break;
    case tok::kw___attribute:
    case tok::kw___private:
    case tok::kw___global:
    case tok::kw___local:
    case tok::kw___constant:
    case tok::kw___generic:
    case tok::l_square: TokKind = 2; break;
    case tok::kw_constexpr: TokKind = 3; break;
    case tok::kw_consteval: TokKind = 4; break;
    case tok::kw_requires: TokKind = 5; break;
    default: llvm_unreachable("Unknown token kind");
    }

    Diag(Tok, diag::err_lambda_missing_parens)
      << TokKind
      << FixItHint::CreateInsertion(Tok.getLocation(), "() ");
    SourceLocation DeclEndLoc = DeclLoc;

    // GNU-style attributes must be parsed before the mutable specifier to be
    // compatible with GCC.
    MaybeParseGNUAttributes(Attr, &DeclEndLoc);

    // Parse 'mutable', if it's there.
    SourceLocation MutableLoc;
    if (Tok.is(tok::kw_mutable)) {
      MutableLoc = ConsumeToken();
      DeclEndLoc = MutableLoc;
    }

    // Parse attribute-specifier[opt].
    MaybeParseCXX11Attributes(Attr, &DeclEndLoc);

    // Parse the return type, if there is one.
    if (Tok.is(tok::arrow)) {
      SourceRange Range;
      TrailingReturnType =
          ParseTrailingReturnType(Range, /*MayBeFollowedByDirectInit*/ false);
      if (Range.getEnd().isValid())
        DeclEndLoc = Range.getEnd();
    }

    SourceLocation NoLoc;
    D.AddTypeInfo(DeclaratorChunk::getFunction(
                      /*HasProto=*/true,
                      /*IsAmbiguous=*/false,
                      /*LParenLoc=*/NoLoc,
                      /*Params=*/nullptr,
                      /*NumParams=*/0,
                      /*EllipsisLoc=*/NoLoc,
                      /*RParenLoc=*/NoLoc,
                      /*RefQualifierIsLvalueRef=*/true,
                      /*RefQualifierLoc=*/NoLoc, MutableLoc, EST_None,
                      /*ESpecRange=*/SourceRange(),
                      /*Exceptions=*/nullptr,
                      /*ExceptionRanges=*/nullptr,
                      /*NumExceptions=*/0,
                      /*NoexceptExpr=*/nullptr,
                      /*ExceptionSpecTokens=*/nullptr,
                      /*DeclsInPrototype=*/None, DeclLoc, DeclEndLoc,
                      /*ReturnBoundsColonLoc=*/NoLoc,
                      /*ReturnInteropTypeExpr=*/nullptr,
                      /*ReturnBounds=*/nullptr,
                      D,
                      TrailingReturnType),
                  std::move(Attr), DeclEndLoc);

    // Parse the requires-clause, if present.
    if (Tok.is(tok::kw_requires))
      ParseTrailingRequiresClause(D);

    WarnIfHasCUDATargetAttr();
  }

  // FIXME: Rename BlockScope -> ClosureScope if we decide to continue using
  // it.
  unsigned ScopeFlags = Scope::BlockScope | Scope::FnScope | Scope::DeclScope |
                        Scope::CompoundStmtScope;
  ParseScope BodyScope(this, ScopeFlags);

  Actions.ActOnStartOfLambdaDefinition(Intro, D, getCurScope());

  // Parse compound-statement.
  if (!Tok.is(tok::l_brace)) {
    Diag(Tok, diag::err_expected_lambda_body);
    Actions.ActOnLambdaError(LambdaBeginLoc, getCurScope());
    return ExprError();
  }

  StmtResult Stmt(ParseCompoundStatementBody());
  BodyScope.Exit();
  TemplateParamScope.Exit();

  if (!Stmt.isInvalid() && !TrailingReturnType.isInvalid())
    return Actions.ActOnLambdaExpr(LambdaBeginLoc, Stmt.get(), getCurScope());

  Actions.ActOnLambdaError(LambdaBeginLoc, getCurScope());
  return ExprError();
}

/// ParseCXXCasts - This handles the various ways to cast expressions to another
/// type.
///
///       postfix-expression: [C++ 5.2p1]
///         'dynamic_cast' '<' type-name '>' '(' expression ')'
///         'static_cast' '<' type-name '>' '(' expression ')'
///         'reinterpret_cast' '<' type-name '>' '(' expression ')'
///         'const_cast' '<' type-name '>' '(' expression ')'
///
/// C++ for OpenCL s2.3.1 adds:
///         'addrspace_cast' '<' type-name '>' '(' expression ')'
ExprResult Parser::ParseCXXCasts() {
  tok::TokenKind Kind = Tok.getKind();
  const char *CastName = nullptr; // For error messages

  switch (Kind) {
  default: llvm_unreachable("Unknown C++ cast!");
  case tok::kw_addrspace_cast:   CastName = "addrspace_cast";   break;
  case tok::kw_const_cast:       CastName = "const_cast";       break;
  case tok::kw_dynamic_cast:     CastName = "dynamic_cast";     break;
  case tok::kw_reinterpret_cast: CastName = "reinterpret_cast"; break;
  case tok::kw_static_cast:      CastName = "static_cast";      break;
  }

  SourceLocation OpLoc = ConsumeToken();
  SourceLocation LAngleBracketLoc = Tok.getLocation();

  // Check for "<::" which is parsed as "[:".  If found, fix token stream,
  // diagnose error, suggest fix, and recover parsing.
  if (Tok.is(tok::l_square) && Tok.getLength() == 2) {
    Token Next = NextToken();
    if (Next.is(tok::colon) && areTokensAdjacent(Tok, Next))
      FixDigraph(*this, PP, Tok, Next, Kind, /*AtDigraph*/true);
  }

  if (ExpectAndConsume(tok::less, diag::err_expected_less_after, CastName))
    return ExprError();

  // Parse the common declaration-specifiers piece.
  DeclSpec DS(AttrFactory);
  ParseSpecifierQualifierList(DS);

  // Parse the abstract-declarator, if present.
  Declarator DeclaratorInfo(DS, DeclaratorContext::TypeName);
  ParseDeclarator(DeclaratorInfo);
  ExitQuantifiedTypeScope(DS);

  SourceLocation RAngleBracketLoc = Tok.getLocation();

  if (ExpectAndConsume(tok::greater))
    return ExprError(Diag(LAngleBracketLoc, diag::note_matching) << tok::less);

  BalancedDelimiterTracker T(*this, tok::l_paren);

  if (T.expectAndConsume(diag::err_expected_lparen_after, CastName))
    return ExprError();

  ExprResult Result = ParseExpression();

  // Match the ')'.
  T.consumeClose();

  if (!Result.isInvalid() && !DeclaratorInfo.isInvalidType())
    Result = Actions.ActOnCXXNamedCast(OpLoc, Kind,
                                       LAngleBracketLoc, DeclaratorInfo,
                                       RAngleBracketLoc,
                                       T.getOpenLocation(), Result.get(),
                                       T.getCloseLocation());

  return Result;
}

/// ParseCXXTypeid - This handles the C++ typeid expression.
///
///       postfix-expression: [C++ 5.2p1]
///         'typeid' '(' expression ')'
///         'typeid' '(' type-id ')'
///
ExprResult Parser::ParseCXXTypeid() {
  assert(Tok.is(tok::kw_typeid) && "Not 'typeid'!");

  SourceLocation OpLoc = ConsumeToken();
  SourceLocation LParenLoc, RParenLoc;
  BalancedDelimiterTracker T(*this, tok::l_paren);

  // typeid expressions are always parenthesized.
  if (T.expectAndConsume(diag::err_expected_lparen_after, "typeid"))
    return ExprError();
  LParenLoc = T.getOpenLocation();

  ExprResult Result;

  // C++0x [expr.typeid]p3:
  //   When typeid is applied to an expression other than an lvalue of a
  //   polymorphic class type [...] The expression is an unevaluated
  //   operand (Clause 5).
  //
  // Note that we can't tell whether the expression is an lvalue of a
  // polymorphic class type until after we've parsed the expression; we
  // speculatively assume the subexpression is unevaluated, and fix it up
  // later.
  //
  // We enter the unevaluated context before trying to determine whether we
  // have a type-id, because the tentative parse logic will try to resolve
  // names, and must treat them as unevaluated.
  EnterExpressionEvaluationContext Unevaluated(
      Actions, Sema::ExpressionEvaluationContext::Unevaluated,
      Sema::ReuseLambdaContextDecl);

  if (isTypeIdInParens()) {
    TypeResult Ty = ParseTypeName();

    // Match the ')'.
    T.consumeClose();
    RParenLoc = T.getCloseLocation();
    if (Ty.isInvalid() || RParenLoc.isInvalid())
      return ExprError();

    Result = Actions.ActOnCXXTypeid(OpLoc, LParenLoc, /*isType=*/true,
                                    Ty.get().getAsOpaquePtr(), RParenLoc);
  } else {
    Result = ParseExpression();

    // Match the ')'.
    if (Result.isInvalid())
      SkipUntil(tok::r_paren, StopAtSemi);
    else {
      T.consumeClose();
      RParenLoc = T.getCloseLocation();
      if (RParenLoc.isInvalid())
        return ExprError();

      Result = Actions.ActOnCXXTypeid(OpLoc, LParenLoc, /*isType=*/false,
                                      Result.get(), RParenLoc);
    }
  }

  return Result;
}

/// ParseCXXUuidof - This handles the Microsoft C++ __uuidof expression.
///
///         '__uuidof' '(' expression ')'
///         '__uuidof' '(' type-id ')'
///
ExprResult Parser::ParseCXXUuidof() {
  assert(Tok.is(tok::kw___uuidof) && "Not '__uuidof'!");

  SourceLocation OpLoc = ConsumeToken();
  BalancedDelimiterTracker T(*this, tok::l_paren);

  // __uuidof expressions are always parenthesized.
  if (T.expectAndConsume(diag::err_expected_lparen_after, "__uuidof"))
    return ExprError();

  ExprResult Result;

  if (isTypeIdInParens()) {
    TypeResult Ty = ParseTypeName();

    // Match the ')'.
    T.consumeClose();

    if (Ty.isInvalid())
      return ExprError();

    Result = Actions.ActOnCXXUuidof(OpLoc, T.getOpenLocation(), /*isType=*/true,
                                    Ty.get().getAsOpaquePtr(),
                                    T.getCloseLocation());
  } else {
    EnterExpressionEvaluationContext Unevaluated(
        Actions, Sema::ExpressionEvaluationContext::Unevaluated);
    Result = ParseExpression();

    // Match the ')'.
    if (Result.isInvalid())
      SkipUntil(tok::r_paren, StopAtSemi);
    else {
      T.consumeClose();

      Result = Actions.ActOnCXXUuidof(OpLoc, T.getOpenLocation(),
                                      /*isType=*/false,
                                      Result.get(), T.getCloseLocation());
    }
  }

  return Result;
}

/// Parse a C++ pseudo-destructor expression after the base,
/// . or -> operator, and nested-name-specifier have already been
/// parsed. We're handling this fragment of the grammar:
///
///       postfix-expression: [C++2a expr.post]
///         postfix-expression . template[opt] id-expression
///         postfix-expression -> template[opt] id-expression
///
///       id-expression:
///         qualified-id
///         unqualified-id
///
///       qualified-id:
///         nested-name-specifier template[opt] unqualified-id
///
///       nested-name-specifier:
///         type-name ::
///         decltype-specifier ::    FIXME: not implemented, but probably only
///                                         allowed in C++ grammar by accident
///         nested-name-specifier identifier ::
///         nested-name-specifier template[opt] simple-template-id ::
///         [...]
///
///       unqualified-id:
///         ~ type-name
///         ~ decltype-specifier
///         [...]
///
/// ... where the all but the last component of the nested-name-specifier
/// has already been parsed, and the base expression is not of a non-dependent
/// class type.
ExprResult
Parser::ParseCXXPseudoDestructor(Expr *Base, SourceLocation OpLoc,
                                 tok::TokenKind OpKind,
                                 CXXScopeSpec &SS,
                                 ParsedType ObjectType) {
  // If the last component of the (optional) nested-name-specifier is
  // template[opt] simple-template-id, it has already been annotated.
  UnqualifiedId FirstTypeName;
  SourceLocation CCLoc;
  if (Tok.is(tok::identifier)) {
    FirstTypeName.setIdentifier(Tok.getIdentifierInfo(), Tok.getLocation());
    ConsumeToken();
    assert(Tok.is(tok::coloncolon) &&"ParseOptionalCXXScopeSpecifier fail");
    CCLoc = ConsumeToken();
  } else if (Tok.is(tok::annot_template_id)) {
    TemplateIdAnnotation *TemplateId = takeTemplateIdAnnotation(Tok);
    // FIXME: Carry on and build an AST representation for tooling.
    if (TemplateId->isInvalid())
      return ExprError();
    FirstTypeName.setTemplateId(TemplateId);
    ConsumeAnnotationToken();
    assert(Tok.is(tok::coloncolon) &&"ParseOptionalCXXScopeSpecifier fail");
    CCLoc = ConsumeToken();
  } else {
    assert(SS.isEmpty() && "missing last component of nested name specifier");
    FirstTypeName.setIdentifier(nullptr, SourceLocation());
  }

  // Parse the tilde.
  assert(Tok.is(tok::tilde) && "ParseOptionalCXXScopeSpecifier fail");
  SourceLocation TildeLoc = ConsumeToken();

  if (Tok.is(tok::kw_decltype) && !FirstTypeName.isValid()) {
    DeclSpec DS(AttrFactory);
    ParseDecltypeSpecifier(DS);
    if (DS.getTypeSpecType() == TST_error)
      return ExprError();
    return Actions.ActOnPseudoDestructorExpr(getCurScope(), Base, OpLoc, OpKind,
                                             TildeLoc, DS);
  }

  if (!Tok.is(tok::identifier)) {
    Diag(Tok, diag::err_destructor_tilde_identifier);
    return ExprError();
  }

  // Parse the second type.
  UnqualifiedId SecondTypeName;
  IdentifierInfo *Name = Tok.getIdentifierInfo();
  SourceLocation NameLoc = ConsumeToken();
  SecondTypeName.setIdentifier(Name, NameLoc);

  // If there is a '<', the second type name is a template-id. Parse
  // it as such.
  //
  // FIXME: This is not a context in which a '<' is assumed to start a template
  // argument list. This affects examples such as
  //   void f(auto *p) { p->~X<int>(); }
  // ... but there's no ambiguity, and nowhere to write 'template' in such an
  // example, so we accept it anyway.
  if (Tok.is(tok::less) &&
      ParseUnqualifiedIdTemplateId(
          SS, ObjectType, Base && Base->containsErrors(), SourceLocation(),
          Name, NameLoc, false, SecondTypeName,
          /*AssumeTemplateId=*/true))
    return ExprError();

  return Actions.ActOnPseudoDestructorExpr(getCurScope(), Base, OpLoc, OpKind,
                                           SS, FirstTypeName, CCLoc, TildeLoc,
                                           SecondTypeName);
}

/// ParseCXXBoolLiteral - This handles the C++ Boolean literals.
///
///       boolean-literal: [C++ 2.13.5]
///         'true'
///         'false'
ExprResult Parser::ParseCXXBoolLiteral() {
  tok::TokenKind Kind = Tok.getKind();
  return Actions.ActOnCXXBoolLiteral(ConsumeToken(), Kind);
}

/// ParseThrowExpression - This handles the C++ throw expression.
///
///       throw-expression: [C++ 15]
///         'throw' assignment-expression[opt]
ExprResult Parser::ParseThrowExpression() {
  assert(Tok.is(tok::kw_throw) && "Not throw!");
  SourceLocation ThrowLoc = ConsumeToken();           // Eat the throw token.

  // If the current token isn't the start of an assignment-expression,
  // then the expression is not present.  This handles things like:
  //   "C ? throw : (void)42", which is crazy but legal.
  switch (Tok.getKind()) {  // FIXME: move this predicate somewhere common.
  case tok::semi:
  case tok::r_paren:
  case tok::r_square:
  case tok::r_brace:
  case tok::colon:
  case tok::comma:
    return Actions.ActOnCXXThrow(getCurScope(), ThrowLoc, nullptr);

  default:
    ExprResult Expr(ParseAssignmentExpression());
    if (Expr.isInvalid()) return Expr;
    return Actions.ActOnCXXThrow(getCurScope(), ThrowLoc, Expr.get());
  }
}

/// Parse the C++ Coroutines co_yield expression.
///
///       co_yield-expression:
///         'co_yield' assignment-expression[opt]
ExprResult Parser::ParseCoyieldExpression() {
  assert(Tok.is(tok::kw_co_yield) && "Not co_yield!");

  SourceLocation Loc = ConsumeToken();
  ExprResult Expr = Tok.is(tok::l_brace) ? ParseBraceInitializer()
                                         : ParseAssignmentExpression();
  if (!Expr.isInvalid())
    Expr = Actions.ActOnCoyieldExpr(getCurScope(), Loc, Expr.get());
  return Expr;
}

/// ParseCXXThis - This handles the C++ 'this' pointer.
///
/// C++ 9.3.2: In the body of a non-static member function, the keyword this is
/// a non-lvalue expression whose value is the address of the object for which
/// the function is called.
ExprResult Parser::ParseCXXThis() {
  assert(Tok.is(tok::kw_this) && "Not 'this'!");
  SourceLocation ThisLoc = ConsumeToken();
  return Actions.ActOnCXXThis(ThisLoc);
}

/// ParseCXXTypeConstructExpression - Parse construction of a specified type.
/// Can be interpreted either as function-style casting ("int(x)")
/// or class type construction ("ClassType(x,y,z)")
/// or creation of a value-initialized type ("int()").
/// See [C++ 5.2.3].
///
///       postfix-expression: [C++ 5.2p1]
///         simple-type-specifier '(' expression-list[opt] ')'
/// [C++0x] simple-type-specifier braced-init-list
///         typename-specifier '(' expression-list[opt] ')'
/// [C++0x] typename-specifier braced-init-list
///
/// In C++1z onwards, the type specifier can also be a template-name.
ExprResult
Parser::ParseCXXTypeConstructExpression(const DeclSpec &DS) {
  Declarator DeclaratorInfo(DS, DeclaratorContext::FunctionalCast);
  ParsedType TypeRep = Actions.ActOnTypeName(getCurScope(), DeclaratorInfo).get();

  assert((Tok.is(tok::l_paren) ||
          (getLangOpts().CPlusPlus11 && Tok.is(tok::l_brace)))
         && "Expected '(' or '{'!");

  if (Tok.is(tok::l_brace)) {
    PreferredType.enterTypeCast(Tok.getLocation(), TypeRep.get());
    ExprResult Init = ParseBraceInitializer();
    if (Init.isInvalid())
      return Init;
    Expr *InitList = Init.get();
    return Actions.ActOnCXXTypeConstructExpr(
        TypeRep, InitList->getBeginLoc(), MultiExprArg(&InitList, 1),
        InitList->getEndLoc(), /*ListInitialization=*/true);
  } else {
    BalancedDelimiterTracker T(*this, tok::l_paren);
    T.consumeOpen();

    PreferredType.enterTypeCast(Tok.getLocation(), TypeRep.get());

    ExprVector Exprs;
    CommaLocsTy CommaLocs;

    auto RunSignatureHelp = [&]() {
      QualType PreferredType;
      if (TypeRep)
        PreferredType = Actions.ProduceConstructorSignatureHelp(
            getCurScope(), TypeRep.get()->getCanonicalTypeInternal(),
            DS.getEndLoc(), Exprs, T.getOpenLocation());
      CalledSignatureHelp = true;
      return PreferredType;
    };

    if (Tok.isNot(tok::r_paren)) {
      if (ParseExpressionList(Exprs, CommaLocs, [&] {
            PreferredType.enterFunctionArgument(Tok.getLocation(),
                                                RunSignatureHelp);
          })) {
        if (PP.isCodeCompletionReached() && !CalledSignatureHelp)
          RunSignatureHelp();
        SkipUntil(tok::r_paren, StopAtSemi);
        return ExprError();
      }
    }

    // Match the ')'.
    T.consumeClose();

    // TypeRep could be null, if it references an invalid typedef.
    if (!TypeRep)
      return ExprError();

    assert((Exprs.size() == 0 || Exprs.size()-1 == CommaLocs.size())&&
           "Unexpected number of commas!");
    return Actions.ActOnCXXTypeConstructExpr(TypeRep, T.getOpenLocation(),
                                             Exprs, T.getCloseLocation(),
                                             /*ListInitialization=*/false);
  }
}

/// ParseCXXCondition - if/switch/while condition expression.
///
///       condition:
///         expression
///         type-specifier-seq declarator '=' assignment-expression
/// [C++11] type-specifier-seq declarator '=' initializer-clause
/// [C++11] type-specifier-seq declarator braced-init-list
/// [Clang] type-specifier-seq ref-qualifier[opt] '[' identifier-list ']'
///             brace-or-equal-initializer
/// [GNU]   type-specifier-seq declarator simple-asm-expr[opt] attributes[opt]
///             '=' assignment-expression
///
/// In C++1z, a condition may in some contexts be preceded by an
/// optional init-statement. This function will parse that too.
///
/// \param InitStmt If non-null, an init-statement is permitted, and if present
/// will be parsed and stored here.
///
/// \param Loc The location of the start of the statement that requires this
/// condition, e.g., the "for" in a for loop.
///
/// \param FRI If non-null, a for range declaration is permitted, and if
/// present will be parsed and stored here, and a null result will be returned.
///
/// \returns The parsed condition.
Sema::ConditionResult Parser::ParseCXXCondition(StmtResult *InitStmt,
                                                SourceLocation Loc,
                                                Sema::ConditionKind CK,
                                                ForRangeInfo *FRI) {
  ParenBraceBracketBalancer BalancerRAIIObj(*this);
  PreferredType.enterCondition(Actions, Tok.getLocation());

  if (Tok.is(tok::code_completion)) {
    Actions.CodeCompleteOrdinaryName(getCurScope(), Sema::PCC_Condition);
    cutOffParsing();
    return Sema::ConditionError();
  }

  ParsedAttributesWithRange attrs(AttrFactory);
  MaybeParseCXX11Attributes(attrs);

  const auto WarnOnInit = [this, &CK] {
    Diag(Tok.getLocation(), getLangOpts().CPlusPlus17
                                ? diag::warn_cxx14_compat_init_statement
                                : diag::ext_init_statement)
        << (CK == Sema::ConditionKind::Switch);
  };

  // Determine what kind of thing we have.
  switch (isCXXConditionDeclarationOrInitStatement(InitStmt, FRI)) {
  case ConditionOrInitStatement::Expression: {
    ProhibitAttributes(attrs);

    // We can have an empty expression here.
    //   if (; true);
    if (InitStmt && Tok.is(tok::semi)) {
      WarnOnInit();
      SourceLocation SemiLoc = Tok.getLocation();
      if (!Tok.hasLeadingEmptyMacro() && !SemiLoc.isMacroID()) {
        Diag(SemiLoc, diag::warn_empty_init_statement)
            << (CK == Sema::ConditionKind::Switch)
            << FixItHint::CreateRemoval(SemiLoc);
      }
      ConsumeToken();
      *InitStmt = Actions.ActOnNullStmt(SemiLoc);
      return ParseCXXCondition(nullptr, Loc, CK);
    }

    // Parse the expression.
    ExprResult Expr = ParseExpression(); // expression
    if (Expr.isInvalid())
      return Sema::ConditionError();

    if (InitStmt && Tok.is(tok::semi)) {
      WarnOnInit();
      *InitStmt = Actions.ActOnExprStmt(Expr.get());
      ConsumeToken();
      return ParseCXXCondition(nullptr, Loc, CK);
    }

    return Actions.ActOnCondition(getCurScope(), Loc, Expr.get(), CK);
  }

  case ConditionOrInitStatement::InitStmtDecl: {
    WarnOnInit();
    SourceLocation DeclStart = Tok.getLocation(), DeclEnd;
    DeclGroupPtrTy DG = ParseSimpleDeclaration(
        DeclaratorContext::SelectionInit, DeclEnd, attrs, /*RequireSemi=*/true);
    *InitStmt = Actions.ActOnDeclStmt(DG, DeclStart, DeclEnd);
    return ParseCXXCondition(nullptr, Loc, CK);
  }

  case ConditionOrInitStatement::ForRangeDecl: {
    assert(FRI && "should not parse a for range declaration here");
    SourceLocation DeclStart = Tok.getLocation(), DeclEnd;
    DeclGroupPtrTy DG = ParseSimpleDeclaration(DeclaratorContext::ForInit,
                                               DeclEnd, attrs, false, FRI);
    FRI->LoopVar = Actions.ActOnDeclStmt(DG, DeclStart, Tok.getLocation());
    return Sema::ConditionResult();
  }

  case ConditionOrInitStatement::ConditionDecl:
  case ConditionOrInitStatement::Error:
    break;
  }

  // type-specifier-seq
  DeclSpec DS(AttrFactory);
  DS.takeAttributesFrom(attrs);
  ParseSpecifierQualifierList(DS, AS_none, DeclSpecContext::DSC_condition);

  // declarator
  Declarator DeclaratorInfo(DS, DeclaratorContext::Condition);
  ParseDeclarator(DeclaratorInfo);
  ExitQuantifiedTypeScope(DS);

  // simple-asm-expr[opt]
  if (Tok.is(tok::kw_asm)) {
    SourceLocation Loc;
    ExprResult AsmLabel(ParseSimpleAsm(/*ForAsmLabel*/ true, &Loc));
    if (AsmLabel.isInvalid()) {
      SkipUntil(tok::semi, StopAtSemi);
      return Sema::ConditionError();
    }
    DeclaratorInfo.setAsmLabel(AsmLabel.get());
    DeclaratorInfo.SetRangeEnd(Loc);
  }

  // If attributes are present, parse them.
  MaybeParseGNUAttributes(DeclaratorInfo);

  // Type-check the declaration itself.
  DeclResult Dcl = Actions.ActOnCXXConditionDeclaration(getCurScope(),
                                                        DeclaratorInfo);
  if (Dcl.isInvalid())
    return Sema::ConditionError();
  Decl *DeclOut = Dcl.get();

  // '=' assignment-expression
  // If a '==' or '+=' is found, suggest a fixit to '='.
  bool CopyInitialization = isTokenEqualOrEqualTypo();
  if (CopyInitialization)
    ConsumeToken();

  ExprResult InitExpr = ExprError();
  if (getLangOpts().CPlusPlus11 && Tok.is(tok::l_brace)) {
    Diag(Tok.getLocation(),
         diag::warn_cxx98_compat_generalized_initializer_lists);
    InitExpr = ParseBraceInitializer();
  } else if (CopyInitialization) {
    PreferredType.enterVariableInit(Tok.getLocation(), DeclOut);
    InitExpr = ParseAssignmentExpression();
  } else if (Tok.is(tok::l_paren)) {
    // This was probably an attempt to initialize the variable.
    SourceLocation LParen = ConsumeParen(), RParen = LParen;
    if (SkipUntil(tok::r_paren, StopAtSemi | StopBeforeMatch))
      RParen = ConsumeParen();
    Diag(DeclOut->getLocation(),
         diag::err_expected_init_in_condition_lparen)
      << SourceRange(LParen, RParen);
  } else {
    Diag(DeclOut->getLocation(), diag::err_expected_init_in_condition);
  }

  if (!InitExpr.isInvalid())
    Actions.AddInitializerToDecl(DeclOut, InitExpr.get(), !CopyInitialization);
  else
    Actions.ActOnInitializerError(DeclOut);

  Actions.FinalizeDeclaration(DeclOut);
  return Actions.ActOnConditionVariable(DeclOut, Loc, CK);
}

/// ParseCXXSimpleTypeSpecifier - [C++ 7.1.5.2] Simple type specifiers.
/// This should only be called when the current token is known to be part of
/// simple-type-specifier.
///
///       simple-type-specifier:
///         '::'[opt] nested-name-specifier[opt] type-name
///         '::'[opt] nested-name-specifier 'template' simple-template-id [TODO]
///         char
///         wchar_t
///         bool
///         short
///         int
///         long
///         signed
///         unsigned
///         float
///         double
///         void
/// [GNU]   typeof-specifier
/// [C++0x] auto               [TODO]
///
///       type-name:
///         class-name
///         enum-name
///         typedef-name
///
void Parser::ParseCXXSimpleTypeSpecifier(DeclSpec &DS) {
  DS.SetRangeStart(Tok.getLocation());
  const char *PrevSpec;
  unsigned DiagID;
  SourceLocation Loc = Tok.getLocation();
  const clang::PrintingPolicy &Policy =
      Actions.getASTContext().getPrintingPolicy();

  switch (Tok.getKind()) {
  case tok::identifier:   // foo::bar
  case tok::coloncolon:   // ::foo::bar
    llvm_unreachable("Annotation token should already be formed!");
  default:
    llvm_unreachable("Not a simple-type-specifier token!");

  // type-name
  case tok::annot_typename: {
    DS.SetTypeSpecType(DeclSpec::TST_typename, Loc, PrevSpec, DiagID,
                       getTypeAnnotation(Tok), Policy);
    DS.SetRangeEnd(Tok.getAnnotationEndLoc());
    ConsumeAnnotationToken();

    DS.Finish(Actions, Policy);
    return;
  }

  case tok::kw__ExtInt: {
    ExprResult ER = ParseExtIntegerArgument();
    if (ER.isInvalid())
      DS.SetTypeSpecError();
    else
      DS.SetExtIntType(Loc, ER.get(), PrevSpec, DiagID, Policy);

    // Do this here because we have already consumed the close paren.
    DS.SetRangeEnd(PrevTokLocation);
    DS.Finish(Actions, Policy);
    return;
  }

  // builtin types
  case tok::kw_short:
    DS.SetTypeSpecWidth(TypeSpecifierWidth::Short, Loc, PrevSpec, DiagID,
                        Policy);
    break;
  case tok::kw_long:
    DS.SetTypeSpecWidth(TypeSpecifierWidth::Long, Loc, PrevSpec, DiagID,
                        Policy);
    break;
  case tok::kw___int64:
    DS.SetTypeSpecWidth(TypeSpecifierWidth::LongLong, Loc, PrevSpec, DiagID,
                        Policy);
    break;
  case tok::kw_signed:
    DS.SetTypeSpecSign(TypeSpecifierSign::Signed, Loc, PrevSpec, DiagID);
    break;
  case tok::kw_unsigned:
    DS.SetTypeSpecSign(TypeSpecifierSign::Unsigned, Loc, PrevSpec, DiagID);
    break;
  case tok::kw_void:
    DS.SetTypeSpecType(DeclSpec::TST_void, Loc, PrevSpec, DiagID, Policy);
    break;
  case tok::kw_char:
    DS.SetTypeSpecType(DeclSpec::TST_char, Loc, PrevSpec, DiagID, Policy);
    break;
  case tok::kw_int:
    DS.SetTypeSpecType(DeclSpec::TST_int, Loc, PrevSpec, DiagID, Policy);
    break;
  case tok::kw___int128:
    DS.SetTypeSpecType(DeclSpec::TST_int128, Loc, PrevSpec, DiagID, Policy);
    break;
  case tok::kw___bf16:
    DS.SetTypeSpecType(DeclSpec::TST_BFloat16, Loc, PrevSpec, DiagID, Policy);
    break;
  case tok::kw_half:
    DS.SetTypeSpecType(DeclSpec::TST_half, Loc, PrevSpec, DiagID, Policy);
    break;
  case tok::kw_float:
    DS.SetTypeSpecType(DeclSpec::TST_float, Loc, PrevSpec, DiagID, Policy);
    break;
  case tok::kw_double:
    DS.SetTypeSpecType(DeclSpec::TST_double, Loc, PrevSpec, DiagID, Policy);
    break;
  case tok::kw__Float16:
    DS.SetTypeSpecType(DeclSpec::TST_float16, Loc, PrevSpec, DiagID, Policy);
    break;
  case tok::kw___float128:
    DS.SetTypeSpecType(DeclSpec::TST_float128, Loc, PrevSpec, DiagID, Policy);
    break;
  case tok::kw_wchar_t:
    DS.SetTypeSpecType(DeclSpec::TST_wchar, Loc, PrevSpec, DiagID, Policy);
    break;
  case tok::kw_char8_t:
    DS.SetTypeSpecType(DeclSpec::TST_char8, Loc, PrevSpec, DiagID, Policy);
    break;
  case tok::kw_char16_t:
    DS.SetTypeSpecType(DeclSpec::TST_char16, Loc, PrevSpec, DiagID, Policy);
    break;
  case tok::kw_char32_t:
    DS.SetTypeSpecType(DeclSpec::TST_char32, Loc, PrevSpec, DiagID, Policy);
    break;
  case tok::kw_bool:
    DS.SetTypeSpecType(DeclSpec::TST_bool, Loc, PrevSpec, DiagID, Policy);
    break;
#define GENERIC_IMAGE_TYPE(ImgType, Id)                                        \
  case tok::kw_##ImgType##_t:                                                  \
    DS.SetTypeSpecType(DeclSpec::TST_##ImgType##_t, Loc, PrevSpec, DiagID,     \
                       Policy);                                                \
    break;
#include "clang/Basic/OpenCLImageTypes.def"

  case tok::annot_decltype:
  case tok::kw_decltype:
    DS.SetRangeEnd(ParseDecltypeSpecifier(DS));
    return DS.Finish(Actions, Policy);

  // GNU typeof support.
  case tok::kw_typeof:
    ParseTypeofSpecifier(DS);
    DS.Finish(Actions, Policy);
    return;
  }
  ConsumeAnyToken();
  DS.SetRangeEnd(PrevTokLocation);
  DS.Finish(Actions, Policy);
}

/// ParseCXXTypeSpecifierSeq - Parse a C++ type-specifier-seq (C++
/// [dcl.name]), which is a non-empty sequence of type-specifiers,
/// e.g., "const short int". Note that the DeclSpec is *not* finished
/// by parsing the type-specifier-seq, because these sequences are
/// typically followed by some form of declarator. Returns true and
/// emits diagnostics if this is not a type-specifier-seq, false
/// otherwise.
///
///   type-specifier-seq: [C++ 8.1]
///     type-specifier type-specifier-seq[opt]
///
bool Parser::ParseCXXTypeSpecifierSeq(DeclSpec &DS) {
  ParseSpecifierQualifierList(DS, AS_none, DeclSpecContext::DSC_type_specifier);
  DS.Finish(Actions, Actions.getASTContext().getPrintingPolicy());
  return false;
}

/// Finish parsing a C++ unqualified-id that is a template-id of
/// some form.
///
/// This routine is invoked when a '<' is encountered after an identifier or
/// operator-function-id is parsed by \c ParseUnqualifiedId() to determine
/// whether the unqualified-id is actually a template-id. This routine will
/// then parse the template arguments and form the appropriate template-id to
/// return to the caller.
///
/// \param SS the nested-name-specifier that precedes this template-id, if
/// we're actually parsing a qualified-id.
///
/// \param ObjectType if this unqualified-id occurs within a member access
/// expression, the type of the base object whose member is being accessed.
///
/// \param ObjectHadErrors this unqualified-id occurs within a member access
/// expression, indicates whether the original subexpressions had any errors.
///
/// \param Name for constructor and destructor names, this is the actual
/// identifier that may be a template-name.
///
/// \param NameLoc the location of the class-name in a constructor or
/// destructor.
///
/// \param EnteringContext whether we're entering the scope of the
/// nested-name-specifier.
///
/// \param Id as input, describes the template-name or operator-function-id
/// that precedes the '<'. If template arguments were parsed successfully,
/// will be updated with the template-id.
///
/// \param AssumeTemplateId When true, this routine will assume that the name
/// refers to a template without performing name lookup to verify.
///
/// \returns true if a parse error occurred, false otherwise.
bool Parser::ParseUnqualifiedIdTemplateId(
    CXXScopeSpec &SS, ParsedType ObjectType, bool ObjectHadErrors,
    SourceLocation TemplateKWLoc, IdentifierInfo *Name, SourceLocation NameLoc,
    bool EnteringContext, UnqualifiedId &Id, bool AssumeTemplateId) {
  assert(Tok.is(tok::less) && "Expected '<' to finish parsing a template-id");

  TemplateTy Template;
  TemplateNameKind TNK = TNK_Non_template;
  switch (Id.getKind()) {
  case UnqualifiedIdKind::IK_Identifier:
  case UnqualifiedIdKind::IK_OperatorFunctionId:
  case UnqualifiedIdKind::IK_LiteralOperatorId:
    if (AssumeTemplateId) {
      // We defer the injected-class-name checks until we've found whether
      // this template-id is used to form a nested-name-specifier or not.
      TNK = Actions.ActOnTemplateName(getCurScope(), SS, TemplateKWLoc, Id,
                                      ObjectType, EnteringContext, Template,
                                      /*AllowInjectedClassName*/ true);
    } else {
      bool MemberOfUnknownSpecialization;
      TNK = Actions.isTemplateName(getCurScope(), SS,
                                   TemplateKWLoc.isValid(), Id,
                                   ObjectType, EnteringContext, Template,
                                   MemberOfUnknownSpecialization);
      // If lookup found nothing but we're assuming that this is a template
      // name, double-check that makes sense syntactically before committing
      // to it.
      if (TNK == TNK_Undeclared_template &&
          isTemplateArgumentList(0) == TPResult::False)
        return false;

      if (TNK == TNK_Non_template && MemberOfUnknownSpecialization &&
          ObjectType && isTemplateArgumentList(0) == TPResult::True) {
        // If we had errors before, ObjectType can be dependent even without any
        // templates, do not report missing template keyword in that case.
        if (!ObjectHadErrors) {
          // We have something like t->getAs<T>(), where getAs is a
          // member of an unknown specialization. However, this will only
          // parse correctly as a template, so suggest the keyword 'template'
          // before 'getAs' and treat this as a dependent template name.
          std::string Name;
          if (Id.getKind() == UnqualifiedIdKind::IK_Identifier)
            Name = std::string(Id.Identifier->getName());
          else {
            Name = "operator ";
            if (Id.getKind() == UnqualifiedIdKind::IK_OperatorFunctionId)
              Name += getOperatorSpelling(Id.OperatorFunctionId.Operator);
            else
              Name += Id.Identifier->getName();
          }
          Diag(Id.StartLocation, diag::err_missing_dependent_template_keyword)
              << Name
              << FixItHint::CreateInsertion(Id.StartLocation, "template ");
        }
        TNK = Actions.ActOnTemplateName(
            getCurScope(), SS, TemplateKWLoc, Id, ObjectType, EnteringContext,
            Template, /*AllowInjectedClassName*/ true);
      } else if (TNK == TNK_Non_template) {
        return false;
      }
    }
    break;

  case UnqualifiedIdKind::IK_ConstructorName: {
    UnqualifiedId TemplateName;
    bool MemberOfUnknownSpecialization;
    TemplateName.setIdentifier(Name, NameLoc);
    TNK = Actions.isTemplateName(getCurScope(), SS, TemplateKWLoc.isValid(),
                                 TemplateName, ObjectType,
                                 EnteringContext, Template,
                                 MemberOfUnknownSpecialization);
    if (TNK == TNK_Non_template)
      return false;
    break;
  }

  case UnqualifiedIdKind::IK_DestructorName: {
    UnqualifiedId TemplateName;
    bool MemberOfUnknownSpecialization;
    TemplateName.setIdentifier(Name, NameLoc);
    if (ObjectType) {
      TNK = Actions.ActOnTemplateName(
          getCurScope(), SS, TemplateKWLoc, TemplateName, ObjectType,
          EnteringContext, Template, /*AllowInjectedClassName*/ true);
    } else {
      TNK = Actions.isTemplateName(getCurScope(), SS, TemplateKWLoc.isValid(),
                                   TemplateName, ObjectType,
                                   EnteringContext, Template,
                                   MemberOfUnknownSpecialization);

      if (TNK == TNK_Non_template && !Id.DestructorName.get()) {
        Diag(NameLoc, diag::err_destructor_template_id)
          << Name << SS.getRange();
        // Carry on to parse the template arguments before bailing out.
      }
    }
    break;
  }

  default:
    return false;
  }

  // Parse the enclosed template argument list.
  SourceLocation LAngleLoc, RAngleLoc;
  TemplateArgList TemplateArgs;
  if (ParseTemplateIdAfterTemplateName(true, LAngleLoc, TemplateArgs,
                                       RAngleLoc))
    return true;

  // If this is a non-template, we already issued a diagnostic.
  if (TNK == TNK_Non_template)
    return true;

  if (Id.getKind() == UnqualifiedIdKind::IK_Identifier ||
      Id.getKind() == UnqualifiedIdKind::IK_OperatorFunctionId ||
      Id.getKind() == UnqualifiedIdKind::IK_LiteralOperatorId) {
    // Form a parsed representation of the template-id to be stored in the
    // UnqualifiedId.

    // FIXME: Store name for literal operator too.
    IdentifierInfo *TemplateII =
        Id.getKind() == UnqualifiedIdKind::IK_Identifier ? Id.Identifier
                                                         : nullptr;
    OverloadedOperatorKind OpKind =
        Id.getKind() == UnqualifiedIdKind::IK_Identifier
            ? OO_None
            : Id.OperatorFunctionId.Operator;

    TemplateIdAnnotation *TemplateId = TemplateIdAnnotation::Create(
        TemplateKWLoc, Id.StartLocation, TemplateII, OpKind, Template, TNK,
        LAngleLoc, RAngleLoc, TemplateArgs, /*ArgsInvalid*/false, TemplateIds);

    Id.setTemplateId(TemplateId);
    return false;
  }

  // Bundle the template arguments together.
  ASTTemplateArgsPtr TemplateArgsPtr(TemplateArgs);

  // Constructor and destructor names.
  TypeResult Type = Actions.ActOnTemplateIdType(
      getCurScope(), SS, TemplateKWLoc, Template, Name, NameLoc, LAngleLoc,
      TemplateArgsPtr, RAngleLoc, /*IsCtorOrDtorName=*/true);
  if (Type.isInvalid())
    return true;

  if (Id.getKind() == UnqualifiedIdKind::IK_ConstructorName)
    Id.setConstructorName(Type.get(), NameLoc, RAngleLoc);
  else
    Id.setDestructorName(Id.StartLocation, Type.get(), RAngleLoc);

  return false;
}

/// Parse an operator-function-id or conversion-function-id as part
/// of a C++ unqualified-id.
///
/// This routine is responsible only for parsing the operator-function-id or
/// conversion-function-id; it does not handle template arguments in any way.
///
/// \code
///       operator-function-id: [C++ 13.5]
///         'operator' operator
///
///       operator: one of
///            new   delete  new[]   delete[]
///            +     -    *  /    %  ^    &   |   ~
///            !     =    <  >    += -=   *=  /=  %=
///            ^=    &=   |= <<   >> >>= <<=  ==  !=
///            <=    >=   && ||   ++ --   ,   ->* ->
///            ()    []   <=>
///
///       conversion-function-id: [C++ 12.3.2]
///         operator conversion-type-id
///
///       conversion-type-id:
///         type-specifier-seq conversion-declarator[opt]
///
///       conversion-declarator:
///         ptr-operator conversion-declarator[opt]
/// \endcode
///
/// \param SS The nested-name-specifier that preceded this unqualified-id. If
/// non-empty, then we are parsing the unqualified-id of a qualified-id.
///
/// \param EnteringContext whether we are entering the scope of the
/// nested-name-specifier.
///
/// \param ObjectType if this unqualified-id occurs within a member access
/// expression, the type of the base object whose member is being accessed.
///
/// \param Result on a successful parse, contains the parsed unqualified-id.
///
/// \returns true if parsing fails, false otherwise.
bool Parser::ParseUnqualifiedIdOperator(CXXScopeSpec &SS, bool EnteringContext,
                                        ParsedType ObjectType,
                                        UnqualifiedId &Result) {
  assert(Tok.is(tok::kw_operator) && "Expected 'operator' keyword");

  // Consume the 'operator' keyword.
  SourceLocation KeywordLoc = ConsumeToken();

  // Determine what kind of operator name we have.
  unsigned SymbolIdx = 0;
  SourceLocation SymbolLocations[3];
  OverloadedOperatorKind Op = OO_None;
  switch (Tok.getKind()) {
    case tok::kw_new:
    case tok::kw_delete: {
      bool isNew = Tok.getKind() == tok::kw_new;
      // Consume the 'new' or 'delete'.
      SymbolLocations[SymbolIdx++] = ConsumeToken();
      // Check for array new/delete.
      if (Tok.is(tok::l_square) &&
          (!getLangOpts().CPlusPlus11 || NextToken().isNot(tok::l_square))) {
        // Consume the '[' and ']'.
        BalancedDelimiterTracker T(*this, tok::l_square);
        T.consumeOpen();
        T.consumeClose();
        if (T.getCloseLocation().isInvalid())
          return true;

        SymbolLocations[SymbolIdx++] = T.getOpenLocation();
        SymbolLocations[SymbolIdx++] = T.getCloseLocation();
        Op = isNew? OO_Array_New : OO_Array_Delete;
      } else {
        Op = isNew? OO_New : OO_Delete;
      }
      break;
    }

#define OVERLOADED_OPERATOR(Name,Spelling,Token,Unary,Binary,MemberOnly) \
    case tok::Token:                                                     \
      SymbolLocations[SymbolIdx++] = ConsumeToken();                     \
      Op = OO_##Name;                                                    \
      break;
#define OVERLOADED_OPERATOR_MULTI(Name,Spelling,Unary,Binary,MemberOnly)
#include "clang/Basic/OperatorKinds.def"

    case tok::l_paren: {
      // Consume the '(' and ')'.
      BalancedDelimiterTracker T(*this, tok::l_paren);
      T.consumeOpen();
      T.consumeClose();
      if (T.getCloseLocation().isInvalid())
        return true;

      SymbolLocations[SymbolIdx++] = T.getOpenLocation();
      SymbolLocations[SymbolIdx++] = T.getCloseLocation();
      Op = OO_Call;
      break;
    }

    case tok::l_square: {
      // Consume the '[' and ']'.
      BalancedDelimiterTracker T(*this, tok::l_square);
      T.consumeOpen();
      T.consumeClose();
      if (T.getCloseLocation().isInvalid())
        return true;

      SymbolLocations[SymbolIdx++] = T.getOpenLocation();
      SymbolLocations[SymbolIdx++] = T.getCloseLocation();
      Op = OO_Subscript;
      break;
    }

    case tok::code_completion: {
      // Code completion for the operator name.
      Actions.CodeCompleteOperatorName(getCurScope());
      cutOffParsing();
      // Don't try to parse any further.
      return true;
    }

    default:
      break;
  }

  if (Op != OO_None) {
    // We have parsed an operator-function-id.
    Result.setOperatorFunctionId(KeywordLoc, Op, SymbolLocations);
    return false;
  }

  // Parse a literal-operator-id.
  //
  //   literal-operator-id: C++11 [over.literal]
  //     operator string-literal identifier
  //     operator user-defined-string-literal

  if (getLangOpts().CPlusPlus11 && isTokenStringLiteral()) {
    Diag(Tok.getLocation(), diag::warn_cxx98_compat_literal_operator);

    SourceLocation DiagLoc;
    unsigned DiagId = 0;

    // We're past translation phase 6, so perform string literal concatenation
    // before checking for "".
    SmallVector<Token, 4> Toks;
    SmallVector<SourceLocation, 4> TokLocs;
    while (isTokenStringLiteral()) {
      if (!Tok.is(tok::string_literal) && !DiagId) {
        // C++11 [over.literal]p1:
        //   The string-literal or user-defined-string-literal in a
        //   literal-operator-id shall have no encoding-prefix [...].
        DiagLoc = Tok.getLocation();
        DiagId = diag::err_literal_operator_string_prefix;
      }
      Toks.push_back(Tok);
      TokLocs.push_back(ConsumeStringToken());
    }

    StringLiteralParser Literal(Toks, PP);
    if (Literal.hadError)
      return true;

    // Grab the literal operator's suffix, which will be either the next token
    // or a ud-suffix from the string literal.
    IdentifierInfo *II = nullptr;
    SourceLocation SuffixLoc;
    if (!Literal.getUDSuffix().empty()) {
      II = &PP.getIdentifierTable().get(Literal.getUDSuffix());
      SuffixLoc =
        Lexer::AdvanceToTokenCharacter(TokLocs[Literal.getUDSuffixToken()],
                                       Literal.getUDSuffixOffset(),
                                       PP.getSourceManager(), getLangOpts());
    } else if (Tok.is(tok::identifier)) {
      II = Tok.getIdentifierInfo();
      SuffixLoc = ConsumeToken();
      TokLocs.push_back(SuffixLoc);
    } else {
      Diag(Tok.getLocation(), diag::err_expected) << tok::identifier;
      return true;
    }

    // The string literal must be empty.
    if (!Literal.GetString().empty() || Literal.Pascal) {
      // C++11 [over.literal]p1:
      //   The string-literal or user-defined-string-literal in a
      //   literal-operator-id shall [...] contain no characters
      //   other than the implicit terminating '\0'.
      DiagLoc = TokLocs.front();
      DiagId = diag::err_literal_operator_string_not_empty;
    }

    if (DiagId) {
      // This isn't a valid literal-operator-id, but we think we know
      // what the user meant. Tell them what they should have written.
      SmallString<32> Str;
      Str += "\"\"";
      Str += II->getName();
      Diag(DiagLoc, DiagId) << FixItHint::CreateReplacement(
          SourceRange(TokLocs.front(), TokLocs.back()), Str);
    }

    Result.setLiteralOperatorId(II, KeywordLoc, SuffixLoc);

    return Actions.checkLiteralOperatorId(SS, Result);
  }

  // Parse a conversion-function-id.
  //
  //   conversion-function-id: [C++ 12.3.2]
  //     operator conversion-type-id
  //
  //   conversion-type-id:
  //     type-specifier-seq conversion-declarator[opt]
  //
  //   conversion-declarator:
  //     ptr-operator conversion-declarator[opt]

  // Parse the type-specifier-seq.
  DeclSpec DS(AttrFactory);
  if (ParseCXXTypeSpecifierSeq(DS)) { // FIXME: ObjectType?
     ExitQuantifiedTypeScope(DS);
    return true;
  }

  // Parse the conversion-declarator, which is merely a sequence of
  // ptr-operators.
  Declarator D(DS, DeclaratorContext::ConversionId);
  ParseDeclaratorInternal(D, /*DirectDeclParser=*/nullptr);

  // Finish up the type.
  TypeResult Ty = Actions.ActOnTypeName(getCurScope(), D);
  if (Ty.isInvalid())
    return true;

  // Note that this is a conversion-function-id.
  Result.setConversionFunctionId(KeywordLoc, Ty.get(),
                                 D.getSourceRange().getEnd());
  return false;
}

/// Parse a C++ unqualified-id (or a C identifier), which describes the
/// name of an entity.
///
/// \code
///       unqualified-id: [C++ expr.prim.general]
///         identifier
///         operator-function-id
///         conversion-function-id
/// [C++0x] literal-operator-id [TODO]
///         ~ class-name
///         template-id
///
/// \endcode
///
/// \param SS The nested-name-specifier that preceded this unqualified-id. If
/// non-empty, then we are parsing the unqualified-id of a qualified-id.
///
/// \param ObjectType if this unqualified-id occurs within a member access
/// expression, the type of the base object whose member is being accessed.
///
/// \param ObjectHadErrors if this unqualified-id occurs within a member access
/// expression, indicates whether the original subexpressions had any errors.
/// When true, diagnostics for missing 'template' keyword will be supressed.
///
/// \param EnteringContext whether we are entering the scope of the
/// nested-name-specifier.
///
/// \param AllowDestructorName whether we allow parsing of a destructor name.
///
/// \param AllowConstructorName whether we allow parsing a constructor name.
///
/// \param AllowDeductionGuide whether we allow parsing a deduction guide name.
///
/// \param Result on a successful parse, contains the parsed unqualified-id.
///
/// \returns true if parsing fails, false otherwise.
bool Parser::ParseUnqualifiedId(CXXScopeSpec &SS, ParsedType ObjectType,
                                bool ObjectHadErrors, bool EnteringContext,
                                bool AllowDestructorName,
                                bool AllowConstructorName,
                                bool AllowDeductionGuide,
                                SourceLocation *TemplateKWLoc,
                                UnqualifiedId &Result) {
  if (TemplateKWLoc)
    *TemplateKWLoc = SourceLocation();

  // Handle 'A::template B'. This is for template-ids which have not
  // already been annotated by ParseOptionalCXXScopeSpecifier().
  bool TemplateSpecified = false;
  if (Tok.is(tok::kw_template)) {
    if (TemplateKWLoc && (ObjectType || SS.isSet())) {
      TemplateSpecified = true;
      *TemplateKWLoc = ConsumeToken();
    } else {
      SourceLocation TemplateLoc = ConsumeToken();
      Diag(TemplateLoc, diag::err_unexpected_template_in_unqualified_id)
        << FixItHint::CreateRemoval(TemplateLoc);
    }
  }

  // unqualified-id:
  //   identifier
  //   template-id (when it hasn't already been annotated)
  if (Tok.is(tok::identifier)) {
    // Consume the identifier.
    IdentifierInfo *Id = Tok.getIdentifierInfo();
    SourceLocation IdLoc = ConsumeToken();

    if (!getLangOpts().CPlusPlus) {
      // If we're not in C++, only identifiers matter. Record the
      // identifier and return.
      Result.setIdentifier(Id, IdLoc);
      return false;
    }

    ParsedTemplateTy TemplateName;
    if (AllowConstructorName &&
        Actions.isCurrentClassName(*Id, getCurScope(), &SS)) {
      // We have parsed a constructor name.
      ParsedType Ty = Actions.getConstructorName(*Id, IdLoc, getCurScope(), SS,
                                                 EnteringContext);
      if (!Ty)
        return true;
      Result.setConstructorName(Ty, IdLoc, IdLoc);
    } else if (getLangOpts().CPlusPlus17 &&
               AllowDeductionGuide && SS.isEmpty() &&
               Actions.isDeductionGuideName(getCurScope(), *Id, IdLoc,
                                            &TemplateName)) {
      // We have parsed a template-name naming a deduction guide.
      Result.setDeductionGuideName(TemplateName, IdLoc);
    } else {
      // We have parsed an identifier.
      Result.setIdentifier(Id, IdLoc);
    }

    // If the next token is a '<', we may have a template.
    TemplateTy Template;
    if (Tok.is(tok::less))
      return ParseUnqualifiedIdTemplateId(
          SS, ObjectType, ObjectHadErrors,
          TemplateKWLoc ? *TemplateKWLoc : SourceLocation(), Id, IdLoc,
          EnteringContext, Result, TemplateSpecified);
    else if (TemplateSpecified &&
             Actions.ActOnTemplateName(
                 getCurScope(), SS, *TemplateKWLoc, Result, ObjectType,
                 EnteringContext, Template,
                 /*AllowInjectedClassName*/ true) == TNK_Non_template)
      return true;

    return false;
  }

  // unqualified-id:
  //   template-id (already parsed and annotated)
  if (Tok.is(tok::annot_template_id)) {
    TemplateIdAnnotation *TemplateId = takeTemplateIdAnnotation(Tok);

    // FIXME: Consider passing invalid template-ids on to callers; they may
    // be able to recover better than we can.
    if (TemplateId->isInvalid()) {
      ConsumeAnnotationToken();
      return true;
    }

    // If the template-name names the current class, then this is a constructor
    if (AllowConstructorName && TemplateId->Name &&
        Actions.isCurrentClassName(*TemplateId->Name, getCurScope(), &SS)) {
      if (SS.isSet()) {
        // C++ [class.qual]p2 specifies that a qualified template-name
        // is taken as the constructor name where a constructor can be
        // declared. Thus, the template arguments are extraneous, so
        // complain about them and remove them entirely.
        Diag(TemplateId->TemplateNameLoc,
             diag::err_out_of_line_constructor_template_id)
          << TemplateId->Name
          << FixItHint::CreateRemoval(
                    SourceRange(TemplateId->LAngleLoc, TemplateId->RAngleLoc));
        ParsedType Ty = Actions.getConstructorName(
            *TemplateId->Name, TemplateId->TemplateNameLoc, getCurScope(), SS,
            EnteringContext);
        if (!Ty)
          return true;
        Result.setConstructorName(Ty, TemplateId->TemplateNameLoc,
                                  TemplateId->RAngleLoc);
        ConsumeAnnotationToken();
        return false;
      }

      Result.setConstructorTemplateId(TemplateId);
      ConsumeAnnotationToken();
      return false;
    }

    // We have already parsed a template-id; consume the annotation token as
    // our unqualified-id.
    Result.setTemplateId(TemplateId);
    SourceLocation TemplateLoc = TemplateId->TemplateKWLoc;
    if (TemplateLoc.isValid()) {
      if (TemplateKWLoc && (ObjectType || SS.isSet()))
        *TemplateKWLoc = TemplateLoc;
      else
        Diag(TemplateLoc, diag::err_unexpected_template_in_unqualified_id)
            << FixItHint::CreateRemoval(TemplateLoc);
    }
    ConsumeAnnotationToken();
    return false;
  }

  // unqualified-id:
  //   operator-function-id
  //   conversion-function-id
  if (Tok.is(tok::kw_operator)) {
    if (ParseUnqualifiedIdOperator(SS, EnteringContext, ObjectType, Result))
      return true;

    // If we have an operator-function-id or a literal-operator-id and the next
    // token is a '<', we may have a
    //
    //   template-id:
    //     operator-function-id < template-argument-list[opt] >
    TemplateTy Template;
    if ((Result.getKind() == UnqualifiedIdKind::IK_OperatorFunctionId ||
         Result.getKind() == UnqualifiedIdKind::IK_LiteralOperatorId) &&
        Tok.is(tok::less))
      return ParseUnqualifiedIdTemplateId(
          SS, ObjectType, ObjectHadErrors,
          TemplateKWLoc ? *TemplateKWLoc : SourceLocation(), nullptr,
          SourceLocation(), EnteringContext, Result, TemplateSpecified);
    else if (TemplateSpecified &&
             Actions.ActOnTemplateName(
                 getCurScope(), SS, *TemplateKWLoc, Result, ObjectType,
                 EnteringContext, Template,
                 /*AllowInjectedClassName*/ true) == TNK_Non_template)
      return true;

    return false;
  }

  if (getLangOpts().CPlusPlus &&
      (AllowDestructorName || SS.isSet()) && Tok.is(tok::tilde)) {
    // C++ [expr.unary.op]p10:
    //   There is an ambiguity in the unary-expression ~X(), where X is a
    //   class-name. The ambiguity is resolved in favor of treating ~ as a
    //    unary complement rather than treating ~X as referring to a destructor.

    // Parse the '~'.
    SourceLocation TildeLoc = ConsumeToken();

    if (TemplateSpecified) {
      // C++ [temp.names]p3:
      //   A name prefixed by the keyword template shall be a template-id [...]
      //
      // A template-id cannot begin with a '~' token. This would never work
      // anyway: x.~A<int>() would specify that the destructor is a template,
      // not that 'A' is a template.
      //
      // FIXME: Suggest replacing the attempted destructor name with a correct
      // destructor name and recover. (This is not trivial if this would become
      // a pseudo-destructor name).
      Diag(*TemplateKWLoc, diag::err_unexpected_template_in_destructor_name)
        << Tok.getLocation();
      return true;
    }

    if (SS.isEmpty() && Tok.is(tok::kw_decltype)) {
      DeclSpec DS(AttrFactory);
      SourceLocation EndLoc = ParseDecltypeSpecifier(DS);
      if (ParsedType Type =
              Actions.getDestructorTypeForDecltype(DS, ObjectType)) {
        Result.setDestructorName(TildeLoc, Type, EndLoc);
        return false;
      }
      return true;
    }

    // Parse the class-name.
    if (Tok.isNot(tok::identifier)) {
      Diag(Tok, diag::err_destructor_tilde_identifier);
      return true;
    }

    // If the user wrote ~T::T, correct it to T::~T.
    DeclaratorScopeObj DeclScopeObj(*this, SS);
    if (NextToken().is(tok::coloncolon)) {
      // Don't let ParseOptionalCXXScopeSpecifier() "correct"
      // `int A; struct { ~A::A(); };` to `int A; struct { ~A:A(); };`,
      // it will confuse this recovery logic.
      ColonProtectionRAIIObject ColonRAII(*this, false);

      if (SS.isSet()) {
        AnnotateScopeToken(SS, /*NewAnnotation*/true);
        SS.clear();
      }
      if (ParseOptionalCXXScopeSpecifier(SS, ObjectType, ObjectHadErrors,
                                         EnteringContext))
        return true;
      if (SS.isNotEmpty())
        ObjectType = nullptr;
      if (Tok.isNot(tok::identifier) || NextToken().is(tok::coloncolon) ||
          !SS.isSet()) {
        Diag(TildeLoc, diag::err_destructor_tilde_scope);
        return true;
      }

      // Recover as if the tilde had been written before the identifier.
      Diag(TildeLoc, diag::err_destructor_tilde_scope)
        << FixItHint::CreateRemoval(TildeLoc)
        << FixItHint::CreateInsertion(Tok.getLocation(), "~");

      // Temporarily enter the scope for the rest of this function.
      if (Actions.ShouldEnterDeclaratorScope(getCurScope(), SS))
        DeclScopeObj.EnterDeclaratorScope();
    }

    // Parse the class-name (or template-name in a simple-template-id).
    IdentifierInfo *ClassName = Tok.getIdentifierInfo();
    SourceLocation ClassNameLoc = ConsumeToken();

    if (Tok.is(tok::less)) {
      Result.setDestructorName(TildeLoc, nullptr, ClassNameLoc);
      return ParseUnqualifiedIdTemplateId(
          SS, ObjectType, ObjectHadErrors,
          TemplateKWLoc ? *TemplateKWLoc : SourceLocation(), ClassName,
          ClassNameLoc, EnteringContext, Result, TemplateSpecified);
    }

    // Note that this is a destructor name.
    ParsedType Ty = Actions.getDestructorName(TildeLoc, *ClassName,
                                              ClassNameLoc, getCurScope(),
                                              SS, ObjectType,
                                              EnteringContext);
    if (!Ty)
      return true;

    Result.setDestructorName(TildeLoc, Ty, ClassNameLoc);
    return false;
  }

  Diag(Tok, diag::err_expected_unqualified_id)
    << getLangOpts().CPlusPlus;
  return true;
}

/// ParseCXXNewExpression - Parse a C++ new-expression. New is used to allocate
/// memory in a typesafe manner and call constructors.
///
/// This method is called to parse the new expression after the optional :: has
/// been already parsed.  If the :: was present, "UseGlobal" is true and "Start"
/// is its location.  Otherwise, "Start" is the location of the 'new' token.
///
///        new-expression:
///                   '::'[opt] 'new' new-placement[opt] new-type-id
///                                     new-initializer[opt]
///                   '::'[opt] 'new' new-placement[opt] '(' type-id ')'
///                                     new-initializer[opt]
///
///        new-placement:
///                   '(' expression-list ')'
///
///        new-type-id:
///                   type-specifier-seq new-declarator[opt]
/// [GNU]             attributes type-specifier-seq new-declarator[opt]
///
///        new-declarator:
///                   ptr-operator new-declarator[opt]
///                   direct-new-declarator
///
///        new-initializer:
///                   '(' expression-list[opt] ')'
/// [C++0x]           braced-init-list
///
ExprResult
Parser::ParseCXXNewExpression(bool UseGlobal, SourceLocation Start) {
  assert(Tok.is(tok::kw_new) && "expected 'new' token");
  ConsumeToken();   // Consume 'new'

  // A '(' now can be a new-placement or the '(' wrapping the type-id in the
  // second form of new-expression. It can't be a new-type-id.

  ExprVector PlacementArgs;
  SourceLocation PlacementLParen, PlacementRParen;

  SourceRange TypeIdParens;
  DeclSpec DS(AttrFactory);
  Declarator DeclaratorInfo(DS, DeclaratorContext::CXXNew);
  if (Tok.is(tok::l_paren)) {
    // If it turns out to be a placement, we change the type location.
    BalancedDelimiterTracker T(*this, tok::l_paren);
    T.consumeOpen();
    PlacementLParen = T.getOpenLocation();
    if (ParseExpressionListOrTypeId(PlacementArgs, DeclaratorInfo)) {
      SkipUntil(tok::semi, StopAtSemi | StopBeforeMatch);
      return ExprError();
    }

    T.consumeClose();
    PlacementRParen = T.getCloseLocation();
    if (PlacementRParen.isInvalid()) {
      SkipUntil(tok::semi, StopAtSemi | StopBeforeMatch);
      return ExprError();
    }

    if (PlacementArgs.empty()) {
      // Reset the placement locations. There was no placement.
      TypeIdParens = T.getRange();
      PlacementLParen = PlacementRParen = SourceLocation();
    } else {
      // We still need the type.
      if (Tok.is(tok::l_paren)) {
        BalancedDelimiterTracker T(*this, tok::l_paren);
        T.consumeOpen();
        MaybeParseGNUAttributes(DeclaratorInfo);
        ParseSpecifierQualifierList(DS);
        DeclaratorInfo.SetSourceRange(DS.getSourceRange());
        ParseDeclarator(DeclaratorInfo);
        ExitQuantifiedTypeScope(DS);
        T.consumeClose();
        TypeIdParens = T.getRange();
      } else {
        MaybeParseGNUAttributes(DeclaratorInfo);
        if (ParseCXXTypeSpecifierSeq(DS)) {
          DeclaratorInfo.setInvalidType(true);
          ExitQuantifiedTypeScope(DS);
        } else {
          DeclaratorInfo.SetSourceRange(DS.getSourceRange());
          ParseDeclaratorInternal(DeclaratorInfo,
                                  &Parser::ParseDirectNewDeclarator);
          ExitQuantifiedTypeScope(DS);
        }
      }
    }
  } else {
    // A new-type-id is a simplified type-id, where essentially the
    // direct-declarator is replaced by a direct-new-declarator.
    MaybeParseGNUAttributes(DeclaratorInfo);
    if (ParseCXXTypeSpecifierSeq(DS))
      DeclaratorInfo.setInvalidType(true);
    else {
      DeclaratorInfo.SetSourceRange(DS.getSourceRange());
      ParseDeclaratorInternal(DeclaratorInfo,
                              &Parser::ParseDirectNewDeclarator);
    }
    ExitQuantifiedTypeScope(DS);
  }
  if (DeclaratorInfo.isInvalidType()) {
    SkipUntil(tok::semi, StopAtSemi | StopBeforeMatch);
    return ExprError();
  }

  ExprResult Initializer;

  if (Tok.is(tok::l_paren)) {
    SourceLocation ConstructorLParen, ConstructorRParen;
    ExprVector ConstructorArgs;
    BalancedDelimiterTracker T(*this, tok::l_paren);
    T.consumeOpen();
    ConstructorLParen = T.getOpenLocation();
    if (Tok.isNot(tok::r_paren)) {
      CommaLocsTy CommaLocs;
      auto RunSignatureHelp = [&]() {
        ParsedType TypeRep =
            Actions.ActOnTypeName(getCurScope(), DeclaratorInfo).get();
        QualType PreferredType;
        // ActOnTypeName might adjust DeclaratorInfo and return a null type even
        // the passing DeclaratorInfo is valid, e.g. running SignatureHelp on
        // `new decltype(invalid) (^)`.
        if (TypeRep)
          PreferredType = Actions.ProduceConstructorSignatureHelp(
              getCurScope(), TypeRep.get()->getCanonicalTypeInternal(),
              DeclaratorInfo.getEndLoc(), ConstructorArgs, ConstructorLParen);
        CalledSignatureHelp = true;
        return PreferredType;
      };
      if (ParseExpressionList(ConstructorArgs, CommaLocs, [&] {
            PreferredType.enterFunctionArgument(Tok.getLocation(),
                                                RunSignatureHelp);
          })) {
        if (PP.isCodeCompletionReached() && !CalledSignatureHelp)
          RunSignatureHelp();
        SkipUntil(tok::semi, StopAtSemi | StopBeforeMatch);
        return ExprError();
      }
    }
    T.consumeClose();
    ConstructorRParen = T.getCloseLocation();
    if (ConstructorRParen.isInvalid()) {
      SkipUntil(tok::semi, StopAtSemi | StopBeforeMatch);
      return ExprError();
    }
    Initializer = Actions.ActOnParenListExpr(ConstructorLParen,
                                             ConstructorRParen,
                                             ConstructorArgs);
  } else if (Tok.is(tok::l_brace) && getLangOpts().CPlusPlus11) {
    Diag(Tok.getLocation(),
         diag::warn_cxx98_compat_generalized_initializer_lists);
    Initializer = ParseBraceInitializer();
  }
  if (Initializer.isInvalid())
    return Initializer;

  return Actions.ActOnCXXNew(Start, UseGlobal, PlacementLParen,
                             PlacementArgs, PlacementRParen,
                             TypeIdParens, DeclaratorInfo, Initializer.get());
}

/// ParseDirectNewDeclarator - Parses a direct-new-declarator. Intended to be
/// passed to ParseDeclaratorInternal.
///
///        direct-new-declarator:
///                   '[' expression[opt] ']'
///                   direct-new-declarator '[' constant-expression ']'
///
void Parser::ParseDirectNewDeclarator(Declarator &D) {
  // Parse the array dimensions.
  bool First = true;
  while (Tok.is(tok::l_square)) {
    // An array-size expression can't start with a lambda.
    if (CheckProhibitedCXX11Attribute())
      continue;

    BalancedDelimiterTracker T(*this, tok::l_square);
    T.consumeOpen();

    ExprResult Size =
        First ? (Tok.is(tok::r_square) ? ExprResult() : ParseExpression())
              : ParseConstantExpression();
    if (Size.isInvalid()) {
      // Recover
      SkipUntil(tok::r_square, StopAtSemi);
      return;
    }
    First = false;

    T.consumeClose();

    // Attributes here appertain to the array type. C++11 [expr.new]p5.
    ParsedAttributes Attrs(AttrFactory);
    MaybeParseCXX11Attributes(Attrs);

    D.AddTypeInfo(DeclaratorChunk::getArray(0,
                                            /*isStatic=*/false, /*isStar=*/false,
                                            CheckedArrayKind::Unchecked,
                                            Size.get(), T.getOpenLocation(),
                                            T.getCloseLocation()),
                  std::move(Attrs), T.getCloseLocation());

    if (T.getCloseLocation().isInvalid())
      return;
  }
}

/// ParseExpressionListOrTypeId - Parse either an expression-list or a type-id.
/// This ambiguity appears in the syntax of the C++ new operator.
///
///        new-expression:
///                   '::'[opt] 'new' new-placement[opt] '(' type-id ')'
///                                     new-initializer[opt]
///
///        new-placement:
///                   '(' expression-list ')'
///
bool Parser::ParseExpressionListOrTypeId(
                                   SmallVectorImpl<Expr*> &PlacementArgs,
                                         Declarator &D) {
  // The '(' was already consumed.
  if (isTypeIdInParens()) {
    ParseSpecifierQualifierList(D.getMutableDeclSpec());
    D.SetSourceRange(D.getDeclSpec().getSourceRange());
    ParseDeclarator(D);
    ExitQuantifiedTypeScope(D.getMutableDeclSpec());
    return D.isInvalidType();
  }

  // It's not a type, it has to be an expression list.
  // Discard the comma locations - ActOnCXXNew has enough parameters.
  CommaLocsTy CommaLocs;
  return ParseExpressionList(PlacementArgs, CommaLocs);
}

/// ParseCXXDeleteExpression - Parse a C++ delete-expression. Delete is used
/// to free memory allocated by new.
///
/// This method is called to parse the 'delete' expression after the optional
/// '::' has been already parsed.  If the '::' was present, "UseGlobal" is true
/// and "Start" is its location.  Otherwise, "Start" is the location of the
/// 'delete' token.
///
///        delete-expression:
///                   '::'[opt] 'delete' cast-expression
///                   '::'[opt] 'delete' '[' ']' cast-expression
ExprResult
Parser::ParseCXXDeleteExpression(bool UseGlobal, SourceLocation Start) {
  assert(Tok.is(tok::kw_delete) && "Expected 'delete' keyword");
  ConsumeToken(); // Consume 'delete'

  // Array delete?
  bool ArrayDelete = false;
  if (Tok.is(tok::l_square) && NextToken().is(tok::r_square)) {
    // C++11 [expr.delete]p1:
    //   Whenever the delete keyword is followed by empty square brackets, it
    //   shall be interpreted as [array delete].
    //   [Footnote: A lambda expression with a lambda-introducer that consists
    //              of empty square brackets can follow the delete keyword if
    //              the lambda expression is enclosed in parentheses.]

    const Token Next = GetLookAheadToken(2);

    // Basic lookahead to check if we have a lambda expression.
    if (Next.isOneOf(tok::l_brace, tok::less) ||
        (Next.is(tok::l_paren) &&
         (GetLookAheadToken(3).is(tok::r_paren) ||
          (GetLookAheadToken(3).is(tok::identifier) &&
           GetLookAheadToken(4).is(tok::identifier))))) {
      TentativeParsingAction TPA(*this);
      SourceLocation LSquareLoc = Tok.getLocation();
      SourceLocation RSquareLoc = NextToken().getLocation();

      // SkipUntil can't skip pairs of </*...*/>; don't emit a FixIt in this
      // case.
      SkipUntil({tok::l_brace, tok::less}, StopBeforeMatch);
      SourceLocation RBraceLoc;
      bool EmitFixIt = false;
      if (Tok.is(tok::l_brace)) {
        ConsumeBrace();
        SkipUntil(tok::r_brace, StopBeforeMatch);
        RBraceLoc = Tok.getLocation();
        EmitFixIt = true;
      }

      TPA.Revert();

      if (EmitFixIt)
        Diag(Start, diag::err_lambda_after_delete)
            << SourceRange(Start, RSquareLoc)
            << FixItHint::CreateInsertion(LSquareLoc, "(")
            << FixItHint::CreateInsertion(
                   Lexer::getLocForEndOfToken(
                       RBraceLoc, 0, Actions.getSourceManager(), getLangOpts()),
                   ")");
      else
        Diag(Start, diag::err_lambda_after_delete)
            << SourceRange(Start, RSquareLoc);

      // Warn that the non-capturing lambda isn't surrounded by parentheses
      // to disambiguate it from 'delete[]'.
      ExprResult Lambda = ParseLambdaExpression();
      if (Lambda.isInvalid())
        return ExprError();

      // Evaluate any postfix expressions used on the lambda.
      Lambda = ParsePostfixExpressionSuffix(Lambda);
      if (Lambda.isInvalid())
        return ExprError();
      return Actions.ActOnCXXDelete(Start, UseGlobal, /*ArrayForm=*/false,
                                    Lambda.get());
    }

    ArrayDelete = true;
    BalancedDelimiterTracker T(*this, tok::l_square);

    T.consumeOpen();
    T.consumeClose();
    if (T.getCloseLocation().isInvalid())
      return ExprError();
  }

  ExprResult Operand(ParseCastExpression(AnyCastExpr));
  if (Operand.isInvalid())
    return Operand;

  return Actions.ActOnCXXDelete(Start, UseGlobal, ArrayDelete, Operand.get());
}

/// ParseRequiresExpression - Parse a C++2a requires-expression.
/// C++2a [expr.prim.req]p1
///     A requires-expression provides a concise way to express requirements on
///     template arguments. A requirement is one that can be checked by name
///     lookup (6.4) or by checking properties of types and expressions.
///
///     requires-expression:
///         'requires' requirement-parameter-list[opt] requirement-body
///
///     requirement-parameter-list:
///         '(' parameter-declaration-clause[opt] ')'
///
///     requirement-body:
///         '{' requirement-seq '}'
///
///     requirement-seq:
///         requirement
///         requirement-seq requirement
///
///     requirement:
///         simple-requirement
///         type-requirement
///         compound-requirement
///         nested-requirement
ExprResult Parser::ParseRequiresExpression() {
  assert(Tok.is(tok::kw_requires) && "Expected 'requires' keyword");
  SourceLocation RequiresKWLoc = ConsumeToken(); // Consume 'requires'

  llvm::SmallVector<ParmVarDecl *, 2> LocalParameterDecls;
  if (Tok.is(tok::l_paren)) {
    // requirement parameter list is present.
    ParseScope LocalParametersScope(this, Scope::FunctionPrototypeScope |
                                    Scope::DeclScope);
    BalancedDelimiterTracker Parens(*this, tok::l_paren);
    Parens.consumeOpen();
    if (!Tok.is(tok::r_paren)) {
      ParsedAttributes FirstArgAttrs(getAttrFactory());
      SourceLocation EllipsisLoc;
      llvm::SmallVector<DeclaratorChunk::ParamInfo, 2> LocalParameters;
      ParseParameterDeclarationClause(DeclaratorContext::RequiresExpr,
                                      FirstArgAttrs, LocalParameters,
                                      EllipsisLoc);
      if (EllipsisLoc.isValid())
        Diag(EllipsisLoc, diag::err_requires_expr_parameter_list_ellipsis);
      for (auto &ParamInfo : LocalParameters)
        LocalParameterDecls.push_back(cast<ParmVarDecl>(ParamInfo.Param));
    }
    Parens.consumeClose();
  }

  BalancedDelimiterTracker Braces(*this, tok::l_brace);
  if (Braces.expectAndConsume())
    return ExprError();

  // Start of requirement list
  llvm::SmallVector<concepts::Requirement *, 2> Requirements;

  // C++2a [expr.prim.req]p2
  //   Expressions appearing within a requirement-body are unevaluated operands.
  EnterExpressionEvaluationContext Ctx(
      Actions, Sema::ExpressionEvaluationContext::Unevaluated);

  ParseScope BodyScope(this, Scope::DeclScope);
  RequiresExprBodyDecl *Body = Actions.ActOnStartRequiresExpr(
      RequiresKWLoc, LocalParameterDecls, getCurScope());

  if (Tok.is(tok::r_brace)) {
    // Grammar does not allow an empty body.
    // requirement-body:
    //   { requirement-seq }
    // requirement-seq:
    //   requirement
    //   requirement-seq requirement
    Diag(Tok, diag::err_empty_requires_expr);
    // Continue anyway and produce a requires expr with no requirements.
  } else {
    while (!Tok.is(tok::r_brace)) {
      switch (Tok.getKind()) {
      case tok::l_brace: {
        // Compound requirement
        // C++ [expr.prim.req.compound]
        //     compound-requirement:
        //         '{' expression '}' 'noexcept'[opt]
        //             return-type-requirement[opt] ';'
        //     return-type-requirement:
        //         trailing-return-type
        //         '->' cv-qualifier-seq[opt] constrained-parameter
        //             cv-qualifier-seq[opt] abstract-declarator[opt]
        BalancedDelimiterTracker ExprBraces(*this, tok::l_brace);
        ExprBraces.consumeOpen();
        ExprResult Expression =
            Actions.CorrectDelayedTyposInExpr(ParseExpression());
        if (!Expression.isUsable()) {
          ExprBraces.skipToEnd();
          SkipUntil(tok::semi, tok::r_brace, SkipUntilFlags::StopBeforeMatch);
          break;
        }
        if (ExprBraces.consumeClose())
          ExprBraces.skipToEnd();

        concepts::Requirement *Req = nullptr;
        SourceLocation NoexceptLoc;
        TryConsumeToken(tok::kw_noexcept, NoexceptLoc);
        if (Tok.is(tok::semi)) {
          Req = Actions.ActOnCompoundRequirement(Expression.get(), NoexceptLoc);
          if (Req)
            Requirements.push_back(Req);
          break;
        }
        if (!TryConsumeToken(tok::arrow))
          // User probably forgot the arrow, remind them and try to continue.
          Diag(Tok, diag::err_requires_expr_missing_arrow)
              << FixItHint::CreateInsertion(Tok.getLocation(), "->");
        // Try to parse a 'type-constraint'
        if (TryAnnotateTypeConstraint()) {
          SkipUntil(tok::semi, tok::r_brace, SkipUntilFlags::StopBeforeMatch);
          break;
        }
        if (!isTypeConstraintAnnotation()) {
          Diag(Tok, diag::err_requires_expr_expected_type_constraint);
          SkipUntil(tok::semi, tok::r_brace, SkipUntilFlags::StopBeforeMatch);
          break;
        }
        CXXScopeSpec SS;
        if (Tok.is(tok::annot_cxxscope)) {
          Actions.RestoreNestedNameSpecifierAnnotation(Tok.getAnnotationValue(),
                                                       Tok.getAnnotationRange(),
                                                       SS);
          ConsumeAnnotationToken();
        }

        Req = Actions.ActOnCompoundRequirement(
            Expression.get(), NoexceptLoc, SS, takeTemplateIdAnnotation(Tok),
            TemplateParameterDepth);
        ConsumeAnnotationToken();
        if (Req)
          Requirements.push_back(Req);
        break;
      }
      default: {
        bool PossibleRequiresExprInSimpleRequirement = false;
        if (Tok.is(tok::kw_requires)) {
          auto IsNestedRequirement = [&] {
            RevertingTentativeParsingAction TPA(*this);
            ConsumeToken(); // 'requires'
            if (Tok.is(tok::l_brace))
              // This is a requires expression
              // requires (T t) {
              //   requires { t++; };
              //   ...      ^
              // }
              return false;
            if (Tok.is(tok::l_paren)) {
              // This might be the parameter list of a requires expression
              ConsumeParen();
              auto Res = TryParseParameterDeclarationClause();
              if (Res != TPResult::False) {
                // Skip to the closing parenthesis
                // FIXME: Don't traverse these tokens twice (here and in
                //  TryParseParameterDeclarationClause).
                unsigned Depth = 1;
                while (Depth != 0) {
                  if (Tok.is(tok::l_paren))
                    Depth++;
                  else if (Tok.is(tok::r_paren))
                    Depth--;
                  ConsumeAnyToken();
                }
                // requires (T t) {
                //   requires () ?
                //   ...         ^
                //   - OR -
                //   requires (int x) ?
                //   ...              ^
                // }
                if (Tok.is(tok::l_brace))
                  // requires (...) {
                  //                ^ - a requires expression as a
                  //                    simple-requirement.
                  return false;
              }
            }
            return true;
          };
          if (IsNestedRequirement()) {
            ConsumeToken();
            // Nested requirement
            // C++ [expr.prim.req.nested]
            //     nested-requirement:
            //         'requires' constraint-expression ';'
            ExprResult ConstraintExpr =
                Actions.CorrectDelayedTyposInExpr(ParseConstraintExpression());
            if (ConstraintExpr.isInvalid() || !ConstraintExpr.isUsable()) {
              SkipUntil(tok::semi, tok::r_brace,
                        SkipUntilFlags::StopBeforeMatch);
              break;
            }
            if (auto *Req =
                    Actions.ActOnNestedRequirement(ConstraintExpr.get()))
              Requirements.push_back(Req);
            else {
              SkipUntil(tok::semi, tok::r_brace,
                        SkipUntilFlags::StopBeforeMatch);
              break;
            }
            break;
          } else
            PossibleRequiresExprInSimpleRequirement = true;
        } else if (Tok.is(tok::kw_typename)) {
          // This might be 'typename T::value_type;' (a type requirement) or
          // 'typename T::value_type{};' (a simple requirement).
          TentativeParsingAction TPA(*this);

          // We need to consume the typename to allow 'requires { typename a; }'
          SourceLocation TypenameKWLoc = ConsumeToken();
          if (TryAnnotateCXXScopeToken()) {
            TPA.Commit();
            SkipUntil(tok::semi, tok::r_brace, SkipUntilFlags::StopBeforeMatch);
            break;
          }
          CXXScopeSpec SS;
          if (Tok.is(tok::annot_cxxscope)) {
            Actions.RestoreNestedNameSpecifierAnnotation(
                Tok.getAnnotationValue(), Tok.getAnnotationRange(), SS);
            ConsumeAnnotationToken();
          }

          if (Tok.isOneOf(tok::identifier, tok::annot_template_id) &&
              !NextToken().isOneOf(tok::l_brace, tok::l_paren)) {
            TPA.Commit();
            SourceLocation NameLoc = Tok.getLocation();
            IdentifierInfo *II = nullptr;
            TemplateIdAnnotation *TemplateId = nullptr;
            if (Tok.is(tok::identifier)) {
              II = Tok.getIdentifierInfo();
              ConsumeToken();
            } else {
              TemplateId = takeTemplateIdAnnotation(Tok);
              ConsumeAnnotationToken();
              if (TemplateId->isInvalid())
                break;
            }

            if (auto *Req = Actions.ActOnTypeRequirement(TypenameKWLoc, SS,
                                                         NameLoc, II,
                                                         TemplateId)) {
              Requirements.push_back(Req);
            }
            break;
          }
          TPA.Revert();
        }
        // Simple requirement
        // C++ [expr.prim.req.simple]
        //     simple-requirement:
        //         expression ';'
        SourceLocation StartLoc = Tok.getLocation();
        ExprResult Expression =
            Actions.CorrectDelayedTyposInExpr(ParseExpression());
        if (!Expression.isUsable()) {
          SkipUntil(tok::semi, tok::r_brace, SkipUntilFlags::StopBeforeMatch);
          break;
        }
        if (!Expression.isInvalid() && PossibleRequiresExprInSimpleRequirement)
          Diag(StartLoc, diag::warn_requires_expr_in_simple_requirement)
              << FixItHint::CreateInsertion(StartLoc, "requires");
        if (auto *Req = Actions.ActOnSimpleRequirement(Expression.get()))
          Requirements.push_back(Req);
        else {
          SkipUntil(tok::semi, tok::r_brace, SkipUntilFlags::StopBeforeMatch);
          break;
        }
        // User may have tried to put some compound requirement stuff here
        if (Tok.is(tok::kw_noexcept)) {
          Diag(Tok, diag::err_requires_expr_simple_requirement_noexcept)
              << FixItHint::CreateInsertion(StartLoc, "{")
              << FixItHint::CreateInsertion(Tok.getLocation(), "}");
          SkipUntil(tok::semi, tok::r_brace, SkipUntilFlags::StopBeforeMatch);
          break;
        }
        break;
      }
      }
      if (ExpectAndConsumeSemi(diag::err_expected_semi_requirement)) {
        SkipUntil(tok::semi, tok::r_brace, SkipUntilFlags::StopBeforeMatch);
        TryConsumeToken(tok::semi);
        break;
      }
    }
    if (Requirements.empty()) {
      // Don't emit an empty requires expr here to avoid confusing the user with
      // other diagnostics quoting an empty requires expression they never
      // wrote.
      Braces.consumeClose();
      Actions.ActOnFinishRequiresExpr();
      return ExprError();
    }
  }
  Braces.consumeClose();
  Actions.ActOnFinishRequiresExpr();
  return Actions.ActOnRequiresExpr(RequiresKWLoc, Body, LocalParameterDecls,
                                   Requirements, Braces.getCloseLocation());
}

static TypeTrait TypeTraitFromTokKind(tok::TokenKind kind) {
  switch (kind) {
  default: llvm_unreachable("Not a known type trait");
#define TYPE_TRAIT_1(Spelling, Name, Key) \
case tok::kw_ ## Spelling: return UTT_ ## Name;
#define TYPE_TRAIT_2(Spelling, Name, Key) \
case tok::kw_ ## Spelling: return BTT_ ## Name;
#include "clang/Basic/TokenKinds.def"
#define TYPE_TRAIT_N(Spelling, Name, Key) \
  case tok::kw_ ## Spelling: return TT_ ## Name;
#include "clang/Basic/TokenKinds.def"
  }
}

static ArrayTypeTrait ArrayTypeTraitFromTokKind(tok::TokenKind kind) {
  switch (kind) {
  default:
    llvm_unreachable("Not a known array type trait");
#define ARRAY_TYPE_TRAIT(Spelling, Name, Key)                                  \
  case tok::kw_##Spelling:                                                     \
    return ATT_##Name;
#include "clang/Basic/TokenKinds.def"
  }
}

static ExpressionTrait ExpressionTraitFromTokKind(tok::TokenKind kind) {
  switch (kind) {
  default:
    llvm_unreachable("Not a known unary expression trait.");
#define EXPRESSION_TRAIT(Spelling, Name, Key)                                  \
  case tok::kw_##Spelling:                                                     \
    return ET_##Name;
#include "clang/Basic/TokenKinds.def"
  }
}

static unsigned TypeTraitArity(tok::TokenKind kind) {
  switch (kind) {
    default: llvm_unreachable("Not a known type trait");
#define TYPE_TRAIT(N,Spelling,K) case tok::kw_##Spelling: return N;
#include "clang/Basic/TokenKinds.def"
  }
}

/// Parse the built-in type-trait pseudo-functions that allow
/// implementation of the TR1/C++11 type traits templates.
///
///       primary-expression:
///          unary-type-trait '(' type-id ')'
///          binary-type-trait '(' type-id ',' type-id ')'
///          type-trait '(' type-id-seq ')'
///
///       type-id-seq:
///          type-id ...[opt] type-id-seq[opt]
///
ExprResult Parser::ParseTypeTrait() {
  tok::TokenKind Kind = Tok.getKind();
  unsigned Arity = TypeTraitArity(Kind);

  SourceLocation Loc = ConsumeToken();

  BalancedDelimiterTracker Parens(*this, tok::l_paren);
  if (Parens.expectAndConsume())
    return ExprError();

  SmallVector<ParsedType, 2> Args;
  do {
    // Parse the next type.
    TypeResult Ty = ParseTypeName();
    if (Ty.isInvalid()) {
      Parens.skipToEnd();
      return ExprError();
    }

    // Parse the ellipsis, if present.
    if (Tok.is(tok::ellipsis)) {
      Ty = Actions.ActOnPackExpansion(Ty.get(), ConsumeToken());
      if (Ty.isInvalid()) {
        Parens.skipToEnd();
        return ExprError();
      }
    }

    // Add this type to the list of arguments.
    Args.push_back(Ty.get());
  } while (TryConsumeToken(tok::comma));

  if (Parens.consumeClose())
    return ExprError();

  SourceLocation EndLoc = Parens.getCloseLocation();

  if (Arity && Args.size() != Arity) {
    Diag(EndLoc, diag::err_type_trait_arity)
      << Arity << 0 << (Arity > 1) << (int)Args.size() << SourceRange(Loc);
    return ExprError();
  }

  if (!Arity && Args.empty()) {
    Diag(EndLoc, diag::err_type_trait_arity)
      << 1 << 1 << 1 << (int)Args.size() << SourceRange(Loc);
    return ExprError();
  }

  return Actions.ActOnTypeTrait(TypeTraitFromTokKind(Kind), Loc, Args, EndLoc);
}

/// ParseArrayTypeTrait - Parse the built-in array type-trait
/// pseudo-functions.
///
///       primary-expression:
/// [Embarcadero]     '__array_rank' '(' type-id ')'
/// [Embarcadero]     '__array_extent' '(' type-id ',' expression ')'
///
ExprResult Parser::ParseArrayTypeTrait() {
  ArrayTypeTrait ATT = ArrayTypeTraitFromTokKind(Tok.getKind());
  SourceLocation Loc = ConsumeToken();

  BalancedDelimiterTracker T(*this, tok::l_paren);
  if (T.expectAndConsume())
    return ExprError();

  TypeResult Ty = ParseTypeName();
  if (Ty.isInvalid()) {
    SkipUntil(tok::comma, StopAtSemi);
    SkipUntil(tok::r_paren, StopAtSemi);
    return ExprError();
  }

  switch (ATT) {
  case ATT_ArrayRank: {
    T.consumeClose();
    return Actions.ActOnArrayTypeTrait(ATT, Loc, Ty.get(), nullptr,
                                       T.getCloseLocation());
  }
  case ATT_ArrayExtent: {
    if (ExpectAndConsume(tok::comma)) {
      SkipUntil(tok::r_paren, StopAtSemi);
      return ExprError();
    }

    ExprResult DimExpr = ParseExpression();
    T.consumeClose();

    return Actions.ActOnArrayTypeTrait(ATT, Loc, Ty.get(), DimExpr.get(),
                                       T.getCloseLocation());
  }
  }
  llvm_unreachable("Invalid ArrayTypeTrait!");
}

/// ParseExpressionTrait - Parse built-in expression-trait
/// pseudo-functions like __is_lvalue_expr( xxx ).
///
///       primary-expression:
/// [Embarcadero]     expression-trait '(' expression ')'
///
ExprResult Parser::ParseExpressionTrait() {
  ExpressionTrait ET = ExpressionTraitFromTokKind(Tok.getKind());
  SourceLocation Loc = ConsumeToken();

  BalancedDelimiterTracker T(*this, tok::l_paren);
  if (T.expectAndConsume())
    return ExprError();

  ExprResult Expr = ParseExpression();

  T.consumeClose();

  return Actions.ActOnExpressionTrait(ET, Loc, Expr.get(),
                                      T.getCloseLocation());
}


/// ParseCXXAmbiguousParenExpression - We have parsed the left paren of a
/// parenthesized ambiguous type-id. This uses tentative parsing to disambiguate
/// based on the context past the parens.
ExprResult
Parser::ParseCXXAmbiguousParenExpression(ParenParseOption &ExprType,
                                         ParsedType &CastTy,
                                         BalancedDelimiterTracker &Tracker,
                                         ColonProtectionRAIIObject &ColonProt) {
  assert(getLangOpts().CPlusPlus && "Should only be called for C++!");
  assert(ExprType == CastExpr && "Compound literals are not ambiguous!");
  assert(isTypeIdInParens() && "Not a type-id!");

  ExprResult Result(true);
  CastTy = nullptr;

  // We need to disambiguate a very ugly part of the C++ syntax:
  //
  // (T())x;  - type-id
  // (T())*x; - type-id
  // (T())/x; - expression
  // (T());   - expression
  //
  // The bad news is that we cannot use the specialized tentative parser, since
  // it can only verify that the thing inside the parens can be parsed as
  // type-id, it is not useful for determining the context past the parens.
  //
  // The good news is that the parser can disambiguate this part without
  // making any unnecessary Action calls.
  //
  // It uses a scheme similar to parsing inline methods. The parenthesized
  // tokens are cached, the context that follows is determined (possibly by
  // parsing a cast-expression), and then we re-introduce the cached tokens
  // into the token stream and parse them appropriately.

  ParenParseOption ParseAs;
  CachedTokens Toks;

  // Store the tokens of the parentheses. We will parse them after we determine
  // the context that follows them.
  if (!ConsumeAndStoreUntil(tok::r_paren, Toks)) {
    // We didn't find the ')' we expected.
    Tracker.consumeClose();
    return ExprError();
  }

  if (Tok.is(tok::l_brace)) {
    ParseAs = CompoundLiteral;
  } else {
    bool NotCastExpr;
    if (Tok.is(tok::l_paren) && NextToken().is(tok::r_paren)) {
      NotCastExpr = true;
    } else {
      // Try parsing the cast-expression that may follow.
      // If it is not a cast-expression, NotCastExpr will be true and no token
      // will be consumed.
      ColonProt.restore();
      Result = ParseCastExpression(AnyCastExpr,
                                   false/*isAddressofOperand*/,
                                   NotCastExpr,
                                   // type-id has priority.
                                   IsTypeCast);
    }

    // If we parsed a cast-expression, it's really a type-id, otherwise it's
    // an expression.
    ParseAs = NotCastExpr ? SimpleExpr : CastExpr;
  }

  // Create a fake EOF to mark end of Toks buffer.
  Token AttrEnd;
  AttrEnd.startToken();
  AttrEnd.setKind(tok::eof);
  AttrEnd.setLocation(Tok.getLocation());
  AttrEnd.setEofData(Toks.data());
  Toks.push_back(AttrEnd);

  // The current token should go after the cached tokens.
  Toks.push_back(Tok);
  // Re-enter the stored parenthesized tokens into the token stream, so we may
  // parse them now.
  PP.EnterTokenStream(Toks, /*DisableMacroExpansion*/ true,
                      /*IsReinject*/ true);
  // Drop the current token and bring the first cached one. It's the same token
  // as when we entered this function.
  ConsumeAnyToken();

  if (ParseAs >= CompoundLiteral) {
    // Parse the type declarator.
    DeclSpec DS(AttrFactory);
    Declarator DeclaratorInfo(DS, DeclaratorContext::TypeName);
    {
      ColonProtectionRAIIObject InnerColonProtection(*this);
      ParseSpecifierQualifierList(DS);
      ParseDeclarator(DeclaratorInfo);
      ExitQuantifiedTypeScope(DS);
    }

    // Match the ')'.
    Tracker.consumeClose();
    ColonProt.restore();

    // Consume EOF marker for Toks buffer.
    assert(Tok.is(tok::eof) && Tok.getEofData() == AttrEnd.getEofData());
    ConsumeAnyToken();

    if (ParseAs == CompoundLiteral) {
      ExprType = CompoundLiteral;
      if (DeclaratorInfo.isInvalidType())
        return ExprError();

      TypeResult Ty = Actions.ActOnTypeName(getCurScope(), DeclaratorInfo);
      return ParseCompoundLiteralExpression(Ty.get(),
                                            Tracker.getOpenLocation(),
                                            Tracker.getCloseLocation());
    }

    // We parsed '(' type-id ')' and the thing after it wasn't a '{'.
    assert(ParseAs == CastExpr);

    if (DeclaratorInfo.isInvalidType())
      return ExprError();

    // Result is what ParseCastExpression returned earlier.
    if (!Result.isInvalid())
      Result = Actions.ActOnCastExpr(getCurScope(), Tracker.getOpenLocation(),
                                    DeclaratorInfo, CastTy,
                                    Tracker.getCloseLocation(), Result.get());
    return Result;
  }

  // Not a compound literal, and not followed by a cast-expression.
  assert(ParseAs == SimpleExpr);

  ExprType = SimpleExpr;
  Result = ParseExpression();
  if (!Result.isInvalid() && Tok.is(tok::r_paren))
    Result = Actions.ActOnParenExpr(Tracker.getOpenLocation(),
                                    Tok.getLocation(), Result.get());

  // Match the ')'.
  if (Result.isInvalid()) {
    while (Tok.isNot(tok::eof))
      ConsumeAnyToken();
    assert(Tok.getEofData() == AttrEnd.getEofData());
    ConsumeAnyToken();
    return ExprError();
  }

  Tracker.consumeClose();
  // Consume EOF marker for Toks buffer.
  assert(Tok.is(tok::eof) && Tok.getEofData() == AttrEnd.getEofData());
  ConsumeAnyToken();
  return Result;
}

/// Parse a __builtin_bit_cast(T, E).
ExprResult Parser::ParseBuiltinBitCast() {
  SourceLocation KWLoc = ConsumeToken();

  BalancedDelimiterTracker T(*this, tok::l_paren);
  if (T.expectAndConsume(diag::err_expected_lparen_after, "__builtin_bit_cast"))
    return ExprError();

  // Parse the common declaration-specifiers piece.
  DeclSpec DS(AttrFactory);
  ParseSpecifierQualifierList(DS);

  // Parse the abstract-declarator, if present.
  Declarator DeclaratorInfo(DS, DeclaratorContext::TypeName);
  ParseDeclarator(DeclaratorInfo);

  if (ExpectAndConsume(tok::comma)) {
    Diag(Tok.getLocation(), diag::err_expected) << tok::comma;
    SkipUntil(tok::r_paren, StopAtSemi);
    return ExprError();
  }

  ExprResult Operand = ParseExpression();

  if (T.consumeClose())
    return ExprError();

  if (Operand.isInvalid() || DeclaratorInfo.isInvalidType())
    return ExprError();

  return Actions.ActOnBuiltinBitCastExpr(KWLoc, DeclaratorInfo, Operand,
                                         T.getCloseLocation());
}<|MERGE_RESOLUTION|>--- conflicted
+++ resolved
@@ -1406,17 +1406,12 @@
                       DynamicExceptionRanges.data(), DynamicExceptions.size(),
                       NoexceptExpr.isUsable() ? NoexceptExpr.get() : nullptr,
                       /*ExceptionSpecTokens*/ nullptr,
-<<<<<<< HEAD
-                      /*DeclsInPrototype=*/None, LParenLoc, FunLocalRangeEnd, D,
-                      TrailingReturnType, TrailingReturnTypeLoc, &DS),
-=======
                       /*DeclsInPrototype=*/None, LParenLoc, FunLocalRangeEnd,
                       /*ReturnBoundsColonLoc=*/NoLoc,
                       /*ReturnInteropTypeExpr=*/nullptr,
                        /*ReturnBounds=*/nullptr,
                       D,
-                      TrailingReturnType, &DS),
->>>>>>> ccbaca99
+                      TrailingReturnType, TrailingReturnTypeLoc, &DS),
                   std::move(Attr), DeclEndLoc);
 
     // Parse requires-clause[opt].
