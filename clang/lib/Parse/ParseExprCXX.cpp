--- conflicted
+++ resolved
@@ -1385,17 +1385,12 @@
                       DynamicExceptionRanges.data(), DynamicExceptions.size(),
                       NoexceptExpr.isUsable() ? NoexceptExpr.get() : nullptr,
                       /*ExceptionSpecTokens*/ nullptr,
-<<<<<<< HEAD
-                      /*DeclsInPrototype=*/None, LParenLoc, FunLocalRangeEnd, D,
-                      TrailingReturnType, &DS),
-=======
                       /*DeclsInPrototype=*/None, LParenLoc, FunLocalRangeEnd,
                       /*ReturnBoundsColonLoc=*/NoLoc,
                       /*ReturnInteropTypeExpr=*/nullptr,
                        /*ReturnBounds=*/nullptr,
                       D,
                       TrailingReturnType),
->>>>>>> 5b343589
                   std::move(Attr), DeclEndLoc);
 
     // Parse requires-clause[opt].
