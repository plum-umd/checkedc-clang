--- conflicted
+++ resolved
@@ -109,13 +109,8 @@
 }
 
 int * sus(int (*x) (int), int (*y) (int)) {
-<<<<<<< HEAD
-	//CHECK_NOALL: int * sus(int (*x)(int), _Ptr<int (int )> y) {
-	//CHECK_ALL: _Array_ptr<int> sus(int (*x)(int), _Ptr<int (int )> y) : count(5) {
-=======
 	//CHECK_NOALL: int * sus(int (*x) (int), _Ptr<int (int )> y) {
-	//CHECK_ALL: _Array_ptr<int> sus(int (*x) (int), _Ptr<int (int )> y) {
->>>>>>> 7571045f
+	//CHECK_ALL: _Array_ptr<int> sus(int (*x) (int), _Ptr<int (int )> y) : count(5) {
  
         x = (int (*) (int)) 5;
 	//CHECK: x = (int (*) (int)) 5;
