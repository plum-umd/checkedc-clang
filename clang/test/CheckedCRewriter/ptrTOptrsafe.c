--- conflicted
+++ resolved
@@ -132,15 +132,8 @@
 //CHECK_NOALL:         char *ch = malloc<char>(sizeof(char)); 
 //CHECK_NOALL:         char *** z = malloc<char **>(5*sizeof(char**)); 
 //CHECK_ALL: _Ptr<_Array_ptr<char*>> sus(char ***x, _Ptr<_Ptr<_Ptr<char>>> y) {
-<<<<<<< HEAD
 //CHECK_ALL:         char *ch = malloc<char>(sizeof(char)); 
-//CHECK_ALL:         _Array_ptr<_Array_ptr<char*>> z: count((5 * sizeof(char **))) =  malloc<char **>(5*sizeof(char**)); 
-=======
-//CHECK_ALL:         char *ch = malloc(sizeof(char));
-//CHECK_ALL:         _Array_ptr<_Array_ptr<char*>> z : count(5) =  malloc(5*sizeof(char**)); 
-//CHECK_ALL:             z[i] = malloc(5*sizeof(char *)); 
-//CHECK_ALL:                 z[i][j] = malloc(2*sizeof(char)); 
->>>>>>> b4b3171f
+//CHECK_ALL:         _Array_ptr<_Array_ptr<char*>> z : count(5) =  malloc<char **>(5*sizeof(char**)); 
 
 char *** foo() {
         char * * * x = malloc(sizeof(char * *));
