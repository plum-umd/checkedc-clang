--- conflicted
+++ resolved
@@ -109,13 +109,8 @@
 }
 
 char *** sus(char * * *, char * * *);
-<<<<<<< HEAD
-	//CHECK_NOALL: char *** sus(char ***, _Ptr<_Ptr<_Ptr<char>>> y);
-	//CHECK_ALL: _Array_ptr<_Array_ptr<char *>> sus(char ***, _Ptr<_Ptr<_Ptr<char>>> y) : count(5);
-=======
 	//CHECK_NOALL: char *** sus(char * * *, _Ptr<_Ptr<_Ptr<char>>> y);
-	//CHECK_ALL: _Array_ptr<_Array_ptr<char *>> sus(char * * *, _Ptr<_Ptr<_Ptr<char>>> y);
->>>>>>> 7571045f
+	//CHECK_ALL: _Array_ptr<_Array_ptr<char *>> sus(char * * *, _Ptr<_Ptr<_Ptr<char>>> y) : count(5);
 
 char *** foo() {
 	//CHECK_NOALL: char *** foo(void) {
