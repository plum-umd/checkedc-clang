// RUN: cconv-standalone -alltypes %s -- | FileCheck -match-full-lines -check-prefixes="CHECK_ALL","CHECK" %s
// RUN: cconv-standalone %s -- | FileCheck -match-full-lines -check-prefixes="CHECK_NOALL","CHECK" %s
// RUN: cconv-standalone -output-postfix=checkedNOALL %s
// RUN: %clang -c %S/realloc_complex.checkedNOALL.c
// RUN: rm %S/realloc_complex.checkedNOALL.c

/**********************************************************/
/* This file tests the conversion tool's behavior with    */
/* multiple complex realloc calls                         */
/**********************************************************/

#define size_t int
extern _Itype_for_any(T) void *malloc(size_t size) : itype(_Array_ptr<T>) byte_count(size);
extern _Itype_for_any(T) void *realloc(void *pointer : itype(_Array_ptr<T>) byte_count(1), size_t size) : itype(_Array_ptr<T>) byte_count(size);

void foo(int *count) { 
    /*using a as an array in both the malloc and realloc*/
    int *a = malloc(2*sizeof(int));  
    a[1] = 4; 
    a = realloc(a, sizeof(int)*(*count));
    a[2] = 2;

    /*using b as a pointer here*/
    int *b = malloc(sizeof(int));  
    *b = 3;
    /*now using it as an array here, should be wild*/
    b = realloc(b, sizeof(int)*(*count));
    b[2] = 2;

    /*  what follows are variations of the above, but instead 
        using two separate pointers for the malloc and realloc */
    int *y = malloc(2*sizeof(int)); 
    int *w = malloc(sizeof(int));
    y[1] = 3;
    int *z = realloc(y, 5*sizeof(int));
    int *m = realloc(w, 2*sizeof(int)); 
    m[1] = 5; 
    z[3] =  2;
} 
<<<<<<< HEAD
//CHECK_NOALL: int *a = malloc<int>(2*sizeof(int));
//CHECK_ALL: _Array_ptr<int> a: count((2 * sizeof(int))) =  malloc<int>(2*sizeof(int)); 
=======
//CHECK_NOALL: int *a = malloc(2*sizeof(int));
//CHECK_ALL: _Array_ptr<int> a : count(2) =  malloc(2*sizeof(int)); 
>>>>>>> b4b3171f

//CHECK: int *b = malloc<int>(sizeof(int));

<<<<<<< HEAD
//CHECK_ALL: _Array_ptr<int> y: count((2 * sizeof(int))) =  malloc<int>(2*sizeof(int)); 
//CHECK_NOALL: int *y = malloc<int>(2*sizeof(int));
//CHECK: int *w = malloc<int>(sizeof(int));
//CHECK_NOALL: int *z = realloc<int>(y, 5*sizeof(int)); 
//CHECK_NOALL: int *m = realloc<int>(w, 2*sizeof(int));
//CHECK_ALL: _Array_ptr<int> z =  realloc<int>(y, 5*sizeof(int));
//CHECK_ALL: _Array_ptr<int> m =  realloc<int>(w, 2*sizeof(int)); 
=======
//CHECK_ALL: _Array_ptr<int> y : count(2) =  malloc(2*sizeof(int)); 
//CHECK_NOALL: int *y = malloc(2*sizeof(int));
//CHECK: int *w = malloc(sizeof(int));
//CHECK_NOALL: int *z = realloc(y, 5*sizeof(int)); 
//CHECK_NOALL: int *m = realloc(w, 2*sizeof(int));
//CHECK_ALL: _Array_ptr<int> z =  realloc(y, 5*sizeof(int));
//CHECK_ALL: _Array_ptr<int> m =  realloc(w, 2*sizeof(int)); 
>>>>>>> b4b3171f
<|MERGE_RESOLUTION|>--- conflicted
+++ resolved
@@ -37,30 +37,15 @@
     m[1] = 5; 
     z[3] =  2;
 } 
-<<<<<<< HEAD
 //CHECK_NOALL: int *a = malloc<int>(2*sizeof(int));
-//CHECK_ALL: _Array_ptr<int> a: count((2 * sizeof(int))) =  malloc<int>(2*sizeof(int)); 
-=======
-//CHECK_NOALL: int *a = malloc(2*sizeof(int));
-//CHECK_ALL: _Array_ptr<int> a : count(2) =  malloc(2*sizeof(int)); 
->>>>>>> b4b3171f
+//CHECK_ALL: _Array_ptr<int> a : count(2) =  malloc<int>(2*sizeof(int)); 
 
 //CHECK: int *b = malloc<int>(sizeof(int));
 
-<<<<<<< HEAD
-//CHECK_ALL: _Array_ptr<int> y: count((2 * sizeof(int))) =  malloc<int>(2*sizeof(int)); 
+//CHECK_ALL: _Array_ptr<int> y : count(2) =  malloc<int>(2*sizeof(int)); 
 //CHECK_NOALL: int *y = malloc<int>(2*sizeof(int));
 //CHECK: int *w = malloc<int>(sizeof(int));
 //CHECK_NOALL: int *z = realloc<int>(y, 5*sizeof(int)); 
 //CHECK_NOALL: int *m = realloc<int>(w, 2*sizeof(int));
 //CHECK_ALL: _Array_ptr<int> z =  realloc<int>(y, 5*sizeof(int));
 //CHECK_ALL: _Array_ptr<int> m =  realloc<int>(w, 2*sizeof(int)); 
-=======
-//CHECK_ALL: _Array_ptr<int> y : count(2) =  malloc(2*sizeof(int)); 
-//CHECK_NOALL: int *y = malloc(2*sizeof(int));
-//CHECK: int *w = malloc(sizeof(int));
-//CHECK_NOALL: int *z = realloc(y, 5*sizeof(int)); 
-//CHECK_NOALL: int *m = realloc(w, 2*sizeof(int));
-//CHECK_ALL: _Array_ptr<int> z =  realloc(y, 5*sizeof(int));
-//CHECK_ALL: _Array_ptr<int> m =  realloc(w, 2*sizeof(int)); 
->>>>>>> b4b3171f
