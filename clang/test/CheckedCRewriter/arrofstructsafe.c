// RUN: cconv-standalone -alltypes -addcr %s -- | FileCheck -match-full-lines -check-prefixes="CHECK_ALL","CHECK" %s
// RUN: cconv-standalone -addcr %s -- | FileCheck -match-full-lines -check-prefixes="CHECK_NOALL","CHECK" %s
// RUN: cconv-standalone -addcr %s -- | %clang -c -fcheckedc-extension -x c -o /dev/null -

// RUN: cconv-standalone -alltypes -output-postfix=checked %s
// RUN: cconv-standalone -alltypes %S/arrofstructsafe.checked.c -- | diff %S/arrofstructsafe.checked.c -
// RUN: rm %S/arrofstructsafe.checked.c


/*********************************************************************************/

/*This file tests three functions: two callers bar and foo, and a callee sus*/
/*In particular, this file tests: how the tool behaves when there is an array
of structs*/
/*In this test, foo, bar, and sus will all treat their return values safely*/

/*********************************************************************************/


#include <stddef.h>
extern _Itype_for_any(T) void *calloc(size_t nmemb, size_t size) : itype(_Array_ptr<T>) byte_count(nmemb * size);
extern _Itype_for_any(T) void free(void *pointer : itype(_Array_ptr<T>) byte_count(0));
extern _Itype_for_any(T) void *malloc(size_t size) : itype(_Array_ptr<T>) byte_count(size);
extern _Itype_for_any(T) void *realloc(void *pointer : itype(_Array_ptr<T>) byte_count(1), size_t size) : itype(_Array_ptr<T>) byte_count(size);
extern int printf(const char * restrict format : itype(restrict _Nt_array_ptr<const char>), ...);
extern _Unchecked char *strcpy(char * restrict dest, const char * restrict src : itype(restrict _Nt_array_ptr<const char>));

struct general { 
    int data; 
    struct general *next;
	//CHECK_NOALL: struct general *next;
	//CHECK_ALL: _Ptr<struct general> next;
};

struct warr { 
    int data1[5];
	//CHECK_NOALL: int data1[5];
	//CHECK_ALL: int data1 _Checked[5];
    char *name;
	//CHECK: _Ptr<char> name;
};

struct fptrarr { 
    int *values; 
	//CHECK: _Ptr<int> values; 
    char *name;
	//CHECK: _Ptr<char> name;
    int (*mapper)(int);
	//CHECK: _Ptr<int (int )> mapper;
};

struct fptr { 
    int *value; 
	//CHECK: _Ptr<int> value; 
    int (*func)(int);
	//CHECK: _Ptr<int (int )> func;
};  

struct arrfptr { 
    int args[5]; 
	//CHECK_NOALL: int args[5]; 
	//CHECK_ALL: int args _Checked[5]; 
    int (*funcs[5]) (int);
	//CHECK_NOALL: int (*funcs[5]) (int);
	//CHECK_ALL: _Ptr<int (int )> funcs _Checked[5];
};

int add1(int x) { 
	//CHECK: int add1(int x) _Checked { 
    return x+1;
} 

int sub1(int x) { 
	//CHECK: int sub1(int x) _Checked { 
    return x-1; 
} 

int fact(int n) { 
	//CHECK: int fact(int n) _Checked { 
    if(n==0) { 
        return 1;
    } 
    return n*fact(n-1);
} 

int fib(int n) { 
	//CHECK: int fib(int n) _Checked { 
    if(n==0) { return 0; } 
    if(n==1) { return 1; } 
    return fib(n-1) + fib(n-2);
} 

int zerohuh(int n) { 
	//CHECK: int zerohuh(int n) _Checked { 
    return !n;
}

int *mul2(int *x) { 
	//CHECK: _Ptr<int> mul2(_Ptr<int> x) _Checked { 
    *x *= 2; 
    return x;
}

struct general ** sus(struct general * x, struct general * y) {
<<<<<<< HEAD
	//CHECK_NOALL: struct general ** sus(struct general *x, struct general *y) {
	//CHECK_ALL: _Array_ptr<_Ptr<struct general>> sus(struct general *x, _Ptr<struct general> y) : count(5) {
=======
	//CHECK_NOALL: struct general ** sus(struct general * x, struct general * y) {
	//CHECK_ALL: _Array_ptr<_Ptr<struct general>> sus(struct general * x, _Ptr<struct general> y) {
>>>>>>> 7571045f
x = (struct general *) 5; 
	//CHECK: x = (struct general *) 5; 
        struct general **z = calloc(5, sizeof(struct general *));
	//CHECK_NOALL: struct general **z = calloc<struct general *>(5, sizeof(struct general *));
	//CHECK_ALL: _Array_ptr<_Ptr<struct general>> z : count(5) = calloc<_Ptr<struct general>>(5, sizeof(struct general *));
        struct general *curr = y;
	//CHECK_NOALL: struct general *curr = y;
	//CHECK_ALL: _Ptr<struct general> curr = y;
        int i;
        for(i = 0; i < 5; i++) { 
	//CHECK_NOALL: for(i = 0; i < 5; i++) { 
	//CHECK_ALL: for(i = 0; i < 5; i++) _Checked { 
            z[i] = curr; 
            curr = curr->next; 
        } 
        
return z; }

struct general ** foo() {
	//CHECK_NOALL: struct general ** foo(void) {
	//CHECK_ALL: _Array_ptr<_Ptr<struct general>> foo(void) : count(5) {
        struct general * x = malloc(sizeof(struct general));
	//CHECK: struct general * x = malloc<struct general>(sizeof(struct general));
        struct general * y = malloc(sizeof(struct general));
	//CHECK_NOALL: struct general * y = malloc<struct general>(sizeof(struct general));
	//CHECK_ALL: _Ptr<struct general> y = malloc<struct general>(sizeof(struct general));
        
        struct general *curr = y;
	//CHECK_NOALL: struct general *curr = y;
	//CHECK_ALL: _Ptr<struct general> curr = y;
        int i;
        for(i = 1; i < 5; i++, curr = curr->next) { 
            curr->data = i;
            curr->next = malloc(sizeof(struct general));
            curr->next->data = i+1;
        }
        struct general ** z = sus(x, y);
	//CHECK_NOALL: struct general ** z = sus(x, y);
<<<<<<< HEAD
	//CHECK_ALL: _Array_ptr<_Ptr<struct general>> z : count(5) =  sus(x, y);
=======
	//CHECK_ALL: _Array_ptr<_Ptr<struct general>> z = sus(x, y);
>>>>>>> 7571045f
return z; }

struct general ** bar() {
	//CHECK_NOALL: struct general ** bar(void) {
	//CHECK_ALL: _Array_ptr<_Ptr<struct general>> bar(void) : count(5) {
        struct general * x = malloc(sizeof(struct general));
	//CHECK: struct general * x = malloc<struct general>(sizeof(struct general));
        struct general * y = malloc(sizeof(struct general));
	//CHECK_NOALL: struct general * y = malloc<struct general>(sizeof(struct general));
	//CHECK_ALL: _Ptr<struct general> y = malloc<struct general>(sizeof(struct general));
        
        struct general *curr = y;
	//CHECK_NOALL: struct general *curr = y;
	//CHECK_ALL: _Ptr<struct general> curr = y;
        int i;
        for(i = 1; i < 5; i++, curr = curr->next) { 
            curr->data = i;
            curr->next = malloc(sizeof(struct general));
            curr->next->data = i+1;
        }
        struct general ** z = sus(x, y);
	//CHECK_NOALL: struct general ** z = sus(x, y);
<<<<<<< HEAD
	//CHECK_ALL: _Array_ptr<_Ptr<struct general>> z : count(5) =  sus(x, y);
=======
	//CHECK_ALL: _Array_ptr<_Ptr<struct general>> z = sus(x, y);
>>>>>>> 7571045f
return z; }<|MERGE_RESOLUTION|>--- conflicted
+++ resolved
@@ -102,13 +102,8 @@
 }
 
 struct general ** sus(struct general * x, struct general * y) {
-<<<<<<< HEAD
-	//CHECK_NOALL: struct general ** sus(struct general *x, struct general *y) {
-	//CHECK_ALL: _Array_ptr<_Ptr<struct general>> sus(struct general *x, _Ptr<struct general> y) : count(5) {
-=======
 	//CHECK_NOALL: struct general ** sus(struct general * x, struct general * y) {
-	//CHECK_ALL: _Array_ptr<_Ptr<struct general>> sus(struct general * x, _Ptr<struct general> y) {
->>>>>>> 7571045f
+	//CHECK_ALL: _Array_ptr<_Ptr<struct general>> sus(struct general * x, _Ptr<struct general> y) : count(5) {
 x = (struct general *) 5; 
 	//CHECK: x = (struct general *) 5; 
         struct general **z = calloc(5, sizeof(struct general *));
@@ -147,11 +142,7 @@
         }
         struct general ** z = sus(x, y);
 	//CHECK_NOALL: struct general ** z = sus(x, y);
-<<<<<<< HEAD
 	//CHECK_ALL: _Array_ptr<_Ptr<struct general>> z : count(5) =  sus(x, y);
-=======
-	//CHECK_ALL: _Array_ptr<_Ptr<struct general>> z = sus(x, y);
->>>>>>> 7571045f
 return z; }
 
 struct general ** bar() {
@@ -174,9 +165,5 @@
         }
         struct general ** z = sus(x, y);
 	//CHECK_NOALL: struct general ** z = sus(x, y);
-<<<<<<< HEAD
 	//CHECK_ALL: _Array_ptr<_Ptr<struct general>> z : count(5) =  sus(x, y);
-=======
-	//CHECK_ALL: _Array_ptr<_Ptr<struct general>> z = sus(x, y);
->>>>>>> 7571045f
 return z; }