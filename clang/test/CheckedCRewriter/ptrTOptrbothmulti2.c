// RUN: cconv-standalone -base-dir=%S -alltypes -output-postfix=checkedALL2 %s %S/ptrTOptrbothmulti1.c
// RUN: cconv-standalone -base-dir=%S -output-postfix=checkedNOALL2 %s %S/ptrTOptrbothmulti1.c
//RUN: %clang -c %S/ptrTOptrbothmulti1.checkedNOALL2.c %S/ptrTOptrbothmulti2.checkedNOALL2.c
//RUN: FileCheck -match-full-lines -check-prefixes="CHECK_NOALL" --input-file %S/ptrTOptrbothmulti2.checkedNOALL2.c %s
//RUN: FileCheck -match-full-lines -check-prefixes="CHECK_ALL" --input-file %S/ptrTOptrbothmulti2.checkedALL2.c %s
//RUN: rm %S/ptrTOptrbothmulti1.checkedALL2.c %S/ptrTOptrbothmulti2.checkedALL2.c
//RUN: rm %S/ptrTOptrbothmulti1.checkedNOALL2.c %S/ptrTOptrbothmulti2.checkedNOALL2.c


/*********************************************************************************/

/*This file tests three functions: two callers bar and foo, and a callee sus*/
/*In particular, this file tests: having a pointer to a pointer*/
/*For robustness, this test is identical to ptrTOptrprotoboth.c and ptrTOptrboth.c except in that
the callee and callers are split amongst two files to see how
the tool performs conversions*/
/*In this test, foo will treat its return value safely, but sus and bar will not,
through invalid pointer arithmetic, an unsafe cast, etc.*/

/*********************************************************************************/


#define size_t int
#define NULL 0
extern _Itype_for_any(T) void *calloc(size_t nmemb, size_t size) : itype(_Array_ptr<T>) byte_count(nmemb * size);
extern _Itype_for_any(T) void free(void *pointer : itype(_Array_ptr<T>) byte_count(0));
extern _Itype_for_any(T) void *malloc(size_t size) : itype(_Array_ptr<T>) byte_count(size);
extern _Itype_for_any(T) void *realloc(void *pointer : itype(_Array_ptr<T>) byte_count(1), size_t size) : itype(_Array_ptr<T>) byte_count(size);
extern int printf(const char * restrict format : itype(restrict _Nt_array_ptr<const char>), ...);
extern _Unchecked char *strcpy(char * restrict dest, const char * restrict src : itype(restrict _Nt_array_ptr<const char>));

struct general { 
    int data; 
    struct general *next;
};
//CHECK_NOALL:     _Ptr<struct general> next;

//CHECK_ALL:     _Ptr<struct general> next;


struct warr { 
    int data1[5];
    char *name;
};
//CHECK_NOALL:     int data1[5];
//CHECK_NOALL:     _Ptr<char> name;

//CHECK_ALL:     int data1 _Checked[5];
//CHECK_ALL:     _Ptr<char> name;


struct fptrarr { 
    int *values; 
    char *name;
    int (*mapper)(int);
};
//CHECK_NOALL:     _Ptr<int> values; 
//CHECK_NOALL:     _Ptr<char> name;
//CHECK_NOALL:     _Ptr<int (int )> mapper;

//CHECK_ALL:     _Ptr<int> values; 
//CHECK_ALL:     _Ptr<char> name;
//CHECK_ALL:     _Ptr<int (int )> mapper;


struct fptr { 
    int *value; 
    int (*func)(int);
};  
//CHECK_NOALL:     _Ptr<int> value; 
//CHECK_NOALL:     _Ptr<int (int )> func;

//CHECK_ALL:     _Ptr<int> value; 
//CHECK_ALL:     _Ptr<int (int )> func;


struct arrfptr { 
    int args[5]; 
    int (*funcs[5]) (int);
};
//CHECK_NOALL:     int args[5]; 
//CHECK_NOALL:     int (*funcs[5]) (int);

//CHECK_ALL:     int args _Checked[5]; 
//CHECK_ALL:     _Ptr<int (int )> funcs _Checked[5];


int add1(int x) { 
    return x+1;
} 

int sub1(int x) { 
    return x-1; 
} 

int fact(int n) { 
    if(n==0) { 
        return 1;
    } 
    return n*fact(n-1);
} 

int fib(int n) { 
    if(n==0) { return 0; } 
    if(n==1) { return 1; } 
    return fib(n-1) + fib(n-2);
} 

int zerohuh(int n) { 
    return !n;
}

int *mul2(int *x) { 
    *x *= 2; 
    return x;
}

//CHECK_NOALL: _Ptr<int> mul2(_Ptr<int> x) { 

//CHECK_ALL: _Ptr<int> mul2(_Ptr<int> x) { 

char *** sus(char * * * x, char * * * y) {
x = (char * * *) 5;
        char *ch = malloc(sizeof(char)); 
        *ch = 'A'; /*Capital A*/
        char *** z = malloc(5*sizeof(char**)); 
        for(int i = 0; i < 5; i++) { 
            z[i] = malloc(5*sizeof(char *)); 
            for(int j = 0; j < 5; j++) { 
                z[i][j] = malloc(2*sizeof(char)); 
                strcpy(z[i][j], ch);
                *ch = *ch + 1; 
            }
        }
        
z += 2;
return z; }
//CHECK_NOALL: char *** sus(char ***x, _Ptr<_Ptr<_Ptr<char>>> y) {
//CHECK_NOALL:         char *ch = malloc(sizeof(char)); 
//CHECK_NOALL:         char *** z = malloc(5*sizeof(char**)); 
//CHECK_ALL: _Array_ptr<_Array_ptr<char*>> sus(char ***x, _Ptr<_Ptr<_Ptr<char>>> y) {
//CHECK_ALL:         char *ch = malloc(sizeof(char)); 
<<<<<<< HEAD
//CHECK_ALL:         _Array_ptr<_Array_ptr<char*>> z: count((5 * sizeof(char **))) =  malloc(5*sizeof(char**)); 
=======
//CHECK_ALL:         _Array_ptr<_Array_ptr<char*>> z : count(5) =  malloc(5*sizeof(char**)); 
//CHECK_ALL:             z[i] = malloc(5*sizeof(char *)); 
//CHECK_ALL:                 z[i][j] = malloc(2*sizeof(char)); 
>>>>>>> 7641ee9f
<|MERGE_RESOLUTION|>--- conflicted
+++ resolved
@@ -139,11 +139,7 @@
 //CHECK_NOALL:         char *ch = malloc(sizeof(char)); 
 //CHECK_NOALL:         char *** z = malloc(5*sizeof(char**)); 
 //CHECK_ALL: _Array_ptr<_Array_ptr<char*>> sus(char ***x, _Ptr<_Ptr<_Ptr<char>>> y) {
-//CHECK_ALL:         char *ch = malloc(sizeof(char)); 
-<<<<<<< HEAD
-//CHECK_ALL:         _Array_ptr<_Array_ptr<char*>> z: count((5 * sizeof(char **))) =  malloc(5*sizeof(char**)); 
-=======
+//CHECK_ALL:         char *ch = malloc(sizeof(char));
 //CHECK_ALL:         _Array_ptr<_Array_ptr<char*>> z : count(5) =  malloc(5*sizeof(char**)); 
 //CHECK_ALL:             z[i] = malloc(5*sizeof(char *)); 
-//CHECK_ALL:                 z[i][j] = malloc(2*sizeof(char)); 
->>>>>>> 7641ee9f
+//CHECK_ALL:                 z[i][j] = malloc(2*sizeof(char));