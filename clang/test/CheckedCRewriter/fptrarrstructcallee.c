// RUN: cconv-standalone -alltypes %s -- | FileCheck -match-full-lines -check-prefixes="CHECK_ALL" %s
//RUN: cconv-standalone %s -- | FileCheck -match-full-lines -check-prefixes="CHECK_NOALL" %s
//RUN: cconv-standalone -output-postfix=checkedNOALL %s
//RUN: %clang -c %S/fptrarrstructcallee.checkedNOALL.c
//RUN: rm %S/fptrarrstructcallee.checkedNOALL.c


/*********************************************************************************/

/*This file tests three functions: two callers bar and foo, and a callee sus*/
/*In particular, this file tests: using a function pointer and an array as fields
of a struct that interact with each other*/
/*In this test, foo and bar will treat their return values safely, but sus will
not, through invalid pointer arithmetic, an unsafe cast, etc*/

/*********************************************************************************/


#define size_t int
#define NULL 0
extern _Itype_for_any(T) void *calloc(size_t nmemb, size_t size) : itype(_Array_ptr<T>) byte_count(nmemb * size);
extern _Itype_for_any(T) void free(void *pointer : itype(_Array_ptr<T>) byte_count(0));
extern _Itype_for_any(T) void *malloc(size_t size) : itype(_Array_ptr<T>) byte_count(size);
extern _Itype_for_any(T) void *realloc(void *pointer : itype(_Array_ptr<T>) byte_count(1), size_t size) : itype(_Array_ptr<T>) byte_count(size);
extern int printf(const char * restrict format : itype(restrict _Nt_array_ptr<const char>), ...);
extern _Unchecked char *strcpy(char * restrict dest, const char * restrict src : itype(restrict _Nt_array_ptr<const char>));

struct general { 
    int data; 
    struct general *next;
};
//CHECK_NOALL:     _Ptr<struct general> next;

//CHECK_ALL:     _Ptr<struct general> next;


struct warr { 
    int data1[5];
    char *name;
};
//CHECK_NOALL:     int data1[5];
//CHECK_NOALL:     _Ptr<char> name;

//CHECK_ALL:     int data1 _Checked[5];
//CHECK_ALL:     _Ptr<char> name;


struct fptrarr { 
    int *values; 
    char *name;
    int (*mapper)(int);
};
//CHECK_NOALL:     int *values; 
//CHECK_NOALL:     char *name;
//CHECK_NOALL:     _Ptr<int (int )> mapper;

//CHECK_ALL:     _Array_ptr<int> values : count(5); 
//CHECK_ALL:     char *name;
//CHECK_ALL:     _Ptr<int (int )> mapper;


struct fptr { 
    int *value; 
    int (*func)(int);
};  
//CHECK_NOALL:     _Ptr<int> value; 
//CHECK_NOALL:     _Ptr<int (int )> func;

//CHECK_ALL:     _Ptr<int> value; 
//CHECK_ALL:     _Ptr<int (int )> func;


struct arrfptr { 
    int args[5]; 
    int (*funcs[5]) (int);
};
//CHECK_NOALL:     int args[5]; 
//CHECK_NOALL:     int (*funcs[5]) (int);

//CHECK_ALL:     int args _Checked[5]; 
//CHECK_ALL:     _Ptr<int (int )> funcs _Checked[5];


int add1(int x) { 
    return x+1;
} 

int sub1(int x) { 
    return x-1; 
} 

int fact(int n) { 
    if(n==0) { 
        return 1;
    } 
    return n*fact(n-1);
} 

int fib(int n) { 
    if(n==0) { return 0; } 
    if(n==1) { return 1; } 
    return fib(n-1) + fib(n-2);
} 

int zerohuh(int n) { 
    return !n;
}

int *mul2(int *x) { 
    *x *= 2; 
    return x;
}

//CHECK_NOALL: _Ptr<int> mul2(_Ptr<int> x) { 

//CHECK_ALL: _Ptr<int> mul2(_Ptr<int> x) { 

struct fptrarr * sus(struct fptrarr *x, struct fptrarr *y) {
 
        x = (struct fptrarr *) 5; 
        char name[30]; 
        struct fptrarr *z = malloc(sizeof(struct fptrarr)); 
        z->values = y->values; 
        z->name = strcpy(name, "Hello World");
        z->mapper = fact; 
        int i;
        for(i = 0; i < 5; i++) { 
            z->values[i] = z->mapper(z->values[i]);
        }
        
z += 2;
return z; }
//CHECK_NOALL: struct fptrarr * sus(struct fptrarr *x, _Ptr<struct fptrarr> y) {
//CHECK_NOALL:         struct fptrarr *z = malloc<struct fptrarr>(sizeof(struct fptrarr)); 
//CHECK_ALL: struct fptrarr * sus(struct fptrarr *x, _Ptr<struct fptrarr> y) {
//CHECK_ALL:         struct fptrarr *z = malloc<struct fptrarr>(sizeof(struct fptrarr)); 

struct fptrarr * foo() {
 
        char name[20]; 
        struct fptrarr * x = malloc(sizeof(struct fptrarr));
        struct fptrarr *y =  malloc(sizeof(struct fptrarr));
        int *yvals = calloc(5, sizeof(int)); 
        int i;
        for(i = 0; i < 5; i++) {
            yvals[i] = i+1; 
            }  
        y->values = yvals; 
        y->name = name; 
        y->mapper = NULL;
        strcpy(y->name, "Example"); 
        struct fptrarr *z = sus(x, y);
        
return z; }
//CHECK_NOALL: struct fptrarr * foo() {
//CHECK_NOALL:         struct fptrarr * x = malloc<struct fptrarr>(sizeof(struct fptrarr));
//CHECK_NOALL:         _Ptr<struct fptrarr> y =   malloc<struct fptrarr>(sizeof(struct fptrarr));
//CHECK_NOALL:         int *yvals = calloc<int>(5, sizeof(int)); 
//CHECK_NOALL:         strcpy(y->name, ((const char *)"Example")); 
//CHECK_NOALL:         struct fptrarr *z = sus(x, y);
//CHECK_ALL: struct fptrarr * foo() {
<<<<<<< HEAD
//CHECK_ALL:         struct fptrarr * x = malloc<struct fptrarr>(sizeof(struct fptrarr));
//CHECK_ALL:         _Ptr<struct fptrarr> y =   malloc<struct fptrarr>(sizeof(struct fptrarr));
//CHECK_ALL:         _Array_ptr<int> yvals: count((5 * sizeof(int))) =  calloc<int>(5, sizeof(int)); 
=======
//CHECK_ALL:         struct fptrarr * x = malloc(sizeof(struct fptrarr));
//CHECK_ALL:         _Ptr<struct fptrarr> y =   malloc(sizeof(struct fptrarr));
//CHECK_ALL:         _Array_ptr<int> yvals : count(5) =  calloc(5, sizeof(int)); 
>>>>>>> b4b3171f
//CHECK_ALL:         strcpy(y->name, ((const char *)"Example")); 
//CHECK_ALL:         struct fptrarr *z = sus(x, y);

struct fptrarr * bar() {
 
        char name[20]; 
        struct fptrarr * x = malloc(sizeof(struct fptrarr));
        struct fptrarr *y =  malloc(sizeof(struct fptrarr));
        int *yvals = calloc(5, sizeof(int)); 
        int i;
        for(i = 0; i < 5; i++) {
            yvals[i] = i+1; 
            }  
        y->values = yvals; 
        y->name = name; 
        y->mapper = NULL;
        strcpy(y->name, "Example"); 
        struct fptrarr *z = sus(x, y);
        
return z; }
//CHECK_NOALL: struct fptrarr * bar() {
//CHECK_NOALL:         struct fptrarr * x = malloc<struct fptrarr>(sizeof(struct fptrarr));
//CHECK_NOALL:         _Ptr<struct fptrarr> y =   malloc<struct fptrarr>(sizeof(struct fptrarr));
//CHECK_NOALL:         int *yvals = calloc<int>(5, sizeof(int)); 
//CHECK_NOALL:         strcpy(y->name, ((const char *)"Example")); 
//CHECK_NOALL:         struct fptrarr *z = sus(x, y);
//CHECK_ALL: struct fptrarr * bar() {
<<<<<<< HEAD
//CHECK_ALL:         struct fptrarr * x = malloc<struct fptrarr>(sizeof(struct fptrarr));
//CHECK_ALL:         _Ptr<struct fptrarr> y =   malloc<struct fptrarr>(sizeof(struct fptrarr));
//CHECK_ALL:         _Array_ptr<int> yvals: count((5 * sizeof(int))) =  calloc<int>(5, sizeof(int)); 
=======
//CHECK_ALL:         struct fptrarr * x = malloc(sizeof(struct fptrarr));
//CHECK_ALL:         _Ptr<struct fptrarr> y =   malloc(sizeof(struct fptrarr));
//CHECK_ALL:         _Array_ptr<int> yvals : count(5) =  calloc(5, sizeof(int)); 
>>>>>>> b4b3171f
//CHECK_ALL:         strcpy(y->name, ((const char *)"Example")); 
//CHECK_ALL:         struct fptrarr *z = sus(x, y);<|MERGE_RESOLUTION|>--- conflicted
+++ resolved
@@ -159,15 +159,9 @@
 //CHECK_NOALL:         strcpy(y->name, ((const char *)"Example")); 
 //CHECK_NOALL:         struct fptrarr *z = sus(x, y);
 //CHECK_ALL: struct fptrarr * foo() {
-<<<<<<< HEAD
 //CHECK_ALL:         struct fptrarr * x = malloc<struct fptrarr>(sizeof(struct fptrarr));
 //CHECK_ALL:         _Ptr<struct fptrarr> y =   malloc<struct fptrarr>(sizeof(struct fptrarr));
-//CHECK_ALL:         _Array_ptr<int> yvals: count((5 * sizeof(int))) =  calloc<int>(5, sizeof(int)); 
-=======
-//CHECK_ALL:         struct fptrarr * x = malloc(sizeof(struct fptrarr));
-//CHECK_ALL:         _Ptr<struct fptrarr> y =   malloc(sizeof(struct fptrarr));
-//CHECK_ALL:         _Array_ptr<int> yvals : count(5) =  calloc(5, sizeof(int)); 
->>>>>>> b4b3171f
+//CHECK_ALL:         _Array_ptr<int> yvals : count(5) =  calloc<int>(5, sizeof(int)); 
 //CHECK_ALL:         strcpy(y->name, ((const char *)"Example")); 
 //CHECK_ALL:         struct fptrarr *z = sus(x, y);
 
@@ -195,14 +189,8 @@
 //CHECK_NOALL:         strcpy(y->name, ((const char *)"Example")); 
 //CHECK_NOALL:         struct fptrarr *z = sus(x, y);
 //CHECK_ALL: struct fptrarr * bar() {
-<<<<<<< HEAD
 //CHECK_ALL:         struct fptrarr * x = malloc<struct fptrarr>(sizeof(struct fptrarr));
 //CHECK_ALL:         _Ptr<struct fptrarr> y =   malloc<struct fptrarr>(sizeof(struct fptrarr));
-//CHECK_ALL:         _Array_ptr<int> yvals: count((5 * sizeof(int))) =  calloc<int>(5, sizeof(int)); 
-=======
-//CHECK_ALL:         struct fptrarr * x = malloc(sizeof(struct fptrarr));
-//CHECK_ALL:         _Ptr<struct fptrarr> y =   malloc(sizeof(struct fptrarr));
-//CHECK_ALL:         _Array_ptr<int> yvals : count(5) =  calloc(5, sizeof(int)); 
->>>>>>> b4b3171f
+//CHECK_ALL:         _Array_ptr<int> yvals : count(5) =  calloc<int>(5, sizeof(int)); 
 //CHECK_ALL:         strcpy(y->name, ((const char *)"Example")); 
 //CHECK_ALL:         struct fptrarr *z = sus(x, y);