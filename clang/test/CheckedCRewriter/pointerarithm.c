--- conflicted
+++ resolved
@@ -16,11 +16,7 @@
   return z;
 }
 //CHECK: _Array_ptr<int> sus(int *x : itype(_Array_ptr<int>), _Ptr<int> y) {
-<<<<<<< HEAD
-//CHECK-NEXT:  _Array_ptr<int> z: count((sizeof(int) * 2)) =  malloc<int>(sizeof(int)*2);
-=======
-//CHECK-NEXT:  _Array_ptr<int> z : count(2) =  malloc(sizeof(int)*2);
->>>>>>> b4b3171f
+//CHECK-NEXT:  _Array_ptr<int> z : count(2) =  malloc<int>(sizeof(int)*2);
 
 int* foo() {
   int sx = 3, sy = 4, *x = &sx, *y = &sy;
