// Tests for 3C.
//
// Tests for malloc and friends.
//
// RUN: rm -rf %t*
// RUN: 3c -base-dir=%S %s -- | FileCheck -match-full-lines %s
<<<<<<< HEAD
// RUN: 3c -base-dir=%S %s -- | %clang -c -fno-builtin -Xclang -verify -fcheckedc-extension -x c -
=======
// RUN: 3c -base-dir=%S %s -- | %clang -c  -fno-builtin -Xclang -verify -fcheckedc-extension -x c -
>>>>>>> 1fac1887
// RUN: 3c -base-dir=%S -output-dir=%t.checked %s --
// RUN: 3c -base-dir=%t.checked %t.checked/allocator.c -- | diff %t.checked/allocator.c -
// expected-no-diagnostics
//
#include <stdlib.h>

void dosomething(void) {
  int a = 0;
  int *b = &a;
  *b = 1;
  return;
}
//CHECK: _Ptr<int> b =  &a;

void foo(void) {
  int *a = (int *)malloc(sizeof(int));
  *a = 0;
  free(a);
  return;
}
//CHECK: void foo(void) {
//CHECK-NEXT: _Ptr<int> a = (_Ptr<int>)malloc<int>(sizeof(int));

typedef struct _listelt {
  struct _listelt *next;
  int val;
} listelt;

typedef struct _listhead {
  listelt *hd;
} listhead;

void add_some_stuff(listhead *hd) {
  listelt *l1 = (listelt *)malloc(sizeof(listelt));
  l1->next = 0;
  l1->val = 0;
  listelt *cur = hd->hd;
  while (cur) {
    cur = cur->next;
  }
  cur->next = l1;
  return;
}
//CHECK: void add_some_stuff(_Ptr<listhead>  hd) {
//CHECK-NEXT: _Ptr<listelt> l1 = (_Ptr<listelt>)malloc<listelt>(sizeof(listelt));<|MERGE_RESOLUTION|>--- conflicted
+++ resolved
@@ -4,11 +4,7 @@
 //
 // RUN: rm -rf %t*
 // RUN: 3c -base-dir=%S %s -- | FileCheck -match-full-lines %s
-<<<<<<< HEAD
-// RUN: 3c -base-dir=%S %s -- | %clang -c -fno-builtin -Xclang -verify -fcheckedc-extension -x c -
-=======
 // RUN: 3c -base-dir=%S %s -- | %clang -c  -fno-builtin -Xclang -verify -fcheckedc-extension -x c -
->>>>>>> 1fac1887
 // RUN: 3c -base-dir=%S -output-dir=%t.checked %s --
 // RUN: 3c -base-dir=%t.checked %t.checked/allocator.c -- | diff %t.checked/allocator.c -
 // expected-no-diagnostics
