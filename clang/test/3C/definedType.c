<<<<<<< HEAD
// RUN: 3c -addcr -alltypes %s -- | FileCheck -match-full-lines -check-prefixes="CHECK_ALL","CHECK" %s
// RUN: 3c -addcr %s -- | FileCheck -match-full-lines -check-prefixes="CHECK_NOALL","CHECK" %s
// RUN: 3c -addcr %s -- | %clang -c -fcheckedc-extension -x c -o /dev/null -
// RUN: 3c -alltypes -output-postfix=checked %s
// RUN: 3c -alltypes %S/definedType.checked.c | count 0
// RUN: rm %S/definedType.checked.c
=======
// This test currently fails on Windows X86, but the 3C team is waiting to try
// to fix it until Microsoft addresses a problem that currently makes the tests
// difficult to run on Windows X86:
//
// https://github.com/microsoft/checkedc-clang/pull/956#issuecomment-752317866
//
// UNSUPPORTED: system-windows

// RUN: rm -rf %t*
// RUN: 3c -base-dir=%S -addcr -alltypes %s -- | FileCheck -match-full-lines -check-prefixes="CHECK_ALL","CHECK" %s
// RUN: 3c -base-dir=%S -addcr %s -- | FileCheck -match-full-lines -check-prefixes="CHECK_NOALL","CHECK" %s
// RUN: 3c -base-dir=%S -addcr %s -- | %clang -c -fcheckedc-extension -x c -o /dev/null -
// RUN: 3c -base-dir=%S -alltypes -output-dir=%t.checked %s --
// RUN: 3c -base-dir=%t.checked -alltypes %t.checked/definedType.c -- | diff %t.checked/definedType.c -
>>>>>>> 7ee2c4d3

#include <stddef.h>
_Itype_for_any(T) void *malloc(size_t size) : itype(_Array_ptr<T>) byte_count(size);

// From issue 204

#define	ulong	unsigned long

ulong *		TOP;
// CHECK_NOALL: ulong *		TOP;
// CHECK_ALL: _Array_ptr<ulong> TOP = ((void *)0);
ulong			channelColumns;

void
DescribeChannel(void)
{
    ulong	col;
    TOP = (ulong *)malloc((channelColumns+1) * sizeof(ulong));
    // CHECK_ALL: TOP = (_Array_ptr<unsigned long>)malloc<unsigned long>((channelColumns+1) * sizeof(ulong));
    // CHECK_NOALL: TOP = (ulong *)malloc<unsigned long>((channelColumns+1) * sizeof(ulong));
    TOP[col] = 0;
}


#define integer int
integer foo(int *p, int l) {
// CHECK_ALL: integer foo(_Array_ptr<int> p : count(l), int l)  _Checked {
// CHECK_NOALL: integer foo(int *p : itype(_Ptr<int>), int l) {
   return p[l-1];
}

int *bar(integer p, integer i) {
// CHECK: _Ptr<int> bar(integer p, integer i) _Checked {
  return 0;
}

// Macros containing only the base type are kept in checked pointer

#define baz unsigned int

baz a;
// CHECK: baz a;
baz *b;
// CHECK: _Ptr<baz> b = ((void *)0);
baz **c;
// CHECK: _Ptr<_Ptr<baz>> c = ((void *)0);
baz d[1];
// CHECK_ALL: baz d _Checked[1];
baz *e[1];
// CHECK_ALL: _Ptr<baz> e _Checked[1] = {((void *)0)};
baz **f[1];
// CHECK_ALL: _Ptr<_Ptr<baz>> f _Checked[1] = {((void *)0)};
baz (*g)[1];
// CHECK_ALL: _Ptr<baz _Checked[1]> g = ((void *)0);
baz h[1][1];
// CHECK_ALL: baz h _Checked[1] _Checked[1];

baz *i(){
// CHECK: _Ptr<baz> i(void)_Checked {
  return 0;
}

baz **j(){
// CHECK: _Ptr<_Ptr<baz>> j(void)_Checked {
  return 0;
}

void k(baz x, baz *y, baz **z) {}
// COM: void k(baz x, _Ptr<baz> y, _Ptr<_Ptr<baz>> z) _Checked {}

// Macros are inlined if there's a pointer in the macro
// This could probably be handled better in the future.

#define buz int*

buz l;
// CHECK: _Ptr<int> l = ((void *)0);

buz *m;
// CHECK: _Ptr<_Ptr<int>> m = ((void *)0);

// Macro should not change when wild

buz n = (buz) 1;
// CHECK: buz n = (buz) 1;


// This was a regression in lua. The function type is wrapped in a ParenType.
int *(lua_test0)() {
// CHECK: _Ptr<int> lua_test0(void) _Checked {
  return 0;
}
baz *(lua_test1)() {
// CHECK: _Ptr<baz> lua_test1(void) _Checked  {
  return 0;
}

baz (*lua_test2);
// CHECK: _Ptr<baz> lua_test2 = ((void *)0);

baz (*(*lua_test3));
// CHECK: _Ptr<_Ptr<baz>> lua_test3 = ((void *)0);

typedef int *StkId;
void lua_test4(StkId *x) {}
//CHECK: void lua_test4(_Ptr<StkId> x) _Checked {}

// Things declared inside macros should be WILD unless we start doing something extremely clever

#define declare_function(x) int *foo##x(int *a) {return a; } int *bar##x(int *a) { return a; }

declare_function(1)

#define declare_var(x) int * x##1; int ** x##2; int *** x##3;

declare_var(y)

void test() {
  int *x = 0;
  int *y = 0;
  int *a = foo1(x);
  int *b = bar1(y);
  int *c = y1;
  int **d = y2;
  int ***e = y3;
}
// CHECK: void test() {
// CHECK: int *x = 0;
// CHECK: int *y = 0;
// CHECK: int *a = foo1(x);
// CHECK: int *b = bar1(y);
// CHECK: int *c = y1;
// CHECK: int **d = y2;
// CHECK: int ***e = y3;


#define parm_decl int *a, int *b

void parm_test(parm_decl) {}
// CHECK: void parm_test(parm_decl) {}


#define declare_single_var(x) int *x = 0; 
int *another_test(void) {
// CHECK: int *another_test(void) : itype(_Ptr<int>) {
  declare_single_var(z)
  // CHECK: declare_single_var(z)
  declare_single_var(y)
  // CHECK: declare_single_var(y)
  return z;
}<|MERGE_RESOLUTION|>--- conflicted
+++ resolved
@@ -1,11 +1,3 @@
-<<<<<<< HEAD
-// RUN: 3c -addcr -alltypes %s -- | FileCheck -match-full-lines -check-prefixes="CHECK_ALL","CHECK" %s
-// RUN: 3c -addcr %s -- | FileCheck -match-full-lines -check-prefixes="CHECK_NOALL","CHECK" %s
-// RUN: 3c -addcr %s -- | %clang -c -fcheckedc-extension -x c -o /dev/null -
-// RUN: 3c -alltypes -output-postfix=checked %s
-// RUN: 3c -alltypes %S/definedType.checked.c | count 0
-// RUN: rm %S/definedType.checked.c
-=======
 // This test currently fails on Windows X86, but the 3C team is waiting to try
 // to fix it until Microsoft addresses a problem that currently makes the tests
 // difficult to run on Windows X86:
@@ -20,7 +12,6 @@
 // RUN: 3c -base-dir=%S -addcr %s -- | %clang -c -fcheckedc-extension -x c -o /dev/null -
 // RUN: 3c -base-dir=%S -alltypes -output-dir=%t.checked %s --
 // RUN: 3c -base-dir=%t.checked -alltypes %t.checked/definedType.c -- | diff %t.checked/definedType.c -
->>>>>>> 7ee2c4d3
 
 #include <stddef.h>
 _Itype_for_any(T) void *malloc(size_t size) : itype(_Array_ptr<T>) byte_count(size);
