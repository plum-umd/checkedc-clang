--- conflicted
+++ resolved
@@ -4,13 +4,8 @@
 
 // The desired behavior in this case is to fail, so other checks are omitted
 
-<<<<<<< HEAD
-_Ptr<int> foo() { 
-    return 0;
-=======
 _Ptr<int> foo(int x, char *y) {
   x = x + 4;
   int *z = &x;
   return z;
->>>>>>> 0a065224
 }