// RUN: rm -rf %t*
// RUN: 3c -base-dir=%S -alltypes -addcr %s -- | FileCheck -match-full-lines -check-prefixes="CHECK_ALL","CHECK" %s
// RUN: 3c -base-dir=%S -addcr %s -- | FileCheck -match-full-lines -check-prefixes="CHECK_NOALL","CHECK" %s
// RUN: 3c -base-dir=%S -addcr %s -- | %clang -c -fcheckedc-extension -x c -o /dev/null -
// RUN: 3c -base-dir=%S -output-dir=%t.checked -alltypes %s --
// RUN: 3c -base-dir=%t.checked -alltypes %t.checked/fp_arith.c -- | diff %t.checked/fp_arith.c -

/* Tests for the error outlined in issue 74. Pointer arithmetic on function
 pointers with -alltypes active causes the pointers be ARR pointers, but
 this operation is not defined. */

int add(int, int);

/* Baseline check of the behavior of function pointers. A function pointer
 before pointer arithmetic is used should be a checked pointer regardless of
 alltypes flag. */
void basic_fn_ptr() {
<<<<<<< HEAD
  //CHECK: void basic_fn_ptr() _Checked {
  int (*x0)(int, int) = add;
  //CHECK: _Ptr<int (int , int )> x0 = add;
=======
	//CHECK: void basic_fn_ptr() _Checked {
    int (*x0) (int, int) = add;
	//CHECK: _Ptr<int (int, int)> x0 = add;
>>>>>>> 898a3a14
}

/* Tests of bad Pointer arithmetic that should result in WILD pointers.
 As described in issue #74, these are rewritten as ARR pointers when
 alltypes is active. */
void bad_ptr_arith() {
  int (*x0)(int, int) = add;
  //CHECK: int (*x0)(int, int) = add;
  x0++;

  int (*x1)(int, int) = add;
  //CHECK: int (*x1)(int, int) = add;
  x1--;

  int (*x2)(int, int) = add;
  //CHECK: int (*x2)(int, int) = add;
  ++x2;

  int (*x3)(int, int) = add;
  //CHECK: int (*x3)(int, int) = add;
  --x3;

  int (*x4)(int, int) = add;
  //CHECK: int (*x4)(int, int) = add;
  x4 += 1;

  int (*x5)(int, int) = add;
  //CHECK: int (*x5)(int, int) = add;
  x5 -= 1;
}<|MERGE_RESOLUTION|>--- conflicted
+++ resolved
@@ -15,15 +15,9 @@
  before pointer arithmetic is used should be a checked pointer regardless of
  alltypes flag. */
 void basic_fn_ptr() {
-<<<<<<< HEAD
   //CHECK: void basic_fn_ptr() _Checked {
   int (*x0)(int, int) = add;
-  //CHECK: _Ptr<int (int , int )> x0 = add;
-=======
-	//CHECK: void basic_fn_ptr() _Checked {
-    int (*x0) (int, int) = add;
-	//CHECK: _Ptr<int (int, int)> x0 = add;
->>>>>>> 898a3a14
+  //CHECK: _Ptr<int (int, int)> x0 = add;
 }
 
 /* Tests of bad Pointer arithmetic that should result in WILD pointers.
