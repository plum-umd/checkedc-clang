// Used by base_subdir/canwrite_constraints.c .

// Note: Only the test in which this file is non-writable verifies diagnostics
// and will use the expected warning comments below. The test in which this file
// is writable does not verify diagnostics and ignores those comments.

// "@+1" means "on the next line". If we put the comment on the same line, it
// breaks the CHECK_HIGHER.
// expected-warning@+1 {{Declaration in non-writable file}}
inline void foo(int *p) {}
// CHECK_HIGHER: inline void foo(_Ptr<int> p) _Checked {}

// expected-warning@+1 {{Declaration in non-writable file}}
int *foo_var = ((void *)0);
// CHECK_HIGHER: _Ptr<int> foo_var = ((void *)0);

// Make sure we do not add checked regions in non-writable files. This happened
// incidentally in system headers in some other regression tests, but this is a
// dedicated test for it.
inline void no_op() {}
// CHECK_HIGHER: inline void no_op() _Checked {}

<<<<<<< HEAD
// In the lower case, this should stay wild
// In the higher case, this should solve to checked
// expected-warning@+1 {{Declaration in non-writable file}}
typedef int* intptr;
// CHECK_HIGHER: typedef _Ptr<int> intptr;
=======
// Test the unwritable cast internal warning
// (https://github.com/correctcomputation/checkedc-clang/issues/454) using the
// known bug with itypes and function pointers
// (https://github.com/correctcomputation/checkedc-clang/issues/423) as an
// example.
void unwritable_cast(void ((*g)(int *q)) : itype(_Ptr<void(_Ptr<int>)>)) {
  // expected-warning@+1 {{Declaration in non-writable file}}
  int *p = 0;
  // Now 3C thinks it needs to insert _Assume_bounds_cast<_Ptr<int>> around `p`
  // because it forgets that it is allowed to use the original type of `g`.
  // expected-warning@+1 {{3C internal error: tried to insert a cast into an unwritable file}}
  (*g)(p);
}
>>>>>>> 1b8b690b
<|MERGE_RESOLUTION|>--- conflicted
+++ resolved
@@ -20,13 +20,11 @@
 inline void no_op() {}
 // CHECK_HIGHER: inline void no_op() _Checked {}
 
-<<<<<<< HEAD
 // In the lower case, this should stay wild
 // In the higher case, this should solve to checked
 // expected-warning@+1 {{Declaration in non-writable file}}
 typedef int* intptr;
 // CHECK_HIGHER: typedef _Ptr<int> intptr;
-=======
 // Test the unwritable cast internal warning
 // (https://github.com/correctcomputation/checkedc-clang/issues/454) using the
 // known bug with itypes and function pointers
@@ -39,5 +37,4 @@
   // because it forgets that it is allowed to use the original type of `g`.
   // expected-warning@+1 {{3C internal error: tried to insert a cast into an unwritable file}}
   (*g)(p);
-}
->>>>>>> 1b8b690b
+}