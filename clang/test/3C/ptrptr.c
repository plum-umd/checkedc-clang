--- conflicted
+++ resolved
@@ -27,26 +27,13 @@
 
 void g() {
   int *x = malloc(sizeof(int)*1);
-<<<<<<< HEAD
-	//CHECK_NOALL: int *x = malloc<int>(sizeof(int)*1);
-	//CHECK_ALL:   _Array_ptr<int> x : count(1) = malloc<int>(sizeof(int)*1);
-=======
 	//CHECK: int *x = malloc<int>(sizeof(int)*1);
->>>>>>> e56a07cc
   int y[5];
 	//CHECK: int y[5];
   int **p = &x;
-<<<<<<< HEAD
-	//CHECK_NOALL: _Ptr<int *> p = &x;
-	//CHECK_ALL:   _Ptr<_Array_ptr<int>> p = &x;
-  int **r = 0;
-	//CHECK_NOALL: _Ptr<int *> r = 0;
-	//CHECK_ALL:   _Ptr<_Array_ptr<int>> r = 0;
-=======
 	//CHECK: _Ptr<int *> p = &x;
   int **r = 0;
 	//CHECK: _Ptr<int *> r = 0;
->>>>>>> e56a07cc
   *p = y;
   (*p)[0] = 1;
   r = p;
