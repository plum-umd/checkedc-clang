--- conflicted
+++ resolved
@@ -1,18 +1,9 @@
-<<<<<<< HEAD
 // RUN: rm -rf %t*
 // RUN: 3c -base-dir=%S -alltypes -addcr %s -- | FileCheck -match-full-lines -check-prefixes="CHECK_ALL","CHECK" %s
 // RUN: 3c -base-dir=%S -addcr %s -- | FileCheck -match-full-lines -check-prefixes="CHECK_NOALL","CHECK" %s
-// RUN: 3c -base-dir=%S -alltypes -addcr %s -- | %clang -c -fcheckedc-extension -x c -o /dev/null -
+// RUN: 3c -base-dir=%S -alltypes -addcr %s -- | %clang -c -fcheckedc-extension -Xclang -verify -Xclang -verify-ignore-unexpected=warning,note -x c -o /dev/null -
 // RUN: 3c -base-dir=%S -alltypes -output-dir=%t.checked %s --
 // RUN: 3c -base-dir=%t.checked -alltypes %t.checked/liberal_itypes_ptrptr.c -- | diff %t.checked/liberal_itypes_ptrptr.c -
-=======
-// RUN: 3c -alltypes -addcr %s -- | FileCheck -match-full-lines -check-prefixes="CHECK_ALL","CHECK" %s
-// RUN: 3c -addcr %s -- | FileCheck -match-full-lines -check-prefixes="CHECK_NOALL","CHECK" %s
-// RUN: 3c -alltypes -addcr %s -- | %clang -c -fcheckedc-extension -Xclang -verify -Xclang -verify-ignore-unexpected=warning,note -x c -o /dev/null -
-// RUN: 3c -alltypes -output-postfix=checked %s
-// RUN: 3c -alltypes %S/liberal_itypes_ptrptr.checked.c -- | count 0
-// RUN: rm %S/liberal_itypes_ptrptr.checked.c
->>>>>>> 6c24f3f8
 
 void ptrptr(int **g) {}
 //CHECK: void ptrptr(_Ptr<int *> g) {}
