--- conflicted
+++ resolved
@@ -61,12 +61,6 @@
   }
   return 0;
 }
-<<<<<<< HEAD
 //CHECK: int main(int argc, _Array_ptr<_Nt_array_ptr<char>> argv : count(argc)) {
 //CHECK:    _Ptr<char> PN =  argv[0];
-//CHECK:    struct foo1 po = {};
-=======
-//CHECK: int main(int argc, _Array_ptr<_Ptr<char>> argv : count(argc)) {
-//CHECK:   _Ptr<char> PN = argv[0];
-//CHECK:   struct foo1 po = {};
->>>>>>> 0a065224
+//CHECK:    struct foo1 po = {};