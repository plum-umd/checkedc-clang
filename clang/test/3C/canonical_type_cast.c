// RUN: rm -rf %t*
// RUN: 3c -base-dir=%S -alltypes -addcr %s -- | FileCheck -match-full-lines -check-prefixes="CHECK_ALL","CHECK" %s
// RUN: 3c -base-dir=%S -addcr %s -- | FileCheck -match-full-lines -check-prefixes="CHECK_NOALL","CHECK" %s
// RUN: 3c -base-dir=%S -addcr %s -- | %clang -c -fcheckedc-extension -x c -o /dev/null -
// RUN: 3c -base-dir=%S -output-dir=%t.checked -alltypes %s --
// RUN: 3c -base-dir=%t.checked -alltypes %t.checked/canonical_type_cast.c -- | diff %t.checked/canonical_type_cast.c -

/* Examples from issue #58 */

void f(int *p) {
  //CHECK: void f(_Ptr<int> p) {
  int *x = (int *)p;
  //CHECK: _Ptr<int> x = (_Ptr<int>)p;
}

void g(int p[]) {
  //CHECK_NOALL: void g(int p[]) {
  //CHECK_ALL: void g(_Ptr<int> p) {
  int *x = (int *)p;
  //CHECK_NOALL: int *x = (int *)p;
  //CHECK_ALL: _Ptr<int> x = (_Ptr<int>)p;
}

/* A very similar issue with function pointers */

int add1(int a) {
  //CHECK: int add1(int a) _Checked {
  return a + 1;
}

void h() {
  //CHECK: void h() _Checked {
  int (*x)(int) = add1;
<<<<<<< HEAD
  //CHECK: _Ptr<int (int )> x = add1;
}

void i() {
  //CHECK: void i() _Checked {
  int (*x)(int) = (int (*)(int))add1;
  //CHECK: _Ptr<int (int )> x = (_Ptr<int (int )>)add1;
=======
	//CHECK: _Ptr<int (int)> x = add1;
}

void i() {
	//CHECK: void i() _Checked {
  int (*x)(int) = (int(*)(int))add1;
	//CHECK: _Ptr<int (int)> x = (_Ptr<int (int )>)add1;
>>>>>>> 898a3a14
}<|MERGE_RESOLUTION|>--- conflicted
+++ resolved
@@ -31,21 +31,11 @@
 void h() {
   //CHECK: void h() _Checked {
   int (*x)(int) = add1;
-<<<<<<< HEAD
-  //CHECK: _Ptr<int (int )> x = add1;
+  //CHECK: _Ptr<int (int)> x = add1;
 }
 
 void i() {
   //CHECK: void i() _Checked {
   int (*x)(int) = (int (*)(int))add1;
-  //CHECK: _Ptr<int (int )> x = (_Ptr<int (int )>)add1;
-=======
-	//CHECK: _Ptr<int (int)> x = add1;
-}
-
-void i() {
-	//CHECK: void i() _Checked {
-  int (*x)(int) = (int(*)(int))add1;
-	//CHECK: _Ptr<int (int)> x = (_Ptr<int (int )>)add1;
->>>>>>> 898a3a14
+  //CHECK: _Ptr<int (int)> x = (_Ptr<int (int )>)add1;
 }