//=--AVarBoundsInfo.h---------------------------------------------*- C++-*-===//
//
// Part of the LLVM Project, under the Apache License v2.0 with LLVM Exceptions.
// See https://llvm.org/LICENSE.txt for license information.
// SPDX-License-Identifier: Apache-2.0 WITH LLVM-exception
//
//===----------------------------------------------------------------------===//
//
// This file contains the bounds information about various ARR atoms.
//
//===----------------------------------------------------------------------===//
#ifndef _AVARBOUNDSINFO_H
#define _AVARBOUNDSINFO_H

#include "ABounds.h"
#include "AVarGraph.h"
#include "ProgramVar.h"
#include "clang/AST/Decl.h"
#include "clang/CConv/PersistentSourceLoc.h"
#include "clang/CConv/ConstraintVariables.h"

class ProgramInfo;
class ConstraintResolver;

// Class that maintains stats about how the bounds of various variables is
// computed.
class AVarBoundsStats {
public:
  // Found by using variables that start with same prefix as the corresponding
  // array variable.
  std::set<BoundsKey> NamePrefixMatch;
  // Found by using allocation sites.
  std::set<BoundsKey> AllocatorMatch;
  // Found by using variable names that match size related words.
  std::set<BoundsKey> VariableNameMatch;
  // Neighbour scalar parameter match.
  std::set<BoundsKey> NeighbourParamMatch;
  // These are dataflow matches i.e., matches found by dataflow analysis
  std::set<BoundsKey> DataflowMatch;
  // These are bounds keys for which the bounds are declared.
  std::set<BoundsKey> DeclaredBounds;
  AVarBoundsStats() {
    clear();
  }
  ~AVarBoundsStats() {
    clear();
  }

  bool isDataflowMatch(BoundsKey BK) {
    return DataflowMatch.find(BK) != DataflowMatch.end();
  }
  bool isNamePrefixMatch(BoundsKey BK) {
    return NamePrefixMatch.find(BK) != NamePrefixMatch.end();
  }
  bool isAllocatorMatch(BoundsKey BK) {
    return AllocatorMatch.find(BK) != AllocatorMatch.end();
  }
  bool isVariableNameMatch(BoundsKey BK) {
    return VariableNameMatch.find(BK) != VariableNameMatch.end();
  }
  bool isNeighbourParamMatch(BoundsKey BK) {
    return NeighbourParamMatch.find(BK) != NeighbourParamMatch.end();
  }
  void print(llvm::raw_ostream &O,
             const std::set<BoundsKey> *InSrcArrs,
             bool JsonFormat = false) const;
  void dump(const std::set<BoundsKey> *InSrcArrs) const {
    print(llvm::errs(), InSrcArrs);
  }
private:
  void clear() {
    NamePrefixMatch.clear();
    AllocatorMatch.clear();
    VariableNameMatch.clear();
    NeighbourParamMatch.clear();
    DataflowMatch.clear();
    DeclaredBounds.clear();
  }

};

// Priority for bounds.
enum BoundsPriority {
  Declared = 1, // Highest priority: These are declared by the user.
  Allocator, // Second priority: allocator based bounds.
  FlowInferred, // Flow based bounds.
  Heuristics, // Least-priority, based on heuristics.
  Invalid // Invalid priority type.
};

class AVarBoundsInfo;

// The main class that handles figuring out bounds of arr variables.
class AvarBoundsInference {
public:
  AvarBoundsInference(AVarBoundsInfo *BoundsInfo) : BI(BoundsInfo) { }

  // Infer bounds for the given key from the set of given ARR atoms.
  // The flag FromPB requests the inference to use potential length variables.
  bool inferBounds(BoundsKey K, AVarGraph &BKGraph, bool FromPB = false);
private:
  bool inferPossibleBounds(BoundsKey K, ABounds *SB,
                           AVarGraph &BKGraph,
                           std::set<ABounds *> &EB);

<<<<<<< HEAD
  // Check if bounds specified by Bnds are declared bounds of K.
  bool areDeclaredBounds(BoundsKey K,
                         const std::pair<ABounds::BoundsKind,
                                         std::set<BoundsKey>> &Bnds);
=======
  bool intersectBounds(std::set<ProgramVar *> &ProgVars,
                       ABounds::BoundsKind BK,
                       std::set<ABounds *> &CurrB);

  bool getRelevantBounds(std::set<BoundsKey> &RBKeys,
                         std::set<ABounds *> &ResBounds);
>>>>>>> 04ccde02

  bool predictBounds(BoundsKey K, std::set<BoundsKey> &Neighbours,
                     AVarGraph &BKGraph,
                     ABounds **KB);


  void mergeReachableProgramVars(std::set<ProgramVar *> &AllVars);

  AVarBoundsInfo *BI;
};

class AVarBoundsInfo {
public:
  AVarBoundsInfo() : ProgVarGraph(this), CtxSensProgVarGraph(this) {
    BCount = 1;
    PVarInfo.clear();
    InProgramArrPtrBoundsKeys.clear();
    BInfo.clear();
    DeclVarMap.clear();
    TmpBoundsKey.clear();
    CSBoundsKey.clear();
    ArrPointersWithArithmetic.clear();
  }

  typedef std::tuple<std::string, std::string, bool, unsigned> ParamDeclType;

  // Checks if the given declaration is a valid bounds variable.
  bool isValidBoundVariable(clang::Decl *D);

  void insertDeclaredBounds(clang::Decl *D, ABounds *B);
  bool mergeBounds(BoundsKey L, BoundsPriority P, ABounds *B);
  bool removeBounds(BoundsKey L, BoundsPriority P = Invalid);
  bool replaceBounds(BoundsKey L, BoundsPriority P, ABounds *B);
  ABounds *getBounds(BoundsKey L,
                     BoundsPriority ReqP = Invalid,
                     BoundsPriority *RetP = nullptr);
  bool updatePotentialCountBounds(BoundsKey BK, std::set<BoundsKey> &CntBK);

  // Try and get BoundsKey, into R, for the given declaration. If the declaration
  // does not have a BoundsKey then return false.
  bool tryGetVariable(clang::Decl *D, BoundsKey &R);
  // Try and get bounds for the expression.
  bool tryGetVariable(clang::Expr *E, const ASTContext &C, BoundsKey &R);

  // Insert the variable into the system.
  void insertVariable(clang::Decl *D);

  // Get variable helpers. These functions will fatal fail if the provided
  // Decl cannot have a BoundsKey
  BoundsKey getVariable(clang::VarDecl *VD);
  BoundsKey getVariable(clang::ParmVarDecl *PVD);
  BoundsKey getVariable(clang::FieldDecl *FD);
  BoundsKey getVariable(clang::FunctionDecl *FD);
  BoundsKey getConstKey(uint64_t value);

  // Generate a random bounds key to be used for inference.
  BoundsKey getRandomBKey();

  // Add Assignments between variables. These methods will add edges between
  // corresponding BoundsKeys
  bool addAssignment(clang::Decl *L, clang::Decl *R);
  bool addAssignment(clang::DeclRefExpr *L, clang::DeclRefExpr *R);
  bool addAssignment(BoundsKey L, BoundsKey R);
  bool handlePointerAssignment(clang::Stmt *St, clang::Expr *L,
                               clang::Expr *R,
                               ASTContext *C,
                               ConstraintResolver *CR);
  bool handleAssignment(clang::Expr *L, const CVarSet &LCVars,
                        clang::Expr *R, const CVarSet &RCVars,
                        ASTContext *C, ConstraintResolver *CR);
  bool handleAssignment(clang::Decl *L, CVarOption LCVar,
                        clang::Expr *R, const CVarSet &RCVars,
                        ASTContext *C, ConstraintResolver *CR);
  // Handle context sensitive assignment.
  bool handleContextSensitiveAssignment(CallExpr *CE, clang::Decl *L,
                                        ConstraintVariable *LCVar,
                                        clang::Expr *R, CVarSet &RCVars,
                                        ASTContext *C, ConstraintResolver *CR);

  // Handle the arithmetic expression. This is required to adjust bounds
  // for pointers that has pointer arithmetic performed on them.
  void recordArithmeticOperation(clang::Expr *E, ConstraintResolver *CR);

  // Check if the given bounds key has a pointer arithmetic done on it.
  bool hasPointerArithmetic(BoundsKey BK);

  // Get the ProgramVar for the provided VarKey.
  ProgramVar *getProgramVar(BoundsKey VK);

  // Function that does brain transplant of the provided bounds key (NewBK)
  // with existing bounds key (OldBK).
  void brainTransplant(BoundsKey NewBK, BoundsKey OldBK);

  // Propagate the array bounds information for all array ptrs.
  bool performFlowAnalysis(ProgramInfo *PI);

  // Reset (i.e., clear) the context sensitive bounds information.
  void resetContextSensitiveBoundsKey();
  // Create context sensitive BoundsKey variables for the given set of
  // ConstraintVariables.
  bool contextualizeCVar(CallExpr *CE,
                         const std::set<ConstraintVariable *> &CV,
                         ASTContext *C);
  // Get the context sensitive BoundsKey for the given key.
  // If there exists no context-sensitive bounds key, we just return
  // the provided key.
  BoundsKey getContextSensitiveBoundsKey(CallExpr *CE, BoundsKey BK);

  AVarBoundsStats &getBStats() { return BoundsInferStats; }

  // Dump the AVar graph to the provided dot file.
  void dumpAVarGraph(const std::string &DFPath);

  // Print the stats about computed bounds information.
  void print_stats(llvm::raw_ostream &O,
                   const CVarSet &SrcCVarSet,
                   bool JsonFormat = false) const;

private:
  friend class AvarBoundsInference;
  
  friend struct llvm::DOTGraphTraits<AVarGraph>;
  // List of bounds priority in descending order of priorities.
  static std::vector<BoundsPriority> PrioList;

  // Variable that is used to generate new bound keys.
  BoundsKey BCount;
  // Map of VarKeys and corresponding program variables.
  std::map<BoundsKey, ProgramVar *> PVarInfo;
<<<<<<< HEAD
  // Map of APSInt (constants) and a BoundKey that correspond to it.
=======
  // Map of APSInt (constants) and corresponding VarKeys.
>>>>>>> 04ccde02
  std::map<uint64_t, BoundsKey> ConstVarKeys;
  // Map of BoundsKey and corresponding prioritized bounds information.
  // Note that although each PSL could have multiple ConstraintKeys Ex: **p.
  // Only the outer most pointer can have bounds.
  std::map<BoundsKey, std::map<BoundsPriority, ABounds *>> BInfo;
  // Set that contains BoundsKeys of variables which have invalid bounds.
  std::set<BoundsKey> InvalidBounds;
  // These are the bounds key of the pointers that has arithmetic operations
  // performed on them.
  std::set<BoundsKey> ArrPointersWithArithmetic;
  // Set of BoundsKeys that correspond to pointers.
  std::set<BoundsKey> PointerBoundsKey;
  // Set of BoundsKey that correspond to array pointers.
  std::set<BoundsKey> ArrPointerBoundsKey;
  // Set of BoundsKey that correspond to array pointers with in the program
  // being compiled i.e., it does not include array pointers that belong
  // to libraries.
  std::set<BoundsKey> InProgramArrPtrBoundsKeys;

  // These are temporary bound keys generated during inference.
  // They do not correspond to any bounds variable.
  std::set<BoundsKey> TmpBoundsKey;

  // BiMap of Persistent source loc and BoundsKey of regular variables.
  BiMap<PersistentSourceLoc, BoundsKey> DeclVarMap;
  // BiMap of parameter keys and BoundsKey for function parameters.
  BiMap<ParamDeclType, BoundsKey> ParamDeclVarMap;
  // BiMap of function keys and BoundsKey for function return values.
  BiMap<std::tuple<std::string, std::string, bool>,
                     BoundsKey> FuncDeclVarMap;

  // Graph of all program variables.
  AVarGraph ProgVarGraph;
  // Graph that contains only edges between context-sensitive
  // BoundsKey and corresponding original BoundsKey.
  AVarGraph CtxSensProgVarGraph;
  // Stats on techniques used to find length for various variables.
  AVarBoundsStats BoundsInferStats;
  // This is the map of pointer variable bounds key and set of bounds key
  // which can be the count bounds.
  std::map<BoundsKey, std::set<BoundsKey>> PotentialCntBounds;

  // Context sensitive bounds key.
  // For each call-site a map of original bounds key and the bounds key
  // specific to this call-site.
  // Note: This map is only active for the compilation unit being parsed.
  std::map<CallExpr *, std::map<BoundsKey, BoundsKey>> CSBoundsKey;

  // BoundsKey helper function: These functions help in getting bounds key from
  // various artifacts.
  bool hasVarKey(PersistentSourceLoc &PSL);

  BoundsKey getVarKey(PersistentSourceLoc &PSL);

  BoundsKey getVarKey(llvm::APSInt &API);

  void insertVarKey(PersistentSourceLoc &PSL, BoundsKey NK);

  void insertProgramVar(BoundsKey NK, ProgramVar *PV);

  void insertCtxSensBoundsKey(ProgramVar *OldPV, BoundsKey NK,
                              const CtxFunctionArgScope *CFAS);

  // Check if the provided bounds key corresponds to function return.
  bool isFunctionReturn(BoundsKey BK);

  // Of all teh pointer bounds key, find arr pointers.
  void computerArrPointers(ProgramInfo *PI, std::set<BoundsKey> &Ret);

  // Keep only highest priority bounds for all the provided BoundsKeys
  // returns true if any thing changed, else false.
  bool keepHighestPriorityBounds(std::set<BoundsKey> &ArrPtrs);

  // Perform worklist based inference on the requested array variables using
  // the provided graph.
  // The flag FromPB requests the algorithm to use potential length variables.
  bool performWorkListInference(std::set<BoundsKey> &ArrNeededBounds,
                                AVarGraph &BKGraph,
                                bool FromPB = false);

  void insertParamKey(ParamDeclType ParamDecl, BoundsKey NK);
};

// This class creates context sensitive bounds key information that is
// useful to resolve certain bounds information.
// Consider the following example:
// _Arry_ptr<int> foo(unsigned int s) : count(s);
// ....
// int *a, *c;
// unsigned b, d;
// a = foo(b);
// c = foo(d);
// ...
// Here, when we do our analysis we do not know whether b or d is the bounds
// of a.
// The reason for this is because we maintain a single bounds variable for foo,
// consequently, when we do our flow analysis we see that b and d both propagate
// to s (which is the bounds of the return value of foo).
// However, if we maintain context sensitive bounds keys, then we know that
// at a = foo(b), it is b that is passed to s and there by helps us infer that
// the bounds of a should be b i.e., _Array_ptr<a> : count(b).
// This class helps in maintaining the context sensitive bounds information.
class ContextSensitiveBoundsKeyVisitor :
    public RecursiveASTVisitor<ContextSensitiveBoundsKeyVisitor> {
public:
  explicit ContextSensitiveBoundsKeyVisitor(ASTContext *C, ProgramInfo &I,
                                            ConstraintResolver *CResolver);

  virtual ~ContextSensitiveBoundsKeyVisitor();

  bool VisitCallExpr(CallExpr *CE);

private:
  ASTContext *Context;
  ProgramInfo &Info;
  ConstraintResolver *CR;
};

#endif // _AVARBOUNDSINFO_H<|MERGE_RESOLUTION|>--- conflicted
+++ resolved
@@ -103,19 +103,10 @@
                            AVarGraph &BKGraph,
                            std::set<ABounds *> &EB);
 
-<<<<<<< HEAD
   // Check if bounds specified by Bnds are declared bounds of K.
   bool areDeclaredBounds(BoundsKey K,
                          const std::pair<ABounds::BoundsKind,
                                          std::set<BoundsKey>> &Bnds);
-=======
-  bool intersectBounds(std::set<ProgramVar *> &ProgVars,
-                       ABounds::BoundsKind BK,
-                       std::set<ABounds *> &CurrB);
-
-  bool getRelevantBounds(std::set<BoundsKey> &RBKeys,
-                         std::set<ABounds *> &ResBounds);
->>>>>>> 04ccde02
 
   bool predictBounds(BoundsKey K, std::set<BoundsKey> &Neighbours,
                      AVarGraph &BKGraph,
@@ -245,11 +236,7 @@
   BoundsKey BCount;
   // Map of VarKeys and corresponding program variables.
   std::map<BoundsKey, ProgramVar *> PVarInfo;
-<<<<<<< HEAD
   // Map of APSInt (constants) and a BoundKey that correspond to it.
-=======
-  // Map of APSInt (constants) and corresponding VarKeys.
->>>>>>> 04ccde02
   std::map<uint64_t, BoundsKey> ConstVarKeys;
   // Map of BoundsKey and corresponding prioritized bounds information.
   // Note that although each PSL could have multiple ConstraintKeys Ex: **p.
