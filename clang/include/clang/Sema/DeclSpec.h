--- conflicted
+++ resolved
@@ -369,6 +369,24 @@
   unsigned FS_forceinline_specified: 1;
   unsigned FS_virtual_specified : 1;
   unsigned FS_noreturn_specified : 1;
+  // friend-specifier
+  unsigned Friend_specified : 1;
+
+  // constexpr-specifier
+  unsigned ConstexprSpecifier : 2;
+
+  union {
+    UnionParsedType TypeRep;
+    Decl *DeclRep;
+    Expr *ExprRep;
+  };
+
+  /// ExplicitSpecifier - Store information about explicit spicifer.
+  ExplicitSpecifier FS_explicit_specifier;
+
+  // attributes.
+  ParsedAttributes Attrs;
+
   // Checked C - checked/unchecked function type
   unsigned FS_checked_specified : 2;
   // Checked C - For-any function specifier
@@ -378,24 +396,6 @@
 
   // Checked C - '_Unpack (T)' specifier
   unsigned Unpack_specified : 1;
-
-  // friend-specifier
-  unsigned Friend_specified : 1;
-
-  // constexpr-specifier
-  unsigned ConstexprSpecifier : 2;
-
-  union {
-    UnionParsedType TypeRep;
-    Decl *DeclRep;
-    Expr *ExprRep;
-  };
-
-  /// ExplicitSpecifier - Store information about explicit spicifer.
-  ExplicitSpecifier FS_explicit_specifier;
-
-  // attributes.
-  ParsedAttributes Attrs;
 
   TypedefDecl **TypeVarInfo;
   unsigned NumTypeVars : 15;
@@ -456,7 +456,6 @@
   }
 
   DeclSpec(AttributeFactory &attrFactory)
-<<<<<<< HEAD
       : StorageClassSpec(SCS_unspecified),
         ThreadStorageClassSpec(TSCS_unspecified),
         SCS_extern_in_linkage_spec(false), TypeSpecWidth(TSW_unspecified),
@@ -467,45 +466,19 @@
         FS_inline_specified(false), FS_forceinline_specified(false),
         FS_virtual_specified(false), FS_noreturn_specified(false),
         Friend_specified(false), ConstexprSpecifier(CSK_unspecified),
-        FS_explicit_specifier(), Attrs(attrFactory), writtenBS(),
+        FS_explicit_specifier(), Attrs(attrFactory),
+        // Checked C - checked function
+        FS_checked_specified(CSS_None),
+        FS_forany_specified(false),
+        FS_itypeforany_specified(false),
+        // Checked C - _Unpack specifier
+        Unpack_specified(false),
+        TypeVarInfo(nullptr),
+        NumTypeVars(0),
+        GenericFunctionOrStruct(false),
+        ItypeGenericFunctionOrStruct(false),
+        writtenBS(),
         ObjCQualifiers(nullptr) {}
-=======
-    : StorageClassSpec(SCS_unspecified),
-      ThreadStorageClassSpec(TSCS_unspecified),
-      SCS_extern_in_linkage_spec(false),
-      TypeSpecWidth(TSW_unspecified),
-      TypeSpecComplex(TSC_unspecified),
-      TypeSpecSign(TSS_unspecified),
-      TypeSpecType(TST_unspecified),
-      TypeAltiVecVector(false),
-      TypeAltiVecPixel(false),
-      TypeAltiVecBool(false),
-      TypeSpecOwned(false),
-      TypeSpecPipe(false),
-      TypeSpecSat(false),
-      TypeQualifiers(TQ_unspecified),
-      FS_inline_specified(false),
-      FS_forceinline_specified(false),
-      FS_virtual_specified(false),
-      FS_explicit_specified(false),
-      FS_noreturn_specified(false),
-      // Checked C - checked function
-      FS_checked_specified(CSS_None),
-      FS_forany_specified(false),
-      FS_itypeforany_specified(false),
-      // Checked C - _Unpack specifier
-      Unpack_specified(false),
-      Friend_specified(false),
-      Constexpr_specified(false),
-      Attrs(attrFactory),
-      TypeVarInfo(nullptr),
-      NumTypeVars(0),
-      GenericFunctionOrStruct(false),
-      ItypeGenericFunctionOrStruct(false),
-      writtenBS(),
-      ObjCQualifiers(nullptr) {
-  }
->>>>>>> cb9e1e3e
 
   // storage-class-specifier
   SCS getStorageClassSpec() const { return (SCS)StorageClassSpec; }
