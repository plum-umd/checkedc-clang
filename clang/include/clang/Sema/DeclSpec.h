--- conflicted
+++ resolved
@@ -1962,7 +1962,6 @@
   /// The asm label, if specified.
   Expr *AsmLabel;
 
-<<<<<<< HEAD
   /// \brief The constraint-expression specified by the trailing
   /// requires-clause, or null if no such clause was specified.
   Expr *TrailingRequiresClause;
@@ -1975,10 +1974,8 @@
   /// parameters (if any).
   TemplateParameterList *InventedTemplateParameterList;
 
-=======
   /// \brief The return bounds for a function declarator.
   BoundsExpr *ReturnBounds;
->>>>>>> 5b343589
 #ifndef _MSC_VER
   union {
 #endif
@@ -2009,12 +2006,9 @@
         Redeclaration(false), Extension(false), ObjCIvar(false),
         ObjCWeakProperty(false), InlineStorageUsed(false),
         Attrs(ds.getAttributePool().getFactory()), AsmLabel(nullptr),
-<<<<<<< HEAD
         TrailingRequiresClause(nullptr),
-        InventedTemplateParameterList(nullptr) {}
-=======
+        InventedTemplateParameterList(nullptr),
         ReturnBounds(nullptr) {}
->>>>>>> 5b343589
 
   ~Declarator() {
     clear();
