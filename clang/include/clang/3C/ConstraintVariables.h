--- conflicted
+++ resolved
@@ -524,12 +524,8 @@
     return DeferredParams;
   }
 
-<<<<<<< HEAD
-  void addDeferredParams(PersistentSourceLoc PL, std::vector<CVarSet> Ps);
-=======
   void addDeferredParams(PersistentSourceLoc PL,
                          std::vector<std::pair<CVarSet, BKeySet>> Ps);
->>>>>>> d080a806
 
   size_t numParams() const { return ParamVars.size(); }
 
