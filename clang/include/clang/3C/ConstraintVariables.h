//=--ConstraintVariables.h----------------------------------------*- C++-*-===//
//
// Part of the LLVM Project, under the Apache License v2.0 with LLVM Exceptions.
// See https://llvm.org/LICENSE.txt for license information.
// SPDX-License-Identifier: Apache-2.0 WITH LLVM-exception
//
//===----------------------------------------------------------------------===//
// The class allocates constraint variables and maps program locations
// (specified by PersistentSourceLocs) to constraint variables.
//
// The allocation of constraint variables is a little nuanced. For a given
// variable, there might be multiple constraint variables. For example, some
// declaration of the form:
//
//  int **p = ... ;
//
// would be given two constraint variables, visualized like this:
//
//  int * q_(i+1) * q_i p = ... ;
//
// The constraint variable at the "highest" or outer-most level of the type
// is the lowest numbered constraint variable for a given declaration.
//===----------------------------------------------------------------------===//

#ifndef LLVM_CLANG_3C_CONSTRAINTVARIABLES_H
#define LLVM_CLANG_3C_CONSTRAINTVARIABLES_H

#include "clang/3C/Constraints.h"
#include "clang/3C/OptionalParams.h"
#include "clang/3C/ProgramVar.h"
#include "clang/AST/ASTContext.h"
#include "clang/Lex/Lexer.h"
#include "llvm/ADT/StringSwitch.h"

using namespace clang;

class ProgramInfo;

// Holds integers representing constraint variables, with semantics as
// defined in the text above
typedef std::set<ConstraintKey> CVars;
// Holds Atoms, one for each of the pointer (*) declared in the program.
typedef std::vector<Atom *> CAtoms;

struct MkStringOpts {
  bool EmitName = true;
  bool ForItype = false;
  bool EmitPointee = false;
  bool UnmaskTypedef = false;
  std::string UseName = "";
  bool ForItypeBase = false;
};
#define MKSTRING_OPTS(...) PACK_OPTS(MkStringOpts, __VA_ARGS__)

// Name for function return, for debugging
#define RETVAR "$ret"

// Base class for ConstraintVariables. A ConstraintVariable can either be a
// PointerVariableConstraint or a FunctionVariableConstraint. The difference
// is that FunctionVariableConstraints have constraints on the return value
// and on each parameter.
class ConstraintVariable {
public:
  enum ConstraintVariableKind { PointerVariable, FunctionVariable };

  ConstraintVariableKind getKind() const { return Kind; }

private:
  ConstraintVariableKind Kind;

protected:
  // A string representation for the type of this variable. Note that for
  // complex types (e.g., function pointer, constant sized arrays), you cannot
  // concatenate the type string with an identifier and expect to obtain a valid
  // variable declaration.
  std::string OriginalType;
  // Underlying name of the C variable this ConstraintVariable represents. This
  // is not always a valid C identifier. It will be empty if no name was given
  // (e.g., some parameter declarations). It will be the predefined string
  // "$ret" when the ConstraintVariable represents a function return. It may
  // take other values if the ConstraintVariable does not represent a C
  // variable (e.g., explict casts and compound literals) .
  std::string Name;
  // The combination of the type and name of the represented C variable. The
  // combination is handled by clang library routines, so complex types
  // like function pointers and constant size are handled correctly. See
  // comments on Name for when name should be a valid identifier.
  std::string OriginalTypeWithName;
  // Set of constraint variables that have been constrained due to a
  // bounds-safe interface (itype). They are remembered as being constrained
  // so that later on we do not introduce a spurious constraint
  // making those variables WILD.
  std::set<ConstraintKey> ConstrainedVars;
  // A flag to indicate that we already forced argConstraints to be equated
  // Avoids infinite recursive calls.
  bool HasEqArgumentConstraints;
  // Flag to indicate if this Constraint Variable has a bounds key.
  bool ValidBoundsKey;
  // Bounds key of this Constraint Variable.
  BoundsKey BKey;
  // Is this Constraint Variable for a declaration?
  bool IsForDecl;

  // Only subclasses should call this
  ConstraintVariable(ConstraintVariableKind K, std::string T, std::string N,
                     std::string TN)
    : Kind(K), OriginalType(T), Name(N), OriginalTypeWithName(TN),
      HasEqArgumentConstraints(false), ValidBoundsKey(false),
      IsForDecl(false) {}

  ConstraintVariable(ConstraintVariableKind K, QualType QT, std::string N)
    : ConstraintVariable(K, qtyToStr(QT), N,
                         qtyToStr(QT, N == RETVAR ? "" : N)) {}

public:
  // Create a "for-rewriting" representation of this ConstraintVariable.
  // The 'emitName' parameter is true when the generated string should include
  // the name of the variable, false for just the type.
  // The 'forIType' parameter is true when the generated string is expected
  // to be used inside an itype.
  virtual std::string mkString(Constraints &CS,
                               const MkStringOpts &Opts = {}) const = 0;

  // Debug printing of the constraint variable.
  virtual void print(llvm::raw_ostream &O) const = 0;
  virtual void dump() const = 0;
  virtual void dumpJson(llvm::raw_ostream &O) const = 0;

  virtual bool srcHasItype() const = 0;
  virtual bool srcHasBounds() const = 0;

  bool hasBoundsKey() const { return ValidBoundsKey; }
  BoundsKey getBoundsKey() const {
    assert(ValidBoundsKey && "No valid Bkey");
    return BKey;
  }
  void setBoundsKey(BoundsKey NK) {
    ValidBoundsKey = true;
    BKey = NK;
  }

  virtual bool solutionEqualTo(Constraints &, const ConstraintVariable *,
                               bool ComparePtyp = true) const = 0;

  virtual void constrainToWild(Constraints &CS, const ReasonLoc &Rsn) const = 0;

  // Return true if this variable was checked in the input. Checked variables
  // might solve to WILD, and unchecked variables might solve to checked. Use
  // isSolutionChecked if you want these final solved types.
  virtual bool isOriginallyChecked() const = 0;

  // Returns true if any of the constraint variables 'within' this instance
  // have a binding in E other than top. E should be the EnvironmentMap that
  // results from running unification on the set of constraints and the
  // environment.
  virtual bool isSolutionChecked(const EnvironmentMap &E) const = 0;

  // Returns true if this constraint variable has a different checked type after
  // running unification. Note that if the constraint variable had a checked
  // type in the input program, it will have the same checked type after solving
  // so, the type will not have changed. To test if the type is checked, use
  // isSolutionChecked instead.
  virtual bool anyChanges(const EnvironmentMap &E) const = 0;

  // Return true if all atoms (pointer levels) in this variable are checked.
  // This is in contrast to isSolutionChecked which will return true if any atom
  // is checked.
  virtual bool isSolutionFullyChecked(const EnvironmentMap &E) const = 0;

  // Here, AIdx is the pointer level which needs to be checked.
  // By default, we check for all pointer levels (or VarAtoms)
  virtual bool hasWild(const EnvironmentMap &E, int AIdx = -1) const = 0;
  virtual bool hasArr(const EnvironmentMap &E, int AIdx = -1) const = 0;
  virtual bool hasNtArr(const EnvironmentMap &E, int AIdx = -1) const = 0;

  // Force use of equality constraints in function calls for this CV
  virtual void equateArgumentConstraints(ProgramInfo &I, ReasonLoc &Rsn) = 0;

  // Internally combine the constraints and other data from the first parameter
  // with this constraint variable. Used with redeclarations, especially of
  // functions declared in multiple files.
  virtual void mergeDeclaration(ConstraintVariable *, ProgramInfo &,
                                std::string &ReasonFailed) = 0;

  std::string getOriginalTy() const { return OriginalType; }
  // Get the original type string that can be directly
  // used for rewriting.
  std::string getRewritableOriginalTy() const;
  std::string getOriginalTypeWithName() const;
  std::string getName() const { return Name; }

  void setValidDecl() { IsForDecl = true; }
  bool isForValidDecl() const { return IsForDecl; }

  // By default, 3C allows itypes to be re-solved arbitrarily. But in several
  // cases, we need to restrict itype re-solving; this function applies those
  // restrictions. (It isn't needed for fully checked types because 3C doesn't
  // allow checked types to be re-solved yet.)
  //
  // In some cases, we don't want the checked portion of the type to change, but
  // the itype can still become a fully checked type; we achieve that by copying
  // ConstAtoms from SrcVars vector into the main VarAtoms vector, which forces
  // the solved checked type for the variable to be the same as it was in the
  // source. In other cases, we don't want the itype to change at all; to
  // achieve that, we additionally constrain the internal variables to not
  // change.
  //
  // Some cases in which the itype needs to be constrained not change at all are
  // indicated by passing a non-default reason for the "root cause of wildness"
  // in ReasonUnchangeable. If the reason is DEFAULT_REASON, this is a sentinel
  // meaning that the caller is not requesting such a constraint. Other cases
  // that need the constraint are detected within equateWithItype itself, and
  // the appropriate reason is attached there.
  //
  // TODO: It looks like there may be some unusual cases in which
  // equateWithType generates constraints using the reason from
  // ReasonUnchangeable even if it is the DEFAULT_REASON sentinel. Rethink the
  // equateWithItype design to figure out what reason should actually be used or
  // if those constraints should be generated at all.
  virtual void equateWithItype(ProgramInfo &CS,
                               const ReasonLoc &ReasonUnchangeable) = 0;

  // Copy this variable and replace all VarAtoms with fresh VarAtoms. Using
  // fresh atoms allows the new variable to solve to different types than the
  // original.
  virtual ConstraintVariable *getCopy(ReasonLoc &Rsn, Constraints &CS) = 0;

  virtual ~ConstraintVariable(){};
};

typedef std::set<ConstraintVariable *> CVarSet;
typedef Option<ConstraintVariable> CVarOption;

enum ConsAction { Safe_to_Wild, Wild_to_Safe, Same_to_Same };

void constrainConsVarGeq(const std::set<ConstraintVariable *> &LHS,
                         const std::set<ConstraintVariable *> &RHS,
                         Constraints &CS, const ReasonLoc &Rsn,
                         ConsAction CA, bool DoEqType, ProgramInfo *Info,
                         bool HandleBoundsKey = true);
void constrainConsVarGeq(ConstraintVariable *LHS, const CVarSet &RHS,
                         Constraints &CS, const ReasonLoc &Rsn,
                         ConsAction CA, bool DoEqType, ProgramInfo *Info,
                         bool HandleBoundsKey = true);
void constrainConsVarGeq(ConstraintVariable *LHS, ConstraintVariable *RHS,
                         Constraints &CS, const ReasonLoc &Rsn,
                         ConsAction CA, bool DoEqType, ProgramInfo *Info,
                         bool HandleBoundsKey = true);

// True if [C] is a PVConstraint that contains at least one Atom (i.e.,
//   it represents a C pointer)
bool isAValidPVConstraint(const ConstraintVariable *C);

class PointerVariableConstraint;
class FunctionVariableConstraint;

// We need to store the level inside the type AST at which the first
// typedef occurs. This allows us to stop rewriting once we hit the
// first typedef. (All subsequent typedefs will not be rewritten, as
// rewriting will stop.)
struct InternalTypedefInfo {
  bool HasTypedef;
  int TypedefLevel;
  std::string TypedefName;
};

// Represents an individual constraint on a pointer variable.
// This could contain a reference to a FunctionVariableConstraint
// in the case of a function pointer declaration.
class PointerVariableConstraint : public ConstraintVariable {
public:
  enum Qualification {
    ConstQualification,
    VolatileQualification,
    RestrictQualification
  };

  // Get a constraint variable representing a pointer which has been constrained
  // to WILD for the specified reason.
  // TODO: This method always returns a constraint variable containing one atom.
  //       This causes problems if the variable is later used as a deeper
  //       pointer type. See correctcomputation/checkedc-clang#673.
  static PointerVariableConstraint *
  getWildPVConstraint(Constraints &CS, const ReasonLoc &Rsn);

  // Get constraint variables representing values that are not pointers. If a
  // meaningful name can be assigned to the value, the second method should be
  // used to get higher quality root-cause and debugging output.
  static PointerVariableConstraint *getNonPtrPVConstraint(Constraints &CS);
  static PointerVariableConstraint *getNamedNonPtrPVConstraint(StringRef Name,
                                                               Constraints &CS);

  // Given a constraint variable, return a new constraint variable with the same
  // atoms as the original, but with one fresh atoms added to the front of the
  // Vars vector. This effectively takes the address of the pointer represented
  // by the original constraint variable.
  static PointerVariableConstraint *
  addAtomPVConstraint(PointerVariableConstraint *PVC, ConstAtom *PtrTyp,
                      ReasonLoc &Rsn, Constraints &CS);

  // Return a new constraint variable representing the result of dereferencing
  // the input constraint variable. This is accomplished by first copying the
  // parameter, and then removing the first element of the Vars vector in the
  // copy. The remaining VarAtoms in the copy are the same as those in the
  // original.
  static PointerVariableConstraint *
  derefPVConstraint(PointerVariableConstraint *PVC);

private:
  std::string BaseType;
  CAtoms Vars;
  std::vector<ConstAtom *> SrcVars;
  FunctionVariableConstraint *FV;
  std::map<uint32_t, std::set<Qualification>> QualMap;
  enum OriginalArrType { O_Pointer, O_SizedArray, O_UnSizedArray };
  // Map from pointer idx to original type and size.
  // If the original variable U was:
  //  * A pointer, then U -> (a,b) , a = O_Pointer, b has no meaning.
  //  * A sized array, then U -> (a,b) , a = O_SizedArray, b is static size.
  //  * An unsized array, then U -(a,b) , a = O_UnSizedArray, b has no meaning.
  std::map<uint32_t, std::pair<OriginalArrType, uint64_t>> ArrSizes;

  // To help rewriting preserve macros and constant expressions in arrays size
  // expressions, the source strings for bounds of arrays are also stored.
  std::map<uint32_t, std::string> ArrSizeStrs;

  // True if this variable has an itype in the original source code.
  bool SrcHasItype;
  // The string representation of the itype of in the original source. This
  // string is empty if the variable did not have an itype OR if the itype was
  // implicitly declared by a bounds declaration on an unchecked pointer.
  std::string ItypeStr;

  // Get the qualifier string (e.g., const, etc) for the provided
  // pointer type into the provided string stream (ss).
  void getQualString(uint32_t TypeIdx, std::ostringstream &Ss) const;
  void insertQualType(uint32_t TypeIdx, QualType &QTy);
  // This function tries to emit an array size for the variable.
  // and returns true if the variable is an array and a size is emitted.
  bool emitArraySize(std::stack<std::string> &ConstSizeArrs, uint32_t TypeIdx,
                     Atom::AtomKind Kind) const;

  void addArrayAnnotations(std::stack<std::string> &ConstArrs,
                           std::deque<std::string> &EndStrs) const;

  // Utility used by the constructor to obtain a string representation of a
  // declaration's base type. To preserve macros, this we first try to take
  // the type directly from source code. Where that is not possible, the type
  // is regenerated from the type in the clang AST.
  static std::string extractBaseType(DeclaratorDecl *D, TypeSourceInfo *TSI,
                                     QualType QT, const Type *Ty,
                                     const ASTContext &C);

  // Try to extract string representation of the base type for a declaration
  // from the source code. If the base type cannot be extracted from source, an
  // empty string is returned instead.
  static std::string tryExtractBaseType(DeclaratorDecl *D, TypeSourceInfo *TSI,
                                        QualType QT, const Type *Ty,
                                        const ASTContext &C);

  // Flag to indicate that this constraint is a part of function prototype
  // e.g., Parameters or Return.
  bool PartOfFuncPrototype;
  // For the function parameters and returns,
  // this set contains the constraint variable of
  // the values used as arguments.
  std::set<ConstraintVariable *> ArgumentConstraints;
  // Get solution for the atom of a pointer.
  const ConstAtom *getSolution(const Atom *A, const EnvironmentMap &E) const;

  // Construct a copy of this variable, reusing all VarAtoms. To instead obtains
  // a copy of the constraint variable which contains fresh VarAtoms (allowing
  // the new variable to solve to different type than the original), instead use
  // the method getCopy.
  PointerVariableConstraint(PointerVariableConstraint *Ot);
  PointerVariableConstraint *Parent;
  // String representing declared bounds expression.
  std::string BoundsAnnotationStr;

  // TODO can we move this to an optional instead of the -1?
  // Does this variable represent a generic type? Which one (or -1 for none)?
  // Generic types can be used with fewer restrictions, so this field is used
  // stop assignments with generic variables from forcing constraint variables
  // to be wild.
  // Source is generated from the source code, Inferred is set internally
  int SourceGenericIndex;
  int InferredGenericIndex;

  // Empty array pointers are represented the same as standard pointers. This
  // lets pointers be passed to functions expecting a zero width array. This
  // flag is used to discriminate between standard pointer and zero width array
  // pointers.
  bool IsZeroWidthArray;

  bool IsTypedef = false;
  ConstraintVariable *TypedefVar;
  std::string TypedefString;
  // Does the type internally contain a typedef, and if so: at what level and
  // what is it's name?
  struct InternalTypedefInfo TypedefLevelInfo;

  // Is this a pointer to void? Possibly with multiple levels of indirection.
  bool IsVoidPtr;

  // Construct and empty PointerVariableConstraint with only the name set. All
  // other fields are initialized to default values. This is used to construct
  // variables for non-pointer expressions.
  PointerVariableConstraint(std::string Name) :
    ConstraintVariable(PointerVariable, "", Name, ""), FV(nullptr),
    SrcHasItype(false), PartOfFuncPrototype(false), Parent(nullptr),
    SourceGenericIndex(-1), InferredGenericIndex(-1),
    IsZeroWidthArray(false), IsTypedef(false),
    TypedefLevelInfo({}), IsVoidPtr(false) {}

public:
  std::string getTy() const { return BaseType; }
  // Check if the outermost pointer is an unsized array.
  bool isTopAtomUnsizedArr() const;
  // Check if any of the pointers is either a sized or unsized arr.
  bool hasSomeSizedArr() const;

  bool isTypedef(void) const;
  const ConstraintVariable *getTypedefVar() const;
  void setTypedef(ConstraintVariable *TDVar, std::string S);

  // Return true if this constraint had an itype in the original source code.
  bool srcHasItype() const override { return SrcHasItype; }

  // Return the string representation of the itype for this constraint if an
  // itype was present in the original source code. Returns empty string
  // otherwise.
  std::string getItype() const { return ItypeStr; }
  // Check if this variable has bounds annotation.
  bool srcHasBounds() const override { return !BoundsAnnotationStr.empty(); }
  // Get bounds annotation.
  std::string getBoundsStr() const { return BoundsAnnotationStr; }

  bool isGeneric() const { return InferredGenericIndex >= 0; }
  int getGenericIndex() const { return InferredGenericIndex; }
  void setGenericIndex(int idx) { InferredGenericIndex = idx; }
  bool isGenericChanged() const {
    return SourceGenericIndex != InferredGenericIndex;
  }
  // Was this variable a checked pointer in the input program?
  // This is important for two reasons: (1) externs that are checked should be
  // kept that way during solving, (2) nothing that was originally checked
  // should be modified during rewriting.
  bool isOriginallyChecked() const override {
    return llvm::any_of(Vars, [](Atom *A) { return isa<ConstAtom>(A); });
  }

  bool isSolutionChecked(const EnvironmentMap &E) const override;
  bool isSolutionFullyChecked(const EnvironmentMap &E) const override;

  bool isVoidPtr() const { return IsVoidPtr; }

  bool solutionEqualTo(Constraints &CS, const ConstraintVariable *CV,
                       bool ComparePtyp = true) const override;

  // Constructors for creating PVConstraints from a specific declaration (either
  // a typedef of declarator declaration). These constructors call the larger
  // constructor below with type, type source info, and name instantiated with
  // information in D.
  PointerVariableConstraint(clang::DeclaratorDecl *D, ProgramInfo &I,
                            const clang::ASTContext &C);
  PointerVariableConstraint(clang::TypedefDecl *D, ProgramInfo &I,
                            const clang::ASTContext &C);
  PointerVariableConstraint(clang::Expr *E, ProgramInfo &I,
                            const clang::ASTContext &C);

  // QT: Defines the type for the constraint variable. One atom is added for
  //     each level of pointer (or array) indirection in the type.
  // D: If this constraint is generated because of a variable declaration, this
  //    should be a pointer to the the declaration AST node. May be null if the
  //    constraint is not generated by a declaration.
  // N: Name for the constraint variable. Use for rewriting declarations that
  //    need an identifier. Otherwise used to give descriptive names to atoms in
  //    the constraint graph.
  // I and C: Context objects required for this construction. It is expected
  //          that all constructor calls will take the same global objects here.
  // inFunc: If this variable is part of a function prototype, this string is
  //         the name of the function. nullptr otherwise.
  // ForceGenericIndex: CheckedC supports generic types (_Itype_for_any) which
  //                    need less restrictive constraints. Set >= 0 to indicate
  //                    that this variable should be considered generic.
  // PotentialGeneric: Whether this may become generic after analysis. Disables
  //                   constraint to wild for non-generics. If you use this
  //                   you'll have to add that constraint later if it is
  //                   not generic.
  // TSI: TypeSourceInfo object gives access to information about the source
  //      code representation of the type. Allows for more precise rewriting by
  //      preserving the exact syntax used to write types that aren't rewritten
  //      by 3C. If this is null, then the type will be reconstructed from QT.
  PointerVariableConstraint(const clang::QualType &QT, clang::DeclaratorDecl *D,
                            std::string N, ProgramInfo &I,
                            const clang::ASTContext &C,
                            std::string *InFunc = nullptr,
                            int ForceGenericIndex = -1,
                            bool PotentialGeneric = false,
                            bool VarAtomForChecked = false,
                            TypeSourceInfo *TSI = nullptr,
                            const clang::QualType &ItypeT = QualType());

  const CAtoms &getCvars() const { return Vars; }

  // Include new ConstAtoms, supplemental info, and merge function pointers
  void mergeDeclaration(ConstraintVariable *From, ProgramInfo &I,
                        std::string &ReasonFailed) override;

  static bool classof(const ConstraintVariable *S) {
    return S->getKind() == PointerVariable;
  }

  std::string gatherQualStrings(void) const;

  std::string mkString(Constraints &CS,
                       const MkStringOpts &Opts = {}) const override;

  FunctionVariableConstraint *getFV() const { return FV; }

  void print(llvm::raw_ostream &O) const override;
  void dump() const override { print(llvm::errs()); }
  void dumpJson(llvm::raw_ostream &O) const override;

  void constrainToWild(Constraints &CS, const ReasonLoc &Rsn) const override;
  void constrainOuterTo(Constraints &CS, ConstAtom *C, const ReasonLoc &Rsn,
                        bool DoLB = false, bool Soft = false);
  void constrainIdxTo(Constraints &CS, ConstAtom *C, unsigned int Idx,
                      const ReasonLoc &Rsn,
                      bool DoLB = false, bool Soft = false);
  bool anyChanges(const EnvironmentMap &E) const override;
  bool anyArgumentIsWild(const EnvironmentMap &E);
  bool hasWild(const EnvironmentMap &E, int AIdx = -1) const override;
  bool hasArr(const EnvironmentMap &E, int AIdx = -1) const override;
  bool hasNtArr(const EnvironmentMap &E, int AIdx = -1) const override;

<<<<<<< HEAD
  void equateArgumentConstraints(ProgramInfo &I, ReasonLoc &Rsn) override;
=======
  bool isNtConstantArr(const EnvironmentMap &E) const;
  bool isConstantArr() const;
  unsigned long getConstantArrSize() const;

  void equateArgumentConstraints(ProgramInfo &I) override;
>>>>>>> d37e5cae

  bool isPartOfFunctionPrototype() const { return PartOfFuncPrototype; }
  // Add the provided constraint variable as an argument constraint.
  bool addArgumentConstraint(ConstraintVariable *DstCons,
                             ReasonLoc &Rsn, ProgramInfo &Info);
  // Get the set of constraint variables corresponding to the arguments.
  const std::set<ConstraintVariable *> &getArgumentConstraints() const;

  PointerVariableConstraint *getCopy(ReasonLoc &Rsn, Constraints &CS) override;

  // Retrieve the atom at the specified index. This function includes special
  // handling for generic constraint variables to create deeper pointers as
  // they are needed.
  Atom *getAtom(unsigned int AtomIdx, Constraints &CS);

  ~PointerVariableConstraint() override{};

  void equateWithItype(ProgramInfo &CS,
                       const ReasonLoc &ReasonUnchangeable) override;
};

typedef PointerVariableConstraint PVConstraint;

// This class contains a pair of PVConstraints that represent an internal and
// external view of a variable for use as the parameter and return constraints
// of FunctionVariableConstraints. The internal constraint represents how the
// variable is used inside the function. The external constraint represents
// how it can be used by callers to the function. For example, when a variable
// is used unsafely inside the function, the internal constraint variable will
// solve to an unchecked type, but the external constraint variable will still
// be checked. The rewriting of the function then gives it an itype, allowing
// callers to use the external checked type.
class FVComponentVariable {
private:
  friend class FunctionVariableConstraint;
  PVConstraint *InternalConstraint;
  PVConstraint *ExternalConstraint;

  std::string SourceDeclaration;

  void linkInternalExternal(ProgramInfo &I, bool EquateChecked) const;

public:
  FVComponentVariable()
      : InternalConstraint(nullptr), ExternalConstraint(nullptr),
        SourceDeclaration("") {}

  FVComponentVariable(FVComponentVariable *Ot, ReasonLoc &Rsn, Constraints &CS);

  FVComponentVariable(const clang::QualType &QT, const clang::QualType &ITypeT,
                      clang::DeclaratorDecl *D, std::string N, ProgramInfo &I,
                      const clang::ASTContext &C, std::string *InFunc,
                      bool PotentialGeneric, bool HasItype);

  void mergeDeclaration(FVComponentVariable *From, ProgramInfo &I,
                        std::string &ReasonFailed);
  std::string mkItypeStr(Constraints &CS, bool ForItypeBase = false) const;
  std::string mkTypeStr(Constraints &CS, bool EmitName,
                        std::string UseName = "",
                        bool ForItypeBase = false) const;
  std::string mkString(Constraints &CS, bool EmitName = true,
                       bool ForItypeBase = false) const;

  bool hasItypeSolution(Constraints &CS) const;
  bool hasCheckedSolution(Constraints &CS) const;

  PVConstraint *getInternal() const { return InternalConstraint; }
  PVConstraint *getExternal() const { return ExternalConstraint; }

  void setGenericIndex(int idx) {
    ExternalConstraint->setGenericIndex(idx);
    InternalConstraint->setGenericIndex(idx);
  }

  void equateWithItype(ProgramInfo &CS,
                       const ReasonLoc &ReasonUnchangeable) const;

  bool solutionEqualTo(Constraints &CS, const FVComponentVariable *CV,
                       bool ComparePtyp) const;
};

// Constraints on a function type. Also contains a 'name' parameter for
// when a re-write of a function pointer is needed.
class FunctionVariableConstraint : public ConstraintVariable {
private:
  FunctionVariableConstraint(FunctionVariableConstraint *Ot);

  // N constraints on the return value of the function.
  FVComponentVariable ReturnVar;
  // A vector of K sets of N constraints on the parameter values, for
  // K parameters accepted by the function.
  std::vector<FVComponentVariable> ParamVars;

  // File name in which this declaration is found.
  std::string FileName;
  bool Hasproto;
  bool Hasbody;
  bool IsStatic;
  FunctionVariableConstraint *Parent;
  // Flag to indicate whether this is a function pointer or not.
  bool IsFunctionPtr;

  // Count of type parameters (originally from `_Itype_for_any(...)`).
  int TypeParams;

  void equateFVConstraintVars(ConstraintVariable *CV, ProgramInfo &Info,
                              ReasonLoc &Rsn) const;

public:
  FunctionVariableConstraint(clang::DeclaratorDecl *D, ProgramInfo &I,
                             const clang::ASTContext &C);
  FunctionVariableConstraint(clang::TypedefDecl *D, ProgramInfo &I,
                             const clang::ASTContext &C);

  FunctionVariableConstraint(const clang::QualType Ty,
                             clang::DeclaratorDecl *D, std::string N,
                             ProgramInfo &I, const clang::ASTContext &C,
                             TypeSourceInfo *TSI = nullptr);

  PVConstraint *getExternalReturn() const {
    return ReturnVar.ExternalConstraint;
  }

  PVConstraint *getInternalReturn() const {
    return ReturnVar.InternalConstraint;
  }

  const FVComponentVariable *getCombineReturn() const { return &ReturnVar; }

  size_t numParams() const { return ParamVars.size(); }

  bool hasProtoType() const { return Hasproto; }
  bool hasBody() const { return Hasbody; }
  void setHasBody(bool Hbody) { this->Hasbody = Hbody; }

  static bool classof(const ConstraintVariable *S) {
    return S->getKind() == FunctionVariable;
  }

  // Merge return value and all params
  void mergeDeclaration(ConstraintVariable *FromCV, ProgramInfo &I,
                        std::string &ReasonFailed) override;

  PVConstraint *getExternalParam(unsigned I) const {
    assert(I < ParamVars.size());
    return ParamVars.at(I).ExternalConstraint;
  }

  PVConstraint *getInternalParam(unsigned I) const {
    assert(I < ParamVars.size());
    return ParamVars.at(I).InternalConstraint;
  }

  const FVComponentVariable *getCombineParam(unsigned I) const {
    assert(I < ParamVars.size());
    return &ParamVars.at(I);
  }

  bool srcHasItype() const override;
  bool srcHasBounds() const override;

  // The number of type variables
  int getGenericParams() const {
    return TypeParams;
  }
  // remove added generics
  // use when we constrain a potential generic param to wild
  void resetGenericParams() {
    TypeParams = 0;
  }

  // The type parameter index of the return
  int getGenericIndex() const {
    return ReturnVar.ExternalConstraint->getGenericIndex();
  }
  // Change the type parameter index of the return
  void setGenericIndex(int idx) {
    ReturnVar.ExternalConstraint->setGenericIndex(idx);
  }

  bool solutionEqualTo(Constraints &CS, const ConstraintVariable *CV,
                       bool ComparePtyp = true) const override;

  std::string mkString(Constraints &CS,
                       const MkStringOpts &Opts = {}) const override;
  void print(llvm::raw_ostream &O) const override;
  void dump() const override { print(llvm::errs()); }
  void dumpJson(llvm::raw_ostream &O) const override;

  void constrainToWild(Constraints &CS, const ReasonLoc &Rsn) const override;
  bool anyChanges(const EnvironmentMap &E) const override;
  bool hasWild(const EnvironmentMap &E, int AIdx = -1) const override;
  bool hasArr(const EnvironmentMap &E, int AIdx = -1) const override;
  bool hasNtArr(const EnvironmentMap &E, int AIdx = -1) const override;

  void equateArgumentConstraints(ProgramInfo &P, ReasonLoc &Rsn) override;

  FunctionVariableConstraint *getCopy(ReasonLoc &Rsn, Constraints &CS) override;

  bool isOriginallyChecked() const override;
  bool isSolutionChecked(const EnvironmentMap &E) const override;
  bool isSolutionFullyChecked(const EnvironmentMap &E) const override;

  void equateWithItype(ProgramInfo &CS,
                       const ReasonLoc &ReasonUnchangeable) override;

  ~FunctionVariableConstraint() override {}
};

typedef FunctionVariableConstraint FVConstraint;

#endif // LLVM_CLANG_3C_CONSTRAINTVARIABLES_H<|MERGE_RESOLUTION|>--- conflicted
+++ resolved
@@ -534,15 +534,11 @@
   bool hasArr(const EnvironmentMap &E, int AIdx = -1) const override;
   bool hasNtArr(const EnvironmentMap &E, int AIdx = -1) const override;
 
-<<<<<<< HEAD
-  void equateArgumentConstraints(ProgramInfo &I, ReasonLoc &Rsn) override;
-=======
   bool isNtConstantArr(const EnvironmentMap &E) const;
   bool isConstantArr() const;
   unsigned long getConstantArrSize() const;
 
-  void equateArgumentConstraints(ProgramInfo &I) override;
->>>>>>> d37e5cae
+  void equateArgumentConstraints(ProgramInfo &I, ReasonLoc &Rsn) override;
 
   bool isPartOfFunctionPrototype() const { return PartOfFuncPrototype; }
   // Add the provided constraint variable as an argument constraint.
