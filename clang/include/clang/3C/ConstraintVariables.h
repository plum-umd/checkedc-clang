//=--ConstraintVariables.h----------------------------------------*- C++-*-===//
//
// Part of the LLVM Project, under the Apache License v2.0 with LLVM Exceptions.
// See https://llvm.org/LICENSE.txt for license information.
// SPDX-License-Identifier: Apache-2.0 WITH LLVM-exception
//
//===----------------------------------------------------------------------===//
// The class allocates constraint variables and maps program locations
// (specified by PersistentSourceLocs) to constraint variables.
//
// The allocation of constraint variables is a little nuanced. For a given
// variable, there might be multiple constraint variables. For example, some
// declaration of the form:
//
//  int **p = ... ;
//
// would be given two constraint variables, visualized like this:
//
//  int * q_(i+1) * q_i p = ... ;
//
// The constraint variable at the "highest" or outer-most level of the type
// is the lowest numbered constraint variable for a given declaration.
//===----------------------------------------------------------------------===//

#ifndef LLVM_CLANG_3C_CONSTRAINTVARIABLES_H
#define LLVM_CLANG_3C_CONSTRAINTVARIABLES_H

#include "Constraints.h"
#include "ProgramVar.h"
#include "clang/AST/ASTContext.h"
#include "clang/Lex/Lexer.h"
#include "llvm/ADT/StringSwitch.h"

using namespace clang;

class ProgramInfo;

// Holds integers representing constraint variables, with semantics as
// defined in the text above
typedef std::set<ConstraintKey> CVars;
// Holds Atoms, one for each of the pointer (*) declared in the program.
typedef std::vector<Atom *> CAtoms;

// Base class for ConstraintVariables. A ConstraintVariable can either be a
// PointerVariableConstraint or a FunctionVariableConstraint. The difference
// is that FunctionVariableConstraints have constraints on the return value
// and on each parameter.
class ConstraintVariable {
public:
  enum ConstraintVariableKind { PointerVariable, FunctionVariable };

  ConstraintVariableKind getKind() const { return Kind; }

private:
  ConstraintVariableKind Kind;

protected:
  std::string OriginalType;
  // Underlying name of the C variable this ConstraintVariable represents.
  std::string Name;
  // Set of constraint variables that have been constrained due to a
  // bounds-safe interface (itype). They are remembered as being constrained
  // so that later on we do not introduce a spurious constraint
  // making those variables WILD.
  std::set<ConstraintKey> ConstrainedVars;
  // A flag to indicate that we already forced argConstraints to be equated
  // Avoids infinite recursive calls.
  bool HasEqArgumentConstraints;
  // Flag to indicate if this Constraint Variable has a bounds key.
  bool ValidBoundsKey;
  // Bounds key of this Constraint Variable.
  BoundsKey BKey;
  // Is this Constraint Variable for a declaration?
  bool IsForDecl;

  // Only subclasses should call this
  ConstraintVariable(ConstraintVariableKind K, std::string T, std::string N)
      : Kind(K), OriginalType(T), Name(N), HasEqArgumentConstraints(false),
        ValidBoundsKey(false), IsForDecl(false) {}

public:
  // Create a "for-rewriting" representation of this ConstraintVariable.
  // The 'emitName' parameter is true when the generated string should include
  // the name of the variable, false for just the type.
  // The 'forIType' parameter is true when the generated string is expected
  // to be used inside an itype
  virtual std::string mkString(const EnvironmentMap &E, bool EmitName = true,
                               bool ForItype = false,
                               bool EmitPointee = false, bool UnmaskTypedef = false) const = 0;

  // Debug printing of the constraint variable.
  virtual void print(llvm::raw_ostream &O) const = 0;
  virtual void dump() const = 0;
  virtual void dumpJson(llvm::raw_ostream &O) const = 0;

  virtual bool srcHasItype() const = 0;
  virtual bool srcHasBounds() const = 0;

  bool hasBoundsKey() const { return ValidBoundsKey; }
  BoundsKey getBoundsKey() const {
    assert(ValidBoundsKey && "No valid Bkey");
    return BKey;
  }
  void setBoundsKey(BoundsKey NK) {
    ValidBoundsKey = true;
    BKey = NK;
  }

  virtual bool solutionEqualTo(Constraints &,
                               const ConstraintVariable *,
                               bool ComparePtyp = true) const = 0;

  virtual void constrainToWild(Constraints &CS,
                               const std::string &Rsn) const = 0;
  virtual void constrainToWild(Constraints &CS, const std::string &Rsn,
                               PersistentSourceLoc *PL) const = 0;

  // Returns true if any of the constraint variables 'within' this instance
  // have a binding in E other than top. E should be the EnvironmentMap that
  // results from running unification on the set of constraints and the
  // environment.
  bool isChecked(const EnvironmentMap &E) const;

  // Returns true if this constraint variable has a different checked type after
  // running unification. Note that if the constraint variable had a checked
  // type in the input program, it will have the same checked type after solving
  // so, the type will not have changed. To test if the type is checked, use
  // isChecked instead.
  virtual bool anyChanges(const EnvironmentMap &E) const = 0;

  // Here, AIdx is the pointer level which needs to be checked.
  // By default, we check for all pointer levels (or VarAtoms)
  virtual bool hasWild(const EnvironmentMap &E, int AIdx = -1) const = 0;
  virtual bool hasArr(const EnvironmentMap &E, int AIdx = -1) const = 0;
  virtual bool hasNtArr(const EnvironmentMap &E, int AIdx = -1) const = 0;

  // Force use of equality constraints in function calls for this CV
  virtual void equateArgumentConstraints(ProgramInfo &I) = 0;

  // Update this CV with information from duplicate declaration CVs
  virtual void brainTransplant(ConstraintVariable *, ProgramInfo &) = 0;
  virtual void mergeDeclaration(ConstraintVariable *, ProgramInfo &,
                                std::string &ReasonFailed) = 0;

  std::string getOriginalTy() const { return OriginalType; }
  // Get the original type string that can be directly
  // used for rewriting.
  std::string getRewritableOriginalTy() const;
  std::string getName() const { return Name; }

  void setValidDecl() { IsForDecl = true; }
  bool isForValidDecl() const { return IsForDecl; }

  virtual ConstraintVariable *getCopy(Constraints &CS) = 0;

  virtual ~ConstraintVariable(){};

  virtual bool getIsOriginallyChecked() const = 0;
};

typedef std::set<ConstraintVariable *> CVarSet;
typedef Option<ConstraintVariable> CVarOption;

enum ConsAction { Safe_to_Wild, Wild_to_Safe, Same_to_Same };

void constrainConsVarGeq(const std::set<ConstraintVariable *> &LHS,
                         const std::set<ConstraintVariable *> &RHS,
                         Constraints &CS, PersistentSourceLoc *PL,
                         ConsAction CA, bool DoEqType, ProgramInfo *Info,
                         bool HandleBoundsKey = true);
void constrainConsVarGeq(ConstraintVariable *LHS, const CVarSet &RHS,
                         Constraints &CS, PersistentSourceLoc *PL,
                         ConsAction CA, bool DoEqType, ProgramInfo *Info,
                         bool HandleBoundsKey = true);
void constrainConsVarGeq(ConstraintVariable *LHS, ConstraintVariable *RHS,
                         Constraints &CS, PersistentSourceLoc *PL,
                         ConsAction CA, bool DoEqType, ProgramInfo *Info,
                         bool HandleBoundsKey = true);

// True if [C] is a PVConstraint that contains at least one Atom (i.e.,
//   it represents a C pointer)
bool isAValidPVConstraint(const ConstraintVariable *C);

class PointerVariableConstraint;
class FunctionVariableConstraint;

// We need to store the level inside the type AST at which the first
// typedef occurs. This allows us to stop rewriting once we hit the
// first typedef. (All subsequent typedefs will not be rewritten, as
// rewriting will stop)
struct InternalTypedefInfo {
  bool hasTypedef;
  int typedefLevel;
  std::string typedefName;
};


// Represents an individual constraint on a pointer variable.
// This could contain a reference to a FunctionVariableConstraint
// in the case of a function pointer declaration.
class PointerVariableConstraint : public ConstraintVariable {
public:
  enum Qualification {
    ConstQualification,
    VolatileQualification,
    RestrictQualification
  };

  static PointerVariableConstraint *
  getWildPVConstraint(Constraints &CS, const std::string &Rsn,
                      PersistentSourceLoc *PSL = nullptr);
  static PointerVariableConstraint *getPtrPVConstraint(Constraints &CS);
  static PointerVariableConstraint *getNonPtrPVConstraint(Constraints &CS);
  static PointerVariableConstraint *getNamedNonPtrPVConstraint(StringRef Name,
                                                               Constraints &CS);

private:
  std::string BaseType;
  CAtoms Vars;
  FunctionVariableConstraint *FV;
  std::map<uint32_t, std::set<Qualification>> QualMap;
  enum OriginalArrType { O_Pointer, O_SizedArray, O_UnSizedArray };
  // Map from pointer idx to original type and size.
  // If the original variable U was:
  //  * A pointer, then U -> (a,b) , a = O_Pointer, b has no meaning.
  //  * A sized array, then U -> (a,b) , a = O_SizedArray, b is static size.
  //  * An unsized array, then U -(a,b) , a = O_UnSizedArray, b has no meaning.
  std::map<uint32_t, std::pair<OriginalArrType, uint64_t>> ArrSizes;
  // If for all U in arrSizes, any U -> (a,b) where a = O_SizedArray or
  // O_UnSizedArray, arrPresent is true.
  bool ArrPresent;

  // True if this variable has an itype in the original source code.
  bool SrcHasItype;
  // The string representation of the itype of in the original source. This
  // string is empty if the variable did not have an itype OR if the itype was
  // implicitly declared by a bounds declaration on an unchecked pointer.
  std::string ItypeStr;

  // Get the qualifier string (e.g., const, etc) for the provided
  // pointer type into the provided string stream (ss).
  void getQualString(uint32_t TypeIdx, std::ostringstream &Ss) const;
  void insertQualType(uint32_t TypeIdx, QualType &QTy);
  // This function tries to emit an array size for the variable.
  // and returns true if the variable is an array and a size is emitted.
  bool emitArraySize(std::stack<std::string> &CheckedArrs, uint32_t TypeIdx,
                     bool &AllArray, bool &ArrayRun, bool Nt) const;
  void addArrayAnnotations(std::stack<std::string> &CheckedArrs,
                           std::deque<std::string> &EndStrs) const;

  // Utility used by the constructor to obtain a string representation of a
  // declaration's base type. To preserve macros, this we first try to take
  // the type directly from source code. Where that is not possible, the type
  // is regenerated from the type in the clang AST.
  static std::string extractBaseType(DeclaratorDecl *D, QualType QT,
                                     const Type *Ty, const ASTContext &C);

  // Try to extract string representation of the base type for a declaration
  // from the source code. If the base type cannot be extracted from source, an
  // empty string is returned instead.
  static std::string tryExtractBaseType(DeclaratorDecl *D, QualType QT,
                                        const Type *Ty, const ASTContext &C);

  // Flag to indicate that this constraint is a part of function prototype
  // e.g., Parameters or Return.
  bool PartOfFuncPrototype;
  // For the function parameters and returns,
  // this set contains the constraint variable of
  // the values used as arguments.
  std::set<ConstraintVariable *> ArgumentConstraints;
  // Get solution for the atom of a pointer.
  const ConstAtom *getSolution(const Atom *A, const EnvironmentMap &E) const;

  PointerVariableConstraint(PointerVariableConstraint *Ot, Constraints &CS);
  PointerVariableConstraint *Parent;
  // String representing declared bounds expression.
  std::string BoundsAnnotationStr;

  // Does this variable represent a generic type? Which one (or -1 for none)?
  // Generic types can be used with fewer restrictions, so this field is used
  // stop assignments with generic variables from forcing constraint variables
  // to be wild.
  int GenericIndex;

  // Empty array pointers are represented the same as standard pointers. This
  // lets pointers be passed to functions expecting a zero width array. This
  // flag is used to discriminate between standard pointer and zero width array
  // pointers.
  bool IsZeroWidthArray;

  // Was this variable a checked pointer in the input program?
  // This is important for two reasons: (1) externs that are checked should be
  // kept that way during solving, (2) nothing that was originally checked
  // should be modified during rewriting.
  bool OriginallyChecked;

  bool IsTypedef = false;
  TypedefNameDecl* TDT;
  std::string typedefString;
  // Does the type internally contain a typedef, and if so: at what level and what is it's name?
  struct InternalTypedefInfo typedeflevelinfo;

  // Is this a pointer to void? Possibly with multiple levels of indirection.
  bool IsVoidPtr;

public:
  // Constructor for when we know a CVars and a type string.
  PointerVariableConstraint(CAtoms V, std::string T, std::string Name,
                            FunctionVariableConstraint *F, bool IsArr,
<<<<<<< HEAD
                            std::string Is, bool Generic = false)
      : ConstraintVariable(PointerVariable, "" /*not used*/, Name), BaseType(T),
        Vars(V), FV(F), ArrPresent(IsArr), SrcHasItype(!Is.empty()),
        ItypeStr(Is), PartOfFuncPrototype(false), Parent(nullptr),
        BoundsAnnotationStr(""), IsGeneric(Generic), IsZeroWidthArray(false),
        IsVoidPtr(false) {}
=======
                            bool IsItype, std::string Is, int Generic = -1)
      : ConstraintVariable(PointerVariable, "" /*not used*/, Name), BaseType(T),
        Vars(V), FV(F), ArrPresent(IsArr), ItypeStr(Is),
        PartOfFuncPrototype(false), Parent(nullptr), BoundsAnnotationStr(""),
        GenericIndex(Generic), IsZeroWidthArray(false) {}
>>>>>>> 7162656e

  std::string getTy() const { return BaseType; }
  bool getArrPresent() const { return ArrPresent; }
  // Check if the outermost pointer is an unsized array.
  bool isTopCvarUnsizedArr() const;
  // Check if any of the pointers is either a sized or unsized arr.
  bool hasSomeSizedArr() const;

  bool isTypedef(void);
  void setTypedef(TypedefNameDecl *TypedefType, std::string);

  // Return true if this constraint had an itype in the original source code.
  bool srcHasItype() const override {
    assert(!SrcHasItype || !ItypeStr.empty() || !BoundsAnnotationStr.empty());
    return SrcHasItype;
  }

  // Return the string representation of the itype for this constraint if an
  // itype was present in the original source code. Returns empty string
  // otherwise.
  std::string getItype() const {
    return ItypeStr;
  }
  // Check if this variable has bounds annotation.
  bool srcHasBounds() const override { return !BoundsAnnotationStr.empty(); }
  // Get bounds annotation.
  std::string getBoundsStr() const { return BoundsAnnotationStr; }

  bool getIsGeneric() const { return GenericIndex >= 0; }
  int getGenericIndex() const { return GenericIndex; }

  bool getIsOriginallyChecked() const override {
    return llvm::any_of(Vars, [](Atom *A) { return isa<ConstAtom>(A); });
  }

  bool isVoidPtr() const { return IsVoidPtr; }

  bool solutionEqualTo(Constraints &CS,
                       const ConstraintVariable *CV,
                       bool ComparePtyp = true) const override;

  // Construct a PVConstraint when the variable is generated by a specific
  // declaration (D). This constructor calls the next constructor below with
  // QT and N instantiated with information in D.
  PointerVariableConstraint(clang::DeclaratorDecl *D, ProgramInfo &I,
                            const clang::ASTContext &C);

  // QT: Defines the type for the constraint variable. One atom is added for
  //     each level of pointer (or array) indirection in the type.
  // D: If this constraint is generated because of a variable declaration, this
  //    should be a pointer to the the declaration AST node. May be null if the
  //    constraint is not generated by a declaration.
  // N: Name for the constraint variable. This may be chosen arbitrarily, as it
  //    it is only used for labeling graph nodes. Equality is based on generated
  //    unique ids.
  // I and C: Context objects required for this construction. It is expected
  //          that all constructor calls will take the same global objects here.
  // inFunc: If this variable is part of a function prototype, this string is
  //         the name of the function. nullptr otherwise.
  // ForceGenericIndex: CheckedC supports generic types (_Itype_for_any) which
  //                    need less restrictive constraints. Set >= 0 to indicate
  //                    that this variable should be considered generic.
  PointerVariableConstraint(const clang::QualType &QT, clang::DeclaratorDecl *D,
                            std::string N, ProgramInfo &I,
                            const clang::ASTContext &C,
                            std::string *InFunc = nullptr,
<<<<<<< HEAD
                            bool IsGeneric = false,
                            bool VarAtomForChecked = false);
=======
                            int ForceGenericIndex = -1);
>>>>>>> 7162656e

  const CAtoms &getCvars() const { return Vars; }

  void brainTransplant(ConstraintVariable *From, ProgramInfo &I) override;
  void mergeDeclaration(ConstraintVariable *From, ProgramInfo &I,
                        std::string &ReasonFailed) override;

  static bool classof(const ConstraintVariable *S) {
    return S->getKind() == PointerVariable;
  }

  std::string mkString(const EnvironmentMap &E, bool EmitName = true,
                       bool ForItype = false,
                       bool EmitPointee = false,
                       bool UnmaskTypedef = false)
    const override;

  FunctionVariableConstraint *getFV() const { return FV; }

  void print(llvm::raw_ostream &O) const override;
  void dump() const override { print(llvm::errs()); }
  void dumpJson(llvm::raw_ostream &O) const override;

  void constrainToWild(Constraints &CS, const std::string &Rsn) const override;
  void constrainToWild(Constraints &CS, const std::string &Rsn,
                       PersistentSourceLoc *PL) const override;
  void constrainOuterTo(Constraints &CS, ConstAtom *C, bool DoLB = false);
  bool anyChanges(const EnvironmentMap &E) const override;
  bool anyArgumentIsWild(const EnvironmentMap &E);
  bool hasWild(const EnvironmentMap &E, int AIdx = -1) const override;
  bool hasArr(const EnvironmentMap &E, int AIdx = -1) const override;
  bool hasNtArr(const EnvironmentMap &E, int AIdx = -1) const override;

  void equateArgumentConstraints(ProgramInfo &I) override;

  bool isPartOfFunctionPrototype() const { return PartOfFuncPrototype; }
  // Add the provided constraint variable as an argument constraint.
  bool addArgumentConstraint(ConstraintVariable *DstCons, ProgramInfo &Info);
  // Get the set of constraint variables corresponding to the arguments.
  const std::set<ConstraintVariable *> &getArgumentConstraints() const;

  PointerVariableConstraint *getCopy(Constraints &CS) override;

  // Retrieve the atom at the specified index. This function includes special
  // handling for generic constraint variables to create deeper pointers as
  // they are needed.
  Atom *getAtom(unsigned int AtomIdx, Constraints &CS);

  ~PointerVariableConstraint() override{};
};

typedef PointerVariableConstraint PVConstraint;
// Name for function return, for debugging
#define RETVAR "$ret"

typedef struct {
  PersistentSourceLoc PL;
  std::vector<CVarSet> PS;
} ParamDeferment;

// This class contains a pair of PVConstraints that represent an internal and
// external view of a variable for use as the parameter and return constraints
// of FunctionVariableConstraints. The internal constraint represents how the
// variable is used inside the function. The external constraint represents
// how it can be used by callers to the function. For example, when a variable
// is used unsafely inside the function, the internal constraint variable will
// solve to an unchecked type, but the external constraint variable will still
// be checked. The rewriting of the function then gives it an itype, allowing
// callers to use the external checked type.
class FVComponentVariable {
private:
  friend class FunctionVariableConstraint;
  PVConstraint *InternalConstraint;
  PVConstraint *ExternalConstraint;

public:
  FVComponentVariable() : InternalConstraint(nullptr),
                          ExternalConstraint(nullptr) {}

  FVComponentVariable(FVComponentVariable *Ot, Constraints &CS);
  FVComponentVariable(const clang::QualType &QT, clang::DeclaratorDecl *D,
                      std::string N, ProgramInfo &I, const clang::ASTContext &C,
                      std::string *InFunc, bool HasItype);

  void mergeDeclaration(FVComponentVariable *From, ProgramInfo &I,
                        std::string &ReasonFailed);
  void brainTransplant(FVComponentVariable *From, ProgramInfo &I);

  std::string mkItypeStr(const EnvironmentMap &E) const;
  std::string mkTypeStr(const EnvironmentMap &E) const;
  std::string mkString(const EnvironmentMap &E) const;
};

// Constraints on a function type. Also contains a 'name' parameter for
// when a re-write of a function pointer is needed.
class FunctionVariableConstraint : public ConstraintVariable {
private:
  FunctionVariableConstraint(FunctionVariableConstraint *Ot, Constraints &CS);

  // N constraints on the return value of the function.
  FVComponentVariable ReturnVar;
  // A vector of K sets of N constraints on the parameter values, for
  // K parameters accepted by the function.
  std::vector<FVComponentVariable> ParamVars;

  // Storing of parameters in the case of untyped prototypes
  std::vector<ParamDeferment> DeferredParams;
  // File name in which this declaration is found.
  std::string FileName;
  bool Hasproto;
  bool Hasbody;
  bool IsStatic;
  FunctionVariableConstraint *Parent;
  // Flag to indicate whether this is a function pointer or not.
  bool IsFunctionPtr;

  // Count of type parameters from `_Itype_for_any(...)`
  int TypeParams;

  void equateFVConstraintVars(ConstraintVariable *CV, ProgramInfo &Info) const;
public:
  FunctionVariableConstraint()
      : ConstraintVariable(FunctionVariable, "", ""), FileName(""),
        Hasproto(false), Hasbody(false), IsStatic(false), Parent(nullptr),
        IsFunctionPtr(false) {}

  FunctionVariableConstraint(clang::DeclaratorDecl *D, ProgramInfo &I,
                             const clang::ASTContext &C);
  FunctionVariableConstraint(const clang::Type *Ty, clang::DeclaratorDecl *D,
                             std::string N, ProgramInfo &I,
                             const clang::ASTContext &C);

  PVConstraint *getExternalReturn() const {
    return ReturnVar.ExternalConstraint;
  }

  PVConstraint *getInternalReturn() const {
    return ReturnVar.InternalConstraint;
  }

  const std::vector<ParamDeferment> &getDeferredParams() const {
    return DeferredParams;
  }

  void addDeferredParams(PersistentSourceLoc PL, std::vector<CVarSet> Ps);

  size_t numParams() const { return ParamVars.size(); }

  bool hasProtoType() const { return Hasproto; }
  bool hasBody() const { return Hasbody; }
  void setHasBody(bool Hbody) { this->Hasbody = Hbody; }

  static bool classof(const ConstraintVariable *S) {
    return S->getKind() == FunctionVariable;
  }

  void brainTransplant(ConstraintVariable *From, ProgramInfo &I) override;
  void mergeDeclaration(ConstraintVariable *FromCV, ProgramInfo &I,
                        std::string &ReasonFailed) override;

  PVConstraint *getExternalParam(unsigned I) const {
    assert(I < ParamVars.size());
    return ParamVars.at(I).ExternalConstraint;
  }

  PVConstraint *getInternalParam(unsigned I) const {
    assert(I < ParamVars.size());
    return ParamVars.at(I).InternalConstraint;
  }

<<<<<<< HEAD
  bool srcHasItype() const override;
  bool srcHasBounds() const override;
=======
  bool hasItype() const override;

  int getGenericIndex() const { return ReturnVar->getGenericIndex(); }

>>>>>>> 7162656e
  bool solutionEqualTo(Constraints &CS,
                       const ConstraintVariable *CV,
                       bool ComparePtyp = true) const override;

  std::string mkString(const EnvironmentMap &E, bool EmitName = true,
                       bool ForItype = false,
                       bool EmitPointee = false,
                       bool UnmaskTypedef = false)
    const override;
  void print(llvm::raw_ostream &O) const override;
  void dump() const override { print(llvm::errs()); }
  void dumpJson(llvm::raw_ostream &O) const override;

  void constrainToWild(Constraints &CS, const std::string &Rsn) const override;
  void constrainToWild(Constraints &CS, const std::string &Rsn,
                       PersistentSourceLoc *PL) const override;
  bool anyChanges(const EnvironmentMap &E) const override;
  bool hasWild(const EnvironmentMap &E, int AIdx = -1) const override;
  bool hasArr(const EnvironmentMap &E, int AIdx = -1) const override;
  bool hasNtArr(const EnvironmentMap &E, int AIdx = -1) const override;

  void equateArgumentConstraints(ProgramInfo &P) override;

  FunctionVariableConstraint *getCopy(Constraints &CS) override;

  bool getIsOriginallyChecked() const override;

  ~FunctionVariableConstraint() override {}
};

typedef FunctionVariableConstraint FVConstraint;

#endif // LLVM_CLANG_3C_CONSTRAINTVARIABLES_H<|MERGE_RESOLUTION|>--- conflicted
+++ resolved
@@ -307,20 +307,11 @@
   // Constructor for when we know a CVars and a type string.
   PointerVariableConstraint(CAtoms V, std::string T, std::string Name,
                             FunctionVariableConstraint *F, bool IsArr,
-<<<<<<< HEAD
-                            std::string Is, bool Generic = false)
-      : ConstraintVariable(PointerVariable, "" /*not used*/, Name), BaseType(T),
-        Vars(V), FV(F), ArrPresent(IsArr), SrcHasItype(!Is.empty()),
-        ItypeStr(Is), PartOfFuncPrototype(false), Parent(nullptr),
-        BoundsAnnotationStr(""), IsGeneric(Generic), IsZeroWidthArray(false),
-        IsVoidPtr(false) {}
-=======
-                            bool IsItype, std::string Is, int Generic = -1)
-      : ConstraintVariable(PointerVariable, "" /*not used*/, Name), BaseType(T),
-        Vars(V), FV(F), ArrPresent(IsArr), ItypeStr(Is),
-        PartOfFuncPrototype(false), Parent(nullptr), BoundsAnnotationStr(""),
-        GenericIndex(Generic), IsZeroWidthArray(false) {}
->>>>>>> 7162656e
+                            std::string Is, int Generic = -1)
+    : ConstraintVariable(PointerVariable, "" /*not used*/, Name), BaseType(T),
+      Vars(V), FV(F), ArrPresent(IsArr), SrcHasItype(!Is.empty()), ItypeStr(Is),
+      PartOfFuncPrototype(false), Parent(nullptr), BoundsAnnotationStr(""),
+      GenericIndex(Generic), IsZeroWidthArray(false), IsVoidPtr(false) {}
 
   std::string getTy() const { return BaseType; }
   bool getArrPresent() const { return ArrPresent; }
@@ -387,12 +378,8 @@
                             std::string N, ProgramInfo &I,
                             const clang::ASTContext &C,
                             std::string *InFunc = nullptr,
-<<<<<<< HEAD
-                            bool IsGeneric = false,
+                            int ForceGenericIndex = -1,
                             bool VarAtomForChecked = false);
-=======
-                            int ForceGenericIndex = -1);
->>>>>>> 7162656e
 
   const CAtoms &getCvars() const { return Vars; }
 
@@ -563,15 +550,13 @@
     return ParamVars.at(I).InternalConstraint;
   }
 
-<<<<<<< HEAD
   bool srcHasItype() const override;
   bool srcHasBounds() const override;
-=======
-  bool hasItype() const override;
-
-  int getGenericIndex() const { return ReturnVar->getGenericIndex(); }
-
->>>>>>> 7162656e
+
+  int getGenericIndex() const {
+    return ReturnVar.ExternalConstraint->getGenericIndex();
+  }
+
   bool solutionEqualTo(Constraints &CS,
                        const ConstraintVariable *CV,
                        bool ComparePtyp = true) const override;
