--- conflicted
+++ resolved
@@ -374,27 +374,15 @@
   // Is this a pointer to void? Possibly with multiple levels of indirection.
   bool IsVoidPtr;
 
-<<<<<<< HEAD
-  // Constructor for when we know a CVars and a type string.
-  PointerVariableConstraint(CAtoms V, std::vector<ConstAtom *> SV,
-                            std::string T, std::string Name,
-                            FunctionVariableConstraint *F, std::string Is,
-                            int Generic = -1)
-      : ConstraintVariable(PointerVariable, "" /*not used*/, Name), BaseType(T),
-        Vars(V), SrcVars(SV), FV(F), SrcHasItype(!Is.empty()), ItypeStr(Is),
-        PartOfFuncPrototype(false), Parent(nullptr), BoundsAnnotationStr(""),
-        SourceGenericIndex(Generic), InferredGenericIndex(Generic),
-        IsZeroWidthArray(false), IsVoidPtr(false) {}
-=======
   // Construct and empty PointerVariableConstraint with only the name set. All
   // other fields are initialized to default values. This is used to construct
   // variables for non-pointer expressions.
   PointerVariableConstraint(std::string Name) :
     ConstraintVariable(PointerVariable, "", Name), FV(nullptr),
     SrcHasItype(false), PartOfFuncPrototype(false), Parent(nullptr),
-    GenericIndex(-1), IsZeroWidthArray(false), IsTypedef(false), TDT(nullptr),
+    SourceGenericIndex(-1), InferredGenericIndex(-1),
+    IsZeroWidthArray(false), IsTypedef(false), TDT(nullptr),
     TypedefLevelInfo({}), IsVoidPtr(false) {}
->>>>>>> 0fd38a3b
 
 public:
   std::string getTy() const { return BaseType; }
@@ -629,14 +617,11 @@
   void equateFVConstraintVars(ConstraintVariable *CV, ProgramInfo &Info) const;
 
 public:
-<<<<<<< HEAD
   FunctionVariableConstraint()
       : ConstraintVariable(FunctionVariable, "", ""), FileName(""),
         Hasproto(false), Hasbody(false), IsStatic(false), Parent(nullptr),
         IsFunctionPtr(false), TypeParams(0) {}
 
-=======
->>>>>>> 0fd38a3b
   FunctionVariableConstraint(clang::DeclaratorDecl *D, ProgramInfo &I,
                              const clang::ASTContext &C);
   FunctionVariableConstraint(clang::TypedefDecl *D, ProgramInfo &I,
