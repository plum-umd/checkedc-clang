//=--ConstraintVariables.h----------------------------------------*- C++-*-===//
//
// Part of the LLVM Project, under the Apache License v2.0 with LLVM Exceptions.
// See https://llvm.org/LICENSE.txt for license information.
// SPDX-License-Identifier: Apache-2.0 WITH LLVM-exception
//
//===----------------------------------------------------------------------===//
// The class allocates constraint variables and maps program locations
// (specified by PersistentSourceLocs) to constraint variables.
//
// The allocation of constraint variables is a little nuanced. For a given
// variable, there might be multiple constraint variables. For example, some
// declaration of the form:
//
//  int **p = ... ;
//
// would be given two constraint variables, visualized like this:
//
//  int * q_(i+1) * q_i p = ... ;
//
// The constraint variable at the "highest" or outer-most level of the type
// is the lowest numbered constraint variable for a given declaration.
//===----------------------------------------------------------------------===//

#ifndef LLVM_CLANG_3C_CONSTRAINTVARIABLES_H
#define LLVM_CLANG_3C_CONSTRAINTVARIABLES_H

#include "clang/3C/Constraints.h"
#include "clang/3C/ProgramVar.h"
#include "clang/AST/ASTContext.h"
#include "clang/Lex/Lexer.h"
#include "llvm/ADT/StringSwitch.h"

using namespace clang;

class ProgramInfo;

// Holds integers representing constraint variables, with semantics as
// defined in the text above
typedef std::set<ConstraintKey> CVars;
// Holds Atoms, one for each of the pointer (*) declared in the program.
typedef std::vector<Atom *> CAtoms;

// Base class for ConstraintVariables. A ConstraintVariable can either be a
// PointerVariableConstraint or a FunctionVariableConstraint. The difference
// is that FunctionVariableConstraints have constraints on the return value
// and on each parameter.
class ConstraintVariable {
public:
  enum ConstraintVariableKind { PointerVariable, FunctionVariable };

  ConstraintVariableKind getKind() const { return Kind; }

private:
  ConstraintVariableKind Kind;

protected:
  std::string OriginalType;
  // Underlying name of the C variable this ConstraintVariable represents.
  std::string Name;
  // Set of constraint variables that have been constrained due to a
  // bounds-safe interface (itype). They are remembered as being constrained
  // so that later on we do not introduce a spurious constraint
  // making those variables WILD.
  std::set<ConstraintKey> ConstrainedVars;
  // A flag to indicate that we already forced argConstraints to be equated
  // Avoids infinite recursive calls.
  bool HasEqArgumentConstraints;
  // Flag to indicate if this Constraint Variable has a bounds key.
  bool ValidBoundsKey;
  // Bounds key of this Constraint Variable.
  BoundsKey BKey;
  // Is this Constraint Variable for a declaration?
  bool IsForDecl;

  // Only subclasses should call this
  ConstraintVariable(ConstraintVariableKind K, std::string T, std::string N)
      : Kind(K), OriginalType(T), Name(N), HasEqArgumentConstraints(false),
        ValidBoundsKey(false), IsForDecl(false) {}

public:
  // Create a "for-rewriting" representation of this ConstraintVariable.
  // The 'emitName' parameter is true when the generated string should include
  // the name of the variable, false for just the type.
  // The 'forIType' parameter is true when the generated string is expected
  // to be used inside an itype.
  virtual std::string mkString(const EnvironmentMap &E, bool EmitName = true,
                               bool ForItype = false, bool EmitPointee = false,
                               bool UnmaskTypedef = false) const = 0;

  // Debug printing of the constraint variable.
  virtual void print(llvm::raw_ostream &O) const = 0;
  virtual void dump() const = 0;
  virtual void dumpJson(llvm::raw_ostream &O) const = 0;

  virtual bool srcHasItype() const = 0;
  virtual bool srcHasBounds() const = 0;

  bool hasBoundsKey() const { return ValidBoundsKey; }
  BoundsKey getBoundsKey() const {
    assert(ValidBoundsKey && "No valid Bkey");
    return BKey;
  }
  void setBoundsKey(BoundsKey NK) {
    ValidBoundsKey = true;
    BKey = NK;
  }

  virtual bool solutionEqualTo(Constraints &, const ConstraintVariable *,
                               bool ComparePtyp = true) const = 0;

  virtual void constrainToWild(Constraints &CS,
                               const std::string &Rsn) const = 0;
  virtual void constrainToWild(Constraints &CS, const std::string &Rsn,
                               PersistentSourceLoc *PL) const = 0;

  // Returns true if any of the constraint variables 'within' this instance
  // have a binding in E other than top. E should be the EnvironmentMap that
  // results from running unification on the set of constraints and the
  // environment.
  bool isChecked(const EnvironmentMap &E) const;

  // Returns true if this constraint variable has a different checked type after
  // running unification. Note that if the constraint variable had a checked
  // type in the input program, it will have the same checked type after solving
  // so, the type will not have changed. To test if the type is checked, use
  // isChecked instead.
  virtual bool anyChanges(const EnvironmentMap &E) const = 0;

  // Here, AIdx is the pointer level which needs to be checked.
  // By default, we check for all pointer levels (or VarAtoms)
  virtual bool hasWild(const EnvironmentMap &E, int AIdx = -1) const = 0;
  virtual bool hasArr(const EnvironmentMap &E, int AIdx = -1) const = 0;
  virtual bool hasNtArr(const EnvironmentMap &E, int AIdx = -1) const = 0;

  // Force use of equality constraints in function calls for this CV
  virtual void equateArgumentConstraints(ProgramInfo &I) = 0;

  // Internally combine the constraints and other data from the first parameter
  // with this constraint variable. Used with redeclarations, especially of
  // functions declared in multiple files.
  virtual void mergeDeclaration(ConstraintVariable *, ProgramInfo &,
                                std::string &ReasonFailed) = 0;

  std::string getOriginalTy() const { return OriginalType; }
  // Get the original type string that can be directly
  // used for rewriting.
  std::string getRewritableOriginalTy() const;
  std::string getName() const { return Name; }

  void setValidDecl() { IsForDecl = true; }
  bool isForValidDecl() const { return IsForDecl; }

  virtual ConstraintVariable *getCopy(Constraints &CS) = 0;

  virtual ~ConstraintVariable(){};

  virtual bool getIsOriginallyChecked() const = 0;
};

typedef std::set<ConstraintVariable *> CVarSet;
typedef Option<ConstraintVariable> CVarOption;

enum ConsAction { Safe_to_Wild, Wild_to_Safe, Same_to_Same };

void constrainConsVarGeq(const std::set<ConstraintVariable *> &LHS,
                         const std::set<ConstraintVariable *> &RHS,
                         Constraints &CS, PersistentSourceLoc *PL,
                         ConsAction CA, bool DoEqType, ProgramInfo *Info,
                         bool HandleBoundsKey = true);
void constrainConsVarGeq(ConstraintVariable *LHS, const CVarSet &RHS,
                         Constraints &CS, PersistentSourceLoc *PL,
                         ConsAction CA, bool DoEqType, ProgramInfo *Info,
                         bool HandleBoundsKey = true);
void constrainConsVarGeq(ConstraintVariable *LHS, ConstraintVariable *RHS,
                         Constraints &CS, PersistentSourceLoc *PL,
                         ConsAction CA, bool DoEqType, ProgramInfo *Info,
                         bool HandleBoundsKey = true);

// True if [C] is a PVConstraint that contains at least one Atom (i.e.,
//   it represents a C pointer)
bool isAValidPVConstraint(const ConstraintVariable *C);

class PointerVariableConstraint;
class FunctionVariableConstraint;

// We need to store the level inside the type AST at which the first
// typedef occurs. This allows us to stop rewriting once we hit the
// first typedef. (All subsequent typedefs will not be rewritten, as
// rewriting will stop.)
struct InternalTypedefInfo {
  bool HasTypedef;
  int TypedefLevel;
  std::string TypedefName;
};

// Represents an individual constraint on a pointer variable.
// This could contain a reference to a FunctionVariableConstraint
// in the case of a function pointer declaration.
class PointerVariableConstraint : public ConstraintVariable {
public:
  enum Qualification {
    ConstQualification,
    VolatileQualification,
    RestrictQualification
  };

  static PointerVariableConstraint *
  getWildPVConstraint(Constraints &CS, const std::string &Rsn,
                      PersistentSourceLoc *PSL = nullptr);
  static PointerVariableConstraint *getPtrPVConstraint(Constraints &CS);
  static PointerVariableConstraint *getNonPtrPVConstraint(Constraints &CS);
  static PointerVariableConstraint *getNamedNonPtrPVConstraint(StringRef Name,
                                                               Constraints &CS);

private:
  std::string BaseType;
  CAtoms Vars;
  FunctionVariableConstraint *FV;
  std::map<uint32_t, std::set<Qualification>> QualMap;
  enum OriginalArrType { O_Pointer, O_SizedArray, O_UnSizedArray };
  // Map from pointer idx to original type and size.
  // If the original variable U was:
  //  * A pointer, then U -> (a,b) , a = O_Pointer, b has no meaning.
  //  * A sized array, then U -> (a,b) , a = O_SizedArray, b is static size.
  //  * An unsized array, then U -(a,b) , a = O_UnSizedArray, b has no meaning.
  std::map<uint32_t, std::pair<OriginalArrType, uint64_t>> ArrSizes;
  // If for all U in arrSizes, any U -> (a,b) where a = O_SizedArray or
  // O_UnSizedArray, arrPresent is true.
  bool ArrPresent;

  // True if this variable has an itype in the original source code.
  bool SrcHasItype;
  // The string representation of the itype of in the original source. This
  // string is empty if the variable did not have an itype OR if the itype was
  // implicitly declared by a bounds declaration on an unchecked pointer.
  std::string ItypeStr;

  // Get the qualifier string (e.g., const, etc) for the provided
  // pointer type into the provided string stream (ss).
  void getQualString(uint32_t TypeIdx, std::ostringstream &Ss) const;
  void insertQualType(uint32_t TypeIdx, QualType &QTy);
  // This function tries to emit an array size for the variable.
  // and returns true if the variable is an array and a size is emitted.
  bool emitArraySize(std::stack<std::string> &CheckedArrs, uint32_t TypeIdx,
                     bool &AllArray, bool &ArrayRun, bool Nt) const;
  void addArrayAnnotations(std::stack<std::string> &CheckedArrs,
                           std::deque<std::string> &EndStrs) const;

  // Utility used by the constructor to obtain a string representation of a
  // declaration's base type. To preserve macros, this we first try to take
  // the type directly from source code. Where that is not possible, the type
  // is regenerated from the type in the clang AST.
  static std::string extractBaseType(DeclaratorDecl *D, QualType QT,
                                     const Type *Ty, const ASTContext &C);

  // Try to extract string representation of the base type for a declaration
  // from the source code. If the base type cannot be extracted from source, an
  // empty string is returned instead.
  static std::string tryExtractBaseType(DeclaratorDecl *D, QualType QT,
                                        const Type *Ty, const ASTContext &C);

  // Flag to indicate that this constraint is a part of function prototype
  // e.g., Parameters or Return.
  bool PartOfFuncPrototype;
  // For the function parameters and returns,
  // this set contains the constraint variable of
  // the values used as arguments.
  std::set<ConstraintVariable *> ArgumentConstraints;
  // Get solution for the atom of a pointer.
  const ConstAtom *getSolution(const Atom *A, const EnvironmentMap &E) const;

  PointerVariableConstraint(PointerVariableConstraint *Ot, Constraints &CS);
  PointerVariableConstraint *Parent;
  // String representing declared bounds expression.
  std::string BoundsAnnotationStr;

  // Does this variable represent a generic type? Which one (or -1 for none)?
  // Generic types can be used with fewer restrictions, so this field is used
  // stop assignments with generic variables from forcing constraint variables
  // to be wild.
  int GenericIndex;

  // Empty array pointers are represented the same as standard pointers. This
  // lets pointers be passed to functions expecting a zero width array. This
  // flag is used to discriminate between standard pointer and zero width array
  // pointers.
  bool IsZeroWidthArray;

  bool IsTypedef = false;
  TypedefNameDecl *TDT;
  std::string TypedefString;
  // Does the type internally contain a typedef, and if so: at what level and
  // what is it's name?
  struct InternalTypedefInfo TypedefLevelInfo;

  // Is this a pointer to void? Possibly with multiple levels of indirection.
  bool IsVoidPtr;

public:
  // Constructor for when we know a CVars and a type string.
  PointerVariableConstraint(CAtoms V, std::string T, std::string Name,
                            FunctionVariableConstraint *F, bool IsArr,
                            std::string Is, int Generic = -1)
      : ConstraintVariable(PointerVariable, "" /*not used*/, Name), BaseType(T),
        Vars(V), FV(F), ArrPresent(IsArr), SrcHasItype(!Is.empty()),
        ItypeStr(Is), PartOfFuncPrototype(false), Parent(nullptr),
        BoundsAnnotationStr(""), GenericIndex(Generic), IsZeroWidthArray(false),
        IsVoidPtr(false) {}

  std::string getTy() const { return BaseType; }
  bool getArrPresent() const { return ArrPresent; }
  // Check if the outermost pointer is an unsized array.
  bool isTopCvarUnsizedArr() const;
  // Check if any of the pointers is either a sized or unsized arr.
  bool hasSomeSizedArr() const;

  bool isTypedef(void);
  void setTypedef(TypedefNameDecl *T, std::string S);

  // Return true if this constraint had an itype in the original source code.
  bool srcHasItype() const override {
    assert(!SrcHasItype || !ItypeStr.empty() || !BoundsAnnotationStr.empty());
    return SrcHasItype;
  }

  // Return the string representation of the itype for this constraint if an
  // itype was present in the original source code. Returns empty string
  // otherwise.
  std::string getItype() const { return ItypeStr; }
  // Check if this variable has bounds annotation.
  bool srcHasBounds() const override { return !BoundsAnnotationStr.empty(); }
  // Get bounds annotation.
  std::string getBoundsStr() const { return BoundsAnnotationStr; }

  bool getIsGeneric() const { return GenericIndex >= 0; }
  int getGenericIndex() const { return GenericIndex; }

  // Was this variable a checked pointer in the input program?
  // This is important for two reasons: (1) externs that are checked should be
  // kept that way during solving, (2) nothing that was originally checked
  // should be modified during rewriting.
  bool getIsOriginallyChecked() const override {
    return llvm::any_of(Vars, [](Atom *A) { return isa<ConstAtom>(A); });
  }

  bool isVoidPtr() const { return IsVoidPtr; }

  bool solutionEqualTo(Constraints &CS, const ConstraintVariable *CV,
                       bool ComparePtyp = true) const override;

  // Construct a PVConstraint when the variable is generated by a specific
  // declaration (D). This constructor calls the next constructor below with
  // QT and N instantiated with information in D.
  PointerVariableConstraint(clang::DeclaratorDecl *D, ProgramInfo &I,
                            const clang::ASTContext &C);

  // QT: Defines the type for the constraint variable. One atom is added for
  //     each level of pointer (or array) indirection in the type.
  // D: If this constraint is generated because of a variable declaration, this
  //    should be a pointer to the the declaration AST node. May be null if the
  //    constraint is not generated by a declaration.
  // N: Name for the constraint variable. This may be chosen arbitrarily, as it
  //    it is only used for labeling graph nodes. Equality is based on generated
  //    unique ids.
  // I and C: Context objects required for this construction. It is expected
  //          that all constructor calls will take the same global objects here.
  // inFunc: If this variable is part of a function prototype, this string is
  //         the name of the function. nullptr otherwise.
  // ForceGenericIndex: CheckedC supports generic types (_Itype_for_any) which
  //                    need less restrictive constraints. Set >= 0 to indicate
  //                    that this variable should be considered generic.
  PointerVariableConstraint(const clang::QualType &QT, clang::DeclaratorDecl *D,
                            std::string N, ProgramInfo &I,
                            const clang::ASTContext &C,
                            std::string *InFunc = nullptr,
                            int ForceGenericIndex = -1,
                            bool VarAtomForChecked = false);

  const CAtoms &getCvars() const { return Vars; }

  // Include new ConstAtoms, supplemental info, and merge function pointers
  void mergeDeclaration(ConstraintVariable *From, ProgramInfo &I,
                        std::string &ReasonFailed) override;

  static bool classof(const ConstraintVariable *S) {
    return S->getKind() == PointerVariable;
  }

  std::string gatherQualStrings(void) const;

  std::string mkString(const EnvironmentMap &E, bool EmitName = true,
                       bool ForItype = false, bool EmitPointee = false,
                       bool UnmaskTypedef = false) const override;

  FunctionVariableConstraint *getFV() const { return FV; }

  void print(llvm::raw_ostream &O) const override;
  void dump() const override { print(llvm::errs()); }
  void dumpJson(llvm::raw_ostream &O) const override;

  void constrainToWild(Constraints &CS, const std::string &Rsn) const override;
  void constrainToWild(Constraints &CS, const std::string &Rsn,
                       PersistentSourceLoc *PL) const override;
  void constrainOuterTo(Constraints &CS, ConstAtom *C, bool DoLB = false);
  bool anyChanges(const EnvironmentMap &E) const override;
  bool anyArgumentIsWild(const EnvironmentMap &E);
  bool hasWild(const EnvironmentMap &E, int AIdx = -1) const override;
  bool hasArr(const EnvironmentMap &E, int AIdx = -1) const override;
  bool hasNtArr(const EnvironmentMap &E, int AIdx = -1) const override;

  void equateArgumentConstraints(ProgramInfo &I) override;

  bool isPartOfFunctionPrototype() const { return PartOfFuncPrototype; }
  // Add the provided constraint variable as an argument constraint.
  bool addArgumentConstraint(ConstraintVariable *DstCons, ProgramInfo &Info);
  // Get the set of constraint variables corresponding to the arguments.
  const std::set<ConstraintVariable *> &getArgumentConstraints() const;

  PointerVariableConstraint *getCopy(Constraints &CS) override;

  // Retrieve the atom at the specified index. This function includes special
  // handling for generic constraint variables to create deeper pointers as
  // they are needed.
  Atom *getAtom(unsigned int AtomIdx, Constraints &CS);

  ~PointerVariableConstraint() override{};
};

typedef PointerVariableConstraint PVConstraint;
// Name for function return, for debugging
#define RETVAR "$ret"

<<<<<<< HEAD
typedef struct {
  PersistentSourceLoc PL;
  std::vector<std::pair<CVarSet, BKeySet>> PS;
} ParamDeferment;

=======
>>>>>>> ce6f4190
// This class contains a pair of PVConstraints that represent an internal and
// external view of a variable for use as the parameter and return constraints
// of FunctionVariableConstraints. The internal constraint represents how the
// variable is used inside the function. The external constraint represents
// how it can be used by callers to the function. For example, when a variable
// is used unsafely inside the function, the internal constraint variable will
// solve to an unchecked type, but the external constraint variable will still
// be checked. The rewriting of the function then gives it an itype, allowing
// callers to use the external checked type.
class FVComponentVariable {
private:
  friend class FunctionVariableConstraint;
  PVConstraint *InternalConstraint;
  PVConstraint *ExternalConstraint;

public:
  FVComponentVariable()
      : InternalConstraint(nullptr), ExternalConstraint(nullptr) {}

  FVComponentVariable(FVComponentVariable *Ot, Constraints &CS);
  FVComponentVariable(const clang::QualType &QT, clang::DeclaratorDecl *D,
                      std::string N, ProgramInfo &I, const clang::ASTContext &C,
                      std::string *InFunc, bool HasItype);

  void mergeDeclaration(FVComponentVariable *From, ProgramInfo &I,
                        std::string &ReasonFailed);
  std::string mkItypeStr(const EnvironmentMap &E) const;
  std::string mkTypeStr(const EnvironmentMap &E) const;
  std::string mkString(const EnvironmentMap &E) const;
};

// Constraints on a function type. Also contains a 'name' parameter for
// when a re-write of a function pointer is needed.
class FunctionVariableConstraint : public ConstraintVariable {
private:
  FunctionVariableConstraint(FunctionVariableConstraint *Ot, Constraints &CS);

  // N constraints on the return value of the function.
  FVComponentVariable ReturnVar;
  // A vector of K sets of N constraints on the parameter values, for
  // K parameters accepted by the function.
  std::vector<FVComponentVariable> ParamVars;

  // File name in which this declaration is found.
  std::string FileName;
  bool Hasproto;
  bool Hasbody;
  bool IsStatic;
  FunctionVariableConstraint *Parent;
  // Flag to indicate whether this is a function pointer or not.
  bool IsFunctionPtr;

  // Count of type parameters from `_Itype_for_any(...)`.
  int TypeParams;

  void equateFVConstraintVars(ConstraintVariable *CV, ProgramInfo &Info) const;

public:
  FunctionVariableConstraint()
      : ConstraintVariable(FunctionVariable, "", ""), FileName(""),
        Hasproto(false), Hasbody(false), IsStatic(false), Parent(nullptr),
        IsFunctionPtr(false) {}

  FunctionVariableConstraint(clang::DeclaratorDecl *D, ProgramInfo &I,
                             const clang::ASTContext &C);
  FunctionVariableConstraint(const clang::Type *Ty, clang::DeclaratorDecl *D,
                             std::string N, ProgramInfo &I,
                             const clang::ASTContext &C);

  PVConstraint *getExternalReturn() const {
    return ReturnVar.ExternalConstraint;
  }

  PVConstraint *getInternalReturn() const {
    return ReturnVar.InternalConstraint;
  }

<<<<<<< HEAD
  const std::vector<ParamDeferment> &getDeferredParams() const {
    return DeferredParams;
  }

  void addDeferredParams(PersistentSourceLoc PL,
                         std::vector<std::pair<CVarSet, BKeySet>> Ps);

=======
>>>>>>> ce6f4190
  size_t numParams() const { return ParamVars.size(); }

  bool hasProtoType() const { return Hasproto; }
  bool hasBody() const { return Hasbody; }
  void setHasBody(bool Hbody) { this->Hasbody = Hbody; }

  static bool classof(const ConstraintVariable *S) {
    return S->getKind() == FunctionVariable;
  }

  // Merge return value and all params
  void mergeDeclaration(ConstraintVariable *FromCV, ProgramInfo &I,
                        std::string &ReasonFailed) override;

  PVConstraint *getExternalParam(unsigned I) const {
    assert(I < ParamVars.size());
    return ParamVars.at(I).ExternalConstraint;
  }

  PVConstraint *getInternalParam(unsigned I) const {
    assert(I < ParamVars.size());
    return ParamVars.at(I).InternalConstraint;
  }

  bool srcHasItype() const override;
  bool srcHasBounds() const override;

  int getGenericIndex() const {
    return ReturnVar.ExternalConstraint->getGenericIndex();
  }

  bool solutionEqualTo(Constraints &CS, const ConstraintVariable *CV,
                       bool ComparePtyp = true) const override;

  std::string mkString(const EnvironmentMap &E, bool EmitName = true,
                       bool ForItype = false, bool EmitPointee = false,
                       bool UnmaskTypedef = false) const override;
  void print(llvm::raw_ostream &O) const override;
  void dump() const override { print(llvm::errs()); }
  void dumpJson(llvm::raw_ostream &O) const override;

  void constrainToWild(Constraints &CS, const std::string &Rsn) const override;
  void constrainToWild(Constraints &CS, const std::string &Rsn,
                       PersistentSourceLoc *PL) const override;
  bool anyChanges(const EnvironmentMap &E) const override;
  bool hasWild(const EnvironmentMap &E, int AIdx = -1) const override;
  bool hasArr(const EnvironmentMap &E, int AIdx = -1) const override;
  bool hasNtArr(const EnvironmentMap &E, int AIdx = -1) const override;

  void equateArgumentConstraints(ProgramInfo &P) override;

  FunctionVariableConstraint *getCopy(Constraints &CS) override;

  bool getIsOriginallyChecked() const override;

  ~FunctionVariableConstraint() override {}
};

typedef FunctionVariableConstraint FVConstraint;

#endif // LLVM_CLANG_3C_CONSTRAINTVARIABLES_H<|MERGE_RESOLUTION|>--- conflicted
+++ resolved
@@ -431,14 +431,6 @@
 // Name for function return, for debugging
 #define RETVAR "$ret"
 
-<<<<<<< HEAD
-typedef struct {
-  PersistentSourceLoc PL;
-  std::vector<std::pair<CVarSet, BKeySet>> PS;
-} ParamDeferment;
-
-=======
->>>>>>> ce6f4190
 // This class contains a pair of PVConstraints that represent an internal and
 // external view of a variable for use as the parameter and return constraints
 // of FunctionVariableConstraints. The internal constraint represents how the
@@ -516,16 +508,6 @@
     return ReturnVar.InternalConstraint;
   }
 
-<<<<<<< HEAD
-  const std::vector<ParamDeferment> &getDeferredParams() const {
-    return DeferredParams;
-  }
-
-  void addDeferredParams(PersistentSourceLoc PL,
-                         std::vector<std::pair<CVarSet, BKeySet>> Ps);
-
-=======
->>>>>>> ce6f4190
   size_t numParams() const { return ParamVars.size(); }
 
   bool hasProtoType() const { return Hasproto; }
