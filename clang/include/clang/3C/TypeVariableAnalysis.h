//=--TypeVariableAnalysis.h---------------------------------------*- C++-*-===//
//
// Part of the LLVM Project, under the Apache License v2.0 with LLVM Exceptions.
// See https://llvm.org/LICENSE.txt for license information.
// SPDX-License-Identifier: Apache-2.0 WITH LLVM-exception
//
//===----------------------------------------------------------------------===//
//
//===----------------------------------------------------------------------===//

#ifndef LLVM_CLANG_3C_TYPEVARIABLEANALYSIS_H
#define LLVM_CLANG_3C_TYPEVARIABLEANALYSIS_H

#include "clang/3C/ConstraintResolver.h"
#include "clang/3C/ConstraintVariables.h"
#include "clang/3C/ProgramInfo.h"
#include <set>

class TypeVariableEntry {
public:
  // Note: does not initialize TyVarType!
  TypeVariableEntry() : IsConsistent(false), TypeParamConsVar(nullptr) {}
  TypeVariableEntry(QualType Ty, std::set<ConstraintVariable *> &CVs
                    , bool ForceInconsistent = false
                    , ConstraintVariable *IdentCV = nullptr)
      : TypeParamConsVar(nullptr) {
    // We'll need a name to provide the type arguments during rewriting, so no
    // anonymous types are allowed.
    IsConsistent = !ForceInconsistent &&
                   (Ty->isPointerType() || Ty->isArrayType()) &&
                   !isTypeAnonymous(Ty->getPointeeOrArrayElementType());
    TyVarType = Ty;
    ArgConsVars = CVs;
    GenArgumentCV = IdentCV;
  }

  bool getIsConsistent() const;
  // Note: undefined behaviour if `getIsConsistent` is false
  QualType getType();
  // Note: undefined behaviour if `getIsConsistent` is false
  std::set<ConstraintVariable *> &getConstraintVariables();
  ConstraintVariable *getTypeParamConsVar();
  ConstraintVariable *getGenArgCV();

  void insertConstraintVariables(std::set<ConstraintVariable *> &CVs);
  void setTypeParamConsVar(ConstraintVariable *CV);
  void updateEntry(QualType Ty, std::set<ConstraintVariable *> &CVs,
                   ConstraintVariable *IdentCV);

private:
  // Is this type variable instantiated consistently. True when all uses have
  // the same type and false otherwise.
  bool IsConsistent;

  // The type that this type variable is instantiated consistently as. The value
  // of this field should considered undefined if IsConsistent is false
  // (enforced in getter).
  QualType TyVarType;

  // Collection of constraint variables generated for all uses of the type
  // variable. Also should not be used when IsConsistent is false.
  // TODO: accessor methods don't enforce this?
  std::set<ConstraintVariable *> ArgConsVars;

  // A single constraint variable for solving the checked type of the type
  // variable. It is constrained GEQ all elements of ArgConsVars.
  ConstraintVariable *TypeParamConsVar;

  // If an argument is a single identifier, store the constraint variable
  // to recognize changes in type from inferred generics. Null otherwise.
  // Meaningless if `TypeParamConsVar` has a basetype other than void, and
  // when we have generic index constraints, those should be favored over this
  ConstraintVariable *GenArgumentCV;
};

// Stores the instantiated type for each type variables. This map has
// an entry for every call expression where the callee is has a generically
// typed parameter. The values in the map are another maps from type variable
// index in the called function's parameter list to the type the type variable
// becomes (or null if it is not used consistently).
// TODO: use a better map implementation?
typedef std::map<CallExpr *, std::map<unsigned int, TypeVariableEntry>>
    TypeVariableMapT;

// Abstract class exposing methods for accessing the type variable map in a
// TypeVarVisitor.
class TypeVarInfo {
public:
  virtual void getConsistentTypeParams(CallExpr *CE,
                                       std::set<unsigned int> &Types) = 0;
  virtual void setProgramInfoTypeVars() = 0;
};

class TypeVarVisitor : public RecursiveASTVisitor<TypeVarVisitor>,
                       public TypeVarInfo {
public:
  explicit TypeVarVisitor(ASTContext *C, ProgramInfo &I)
      : Context(C), Info(I), CR(Info, Context), TVMap() {}

  bool VisitCastExpr(CastExpr *CE);
  bool VisitCallExpr(CallExpr *CE);

  void getConsistentTypeParams(CallExpr *CE, std::set<unsigned int> &Types);
  void setProgramInfoTypeVars();

private:
  ASTContext *Context;
  ProgramInfo &Info;
  ConstraintResolver CR;
  TypeVariableMapT TVMap;

<<<<<<< HEAD
  void insertBinding(CallExpr *CE, const int TyIdx, QualType Ty,
                     CVarSet &CVs, bool ForceInconsistent = false,
                     ConstraintVariable *IdentCV = nullptr);
=======
  void insertBinding(CallExpr *CE, const int TyIdx, QualType Ty, CVarSet &CVs);
>>>>>>> 2e439df1
};

bool typeArgsProvided(CallExpr *Call);

#endif<|MERGE_RESOLUTION|>--- conflicted
+++ resolved
@@ -109,13 +109,8 @@
   ConstraintResolver CR;
   TypeVariableMapT TVMap;
 
-<<<<<<< HEAD
   void insertBinding(CallExpr *CE, const int TyIdx, QualType Ty,
-                     CVarSet &CVs, bool ForceInconsistent = false,
-                     ConstraintVariable *IdentCV = nullptr);
-=======
-  void insertBinding(CallExpr *CE, const int TyIdx, QualType Ty, CVarSet &CVs);
->>>>>>> 2e439df1
+                     CVarSet &CVs, ConstraintVariable *IdentCV = nullptr);
 };
 
 bool typeArgsProvided(CallExpr *Call);
