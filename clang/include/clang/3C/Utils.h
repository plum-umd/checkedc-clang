--- conflicted
+++ resolved
@@ -218,7 +218,16 @@
 
 bool isKAndRFunctionDecl(clang::FunctionDecl *FD);
 
-<<<<<<< HEAD
+void getPrintfStringArgIndices(const clang::CallExpr *CE,
+                               const clang::FunctionDecl *Callee,
+                               const clang::ASTContext &Context,
+                               std::set<unsigned> &StringArgIndices);
+
+// Use instead of Stmt::getID since Stmt::getID fails an assertion on long
+// string literals (https://bugs.llvm.org/show_bug.cgi?id=49926).
+int64_t getStmtIdWorkaround(const clang::Stmt *St,
+                            const clang::ASTContext &Context);
+
 // Shortcut for the getCustomDiagID + Report sequence to report a custom
 // diagnostic as we currently do in 3C.
 //
@@ -245,16 +254,5 @@
                   clang::DiagnosticsEngine::ArgumentKind::ak_nameddecl);
   return DB;
 }
-=======
-void getPrintfStringArgIndices(const clang::CallExpr *CE,
-                               const clang::FunctionDecl *Callee,
-                               const clang::ASTContext &Context,
-                               std::set<unsigned> &StringArgIndices);
-
-// Use instead of Stmt::getID since Stmt::getID fails an assertion on long
-// string literals (https://bugs.llvm.org/show_bug.cgi?id=49926).
-int64_t getStmtIdWorkaround(const clang::Stmt *St,
-                            const clang::ASTContext &Context);
->>>>>>> 25f3b7bc
 
 #endif