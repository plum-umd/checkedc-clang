--- conflicted
+++ resolved
@@ -235,11 +235,12 @@
 
 clang::SourceLocation getCheckedCAnnotationsEnd(const clang::Decl *D);
 
-<<<<<<< HEAD
+
 clang::SourceLocation
 getLocationAfter(clang::SourceLocation SL, const clang::SourceManager &SM,
                  const clang::LangOptions &LO);
-=======
+
+
 // Get the source range for a declaration including Checked C annotations.
 // Optionally, any initializer can be excluded from the range in order to avoid
 // interfering with other rewrites inside an existing initializer
@@ -247,7 +248,6 @@
 // declaration has no initializer, then IncludeInitializer has no effect.
 clang::SourceRange getDeclSourceRangeWithAnnotations(const clang::Decl *D,
                                                      bool IncludeInitializer);
->>>>>>> abd7a002
 
 // Shortcut for the getCustomDiagID + Report sequence to report a custom
 // diagnostic as we currently do in 3C.
@@ -275,8 +275,6 @@
                   clang::DiagnosticsEngine::ArgumentKind::ak_nameddecl);
   return DB;
 }
-<<<<<<< HEAD
-=======
 
 // Marker for conditions that we might want to make into non-fatal assertions
 // once we have an API design for them
@@ -294,5 +292,4 @@
 // TODO: Is there a better way to achieve this?
 #define NONFATAL_ASSERT_PLACEHOLDER_UNUSED(_cond) ((void)sizeof(_cond))
 
->>>>>>> abd7a002
 #endif