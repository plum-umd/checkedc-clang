--- conflicted
+++ resolved
@@ -156,15 +156,10 @@
     }
   }
 
-<<<<<<< HEAD
   // This version provides more info by returning graph edges
   // rather than data items
   bool getIncidentEdges(Data D, std::set<EdgeType*> &EdgeSet, bool Succ,
-                        bool Append = false, bool IgnoreSoftEdges = false) {
-=======
-  bool getNeighbors(Data D, std::set<Data> &DataSet, bool Succ,
-                    bool Append = false, bool IgnoreSoftEdges = false) const {
->>>>>>> d37e5cae
+                      bool Append = false, bool IgnoreSoftEdges = false) const {
     NodeType *N = this->findNode(D);
     if (N == nullptr)
       return false;
@@ -182,7 +177,7 @@
   }
 
   bool getNeighbors(Data D, std::set<Data> &DataSet, bool Succ,
-                    bool Append = false, bool IgnoreSoftEdges = false) {
+                    bool Append = false, bool IgnoreSoftEdges = false) const {
     if (!Append)
       DataSet.clear();
 
@@ -193,7 +188,6 @@
     return !DataSet.empty();
   }
 
-<<<<<<< HEAD
   bool getSuccessorsEdges(Atom *A, std::set<EdgeType*> &EdgeSet,
                      bool Append = false) {
     return getIncidentEdges(A, EdgeSet, true, Append);
@@ -204,11 +198,8 @@
     return getIncidentEdges(A, EdgeSet, false, Append);
   }
 
-  bool getSuccessors(Data D, std::set<Data> &DataSet, bool Append = false) {
-=======
   bool
   getSuccessors(Data D, std::set<Data> &DataSet, bool Append = false) const {
->>>>>>> d37e5cae
     return getNeighbors(D, DataSet, true, Append);
   }
 
