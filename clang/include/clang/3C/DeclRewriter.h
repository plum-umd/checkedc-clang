--- conflicted
+++ resolved
@@ -24,29 +24,7 @@
 using namespace llvm;
 using namespace clang;
 
-// Represent a rewritten declaration split into three components. For a
-// parameter or local variable declaration, concatenating Type and IType will
-// give the full declaration. For a function return, Type should appear the
-// identifier and parameter list and itype should appear after.
-struct RewrittenDecl {
-  explicit RewrittenDecl() : Type(), IType(), SupplementaryDecl() {}
-  explicit RewrittenDecl(std::string Type, std::string IType,
-                         std::string SupplementaryDecl)
-    : Type(Type), IType(IType), SupplementaryDecl(SupplementaryDecl) {}
 
-  // The type for declaration and the identifier if this is not a return value.
-  std::string Type;
-
-  // The Checked C itype or bounds expressions if required, empty otherwise.
-  std::string IType;
-
-  // A duplicate declaration used to support range bounds. The duplicate
-  // declaration refers to the original in the bounds expression, so it must be
-  // emitted after the original declaration.
-  // e.g., `_Array_ptr<int> a : bounds(__3c_tmp_a, __3c_tmp_a + n)`
-  // If the declaration does not need range bounds, then this string is empty.
-  std::string SupplementaryDecl;
-};
 
 class DeclRewriter {
 public:
@@ -85,18 +63,10 @@
   void rewriteMultiDecl(MultiDeclInfo &MDI, RSet &ToRewrite);
   void doDeclRewrite(SourceRange &SR, DeclReplacement *N);
   void rewriteFunctionDecl(FunctionDeclReplacement *N);
-<<<<<<< HEAD
-  void rewriteTypedefDecl(TypedefDeclReplacement *TDT, RSet &ToRewrite);
   void emitSupplementaryDeclarations(const std::vector<std::string> &SDecls,
                                      SourceLocation Loc);
-  void getDeclsOnSameLine(DeclReplacement *N, std::vector<Decl *> &Decls);
-  bool isSingleDeclaration(DeclReplacement *N);
-  SourceRange getNextCommaOrSemicolon(SourceLocation L);
-  static void detectInlineStruct(Decl *D, SourceManager &SM);
-=======
   SourceRange getNextComma(SourceLocation L);
   void denestTagDecls();
->>>>>>> abd7a002
 };
 
 // Visits function declarations and adds entries with their new rewritten
