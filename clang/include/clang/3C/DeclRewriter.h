//=--DeclRewriter.h-----------------------------------------------*- C++-*-===//
//
// Part of the LLVM Project, under the Apache License v2.0 with LLVM Exceptions.
// See https://llvm.org/LICENSE.txt for license information.
// SPDX-License-Identifier: Apache-2.0 WITH LLVM-exception
//
//===----------------------------------------------------------------------===//
// This file contains the DeclRewriter class which is used to rewrite variable
// declarations in a program using the checked pointers types solved for by the
// the conversion tool.
//===----------------------------------------------------------------------===//

#ifndef LLVM_CLANG_3C_DECLREWRITER_H
#define LLVM_CLANG_3C_DECLREWRITER_H

#include "clang/3C/ConstraintBuilder.h"
#include "clang/3C/RewriteUtils.h"
#include "clang/AST/ASTContext.h"
#include "clang/AST/Decl.h"
#include "clang/AST/RecursiveASTVisitor.h"
#include "clang/AST/Stmt.h"
#include "clang/Rewrite/Core/Rewriter.h"

using namespace llvm;
using namespace clang;

class DeclRewriter {
public:
  DeclRewriter(Rewriter &R, ASTContext &A, GlobalVariableGroups &GP)
      : R(R), A(A), GP(GP),
        VisitedMultiDeclMembers(DComp(A.getSourceManager())) {}

  // The publicly accessible interface for performing declaration rewriting.
  // All declarations for variables with checked types in the variable map of
  // Info parameter are rewritten.
  static void rewriteDecls(ASTContext &Context, ProgramInfo &Info, Rewriter &R);

  static void
  buildItypeDecl(PVConstraint *Defn, DeclaratorDecl *Decl, std::string &Type,
                 std::string &IType, ProgramInfo &Info,
                 ArrayBoundsRewriter &ABR);

private:
  static RecordDecl *LastRecordDecl;
  static std::map<Decl *, Decl *> VDToRDMap;
  static std::set<Decl *> InlineVarDecls;
  Rewriter &R;
  ASTContext &A;
  GlobalVariableGroups &GP;

  // This set contains declarations that have already been rewritten as part of
  // a prior declaration that was in the same multi-declaration. It is checked
  // before rewriting in order to avoid rewriting a declaration more than once.
  // It is not used with individual declarations outside of multi-declarations
  // because these declarations are seen exactly once, rather than every time a
  // declaration in the containing multi-decl is visited.
  RSet VisitedMultiDeclMembers;

  // Visit each Decl in ToRewrite and apply the appropriate pointer type
  // to that Decl. ToRewrite is the set of all declarations to rewrite.
  void rewrite(RSet &ToRewrite);

  // Rewrite a specific variable declaration using the replacement string in the
  // DAndReplace structure. Each of these functions is specialized to handling
  // one subclass of declarations.
  void rewriteParmVarDecl(ParmVarDeclReplacement *N);

  template <typename DRType>
  void rewriteFieldOrVarDecl(DRType *N, RSet &ToRewrite);
  void rewriteMultiDecl(DeclReplacement *N, RSet &ToRewrite,
                        std::vector<Decl *> SameLineDecls,
                        bool ContainsInlineStruct);
  void rewriteSingleDecl(DeclReplacement *N, RSet &ToRewrite);
  void doDeclRewrite(SourceRange &SR, DeclReplacement *N);
  void rewriteFunctionDecl(FunctionDeclReplacement *N);
  void rewriteTypedefDecl(TypedefDeclReplacement *TDT, RSet &ToRewrite);
  void getDeclsOnSameLine(DeclReplacement *N, std::vector<Decl *> &Decls);
  bool isSingleDeclaration(DeclReplacement *N);
  bool areDeclarationsOnSameLine(DeclReplacement *N1, DeclReplacement *N2);
  SourceRange getNextCommaOrSemicolon(SourceLocation L);
  static void detectInlineStruct(Decl *D, SourceManager &SM);
};

// Visits function declarations and adds entries with their new rewritten
// declaration to the RSet RewriteThese.
class FunctionDeclBuilder : public RecursiveASTVisitor<FunctionDeclBuilder> {
public:
  explicit FunctionDeclBuilder(ASTContext *C, ProgramInfo &I, RSet &DR,
                               ArrayBoundsRewriter &ArrRewriter)
      : Context(C), Info(I), RewriteThese(DR), ABRewriter(ArrRewriter),
        VisitedSet() {}

  bool VisitFunctionDecl(FunctionDecl *);
  bool isFunctionVisited(std::string FuncName);

protected:
  ASTContext *Context;
  ProgramInfo &Info;
  RSet &RewriteThese;
  ArrayBoundsRewriter &ABRewriter;

  // Set containing the names of all functions visited in the AST traversal.
  // Used to ensure the new signature is only computed once for each function.
  std::set<std::string> VisitedSet;

  // Get existing itype string from constraint variables.
  std::string getExistingIType(ConstraintVariable *DeclC);

<<<<<<< HEAD
  virtual void buildDeclVar(const FVComponentVariable *CV,
                            DeclaratorDecl *Decl, std::string &Type,
                            std::string &IType, std::string UseName,
                            bool &RewriteGen, bool &RewriteParm,
                            bool &RewriteRet);
=======
  virtual void buildDeclVar(const FVComponentVariable *CV, DeclaratorDecl *Decl,
                            std::string &Type, std::string &IType,
                            std::string UseName, bool &RewriteParm,
                            bool &RewriteRet, bool StaticFunc);
>>>>>>> d2452931
  void buildCheckedDecl(PVConstraint *Defn, DeclaratorDecl *Decl,
                        std::string &Type, std::string &IType,
                        std::string UseName, bool &RewriteParm,
                        bool &RewriteRet);
  void buildItypeDecl(PVConstraint *Defn, DeclaratorDecl *Decl,
                      std::string &Type, std::string &IType, bool &RewriteParm,
                      bool &RewriteRet);

  bool hasDeclWithTypedef(const FunctionDecl *FD);

  bool inParamMultiDecl(const ParmVarDecl *PVD);
};

class FieldFinder : public RecursiveASTVisitor<FieldFinder> {
public:
  FieldFinder(GlobalVariableGroups &GVG) : GVG(GVG) {}

  bool VisitFieldDecl(FieldDecl *FD);

  static void gatherSameLineFields(GlobalVariableGroups &GVG, Decl *D);

private:
  GlobalVariableGroups &GVG;
};
#endif // LLVM_CLANG_3C_DECLREWRITER_H<|MERGE_RESOLUTION|>--- conflicted
+++ resolved
@@ -106,18 +106,11 @@
   // Get existing itype string from constraint variables.
   std::string getExistingIType(ConstraintVariable *DeclC);
 
-<<<<<<< HEAD
   virtual void buildDeclVar(const FVComponentVariable *CV,
                             DeclaratorDecl *Decl, std::string &Type,
                             std::string &IType, std::string UseName,
                             bool &RewriteGen, bool &RewriteParm,
-                            bool &RewriteRet);
-=======
-  virtual void buildDeclVar(const FVComponentVariable *CV, DeclaratorDecl *Decl,
-                            std::string &Type, std::string &IType,
-                            std::string UseName, bool &RewriteParm,
                             bool &RewriteRet, bool StaticFunc);
->>>>>>> d2452931
   void buildCheckedDecl(PVConstraint *Defn, DeclaratorDecl *Decl,
                         std::string &Type, std::string &IType,
                         std::string UseName, bool &RewriteParm,
