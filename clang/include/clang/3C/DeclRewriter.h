--- conflicted
+++ resolved
@@ -64,18 +64,10 @@
   void rewriteMultiDecl(MultiDeclInfo &MDI, RSet &ToRewrite);
   void doDeclRewrite(SourceRange &SR, DeclReplacement *N);
   void rewriteFunctionDecl(FunctionDeclReplacement *N);
-<<<<<<< HEAD
   SourceRange getNextComma(SourceLocation L);
   void denestTagDecls();
-=======
-  void rewriteTypedefDecl(TypedefDeclReplacement *TDT, RSet &ToRewrite);
   void emitSupplementaryDeclarations(const std::vector<std::string> &SDecls,
                                      SourceLocation Loc);
-  void getDeclsOnSameLine(DeclReplacement *N, std::vector<Decl *> &Decls);
-  bool isSingleDeclaration(DeclReplacement *N);
-  SourceRange getNextCommaOrSemicolon(SourceLocation L);
-  static void detectInlineStruct(Decl *D, SourceManager &SM);
->>>>>>> 53ffbc41
 };
 
 // Visits function declarations and adds entries with their new rewritten
