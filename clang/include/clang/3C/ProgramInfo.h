--- conflicted
+++ resolved
@@ -103,12 +103,8 @@
 
   const VariableMap &getVarMap() const { return Variables; }
   Constraints &getConstraints() { return CS; }
-<<<<<<< HEAD
   const Constraints &getConstraints() const { return CS; }
-  AVarBoundsInfo &getABoundsInfo() { return ArrBInfo; }
-=======
   AVarBoundsInfo &getABoundsInfo() override { return ArrBInfo; }
->>>>>>> 2f5bf260
 
   PerformanceStats &getPerfStats() { return PerfS; }
 
