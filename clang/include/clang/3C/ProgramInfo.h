//=--ProgramInfo.h------------------------------------------------*- C++-*-===//
//
// Part of the LLVM Project, under the Apache License v2.0 with LLVM Exceptions.
// See https://llvm.org/LICENSE.txt for license information.
// SPDX-License-Identifier: Apache-2.0 WITH LLVM-exception
//
//===----------------------------------------------------------------------===//
// This class represents all the information about a source file
// collected by the converter.
//===----------------------------------------------------------------------===//

#ifndef LLVM_CLANG_3C_PROGRAMINFO_H
#define LLVM_CLANG_3C_PROGRAMINFO_H

#include "clang/3C/3CInteractiveData.h"
#include "clang/3C/AVarBoundsInfo.h"
#include "clang/3C/ConstraintVariables.h"
#include "clang/3C/PersistentSourceLoc.h"
#include "clang/3C/Utils.h"
#include "clang/AST/ASTConsumer.h"
#include "clang/AST/RecursiveASTVisitor.h"
#include "clang/Frontend/CompilerInstance.h"
#include "clang/Frontend/FrontendAction.h"
#include "clang/Tooling/Tooling.h"

class PerformanceStats {
public:
  double CompileTime;
  double ConstraintBuilderTime;
  double ConstraintSolverTime;
  double ArrayBoundsInferenceTime;
  double RewritingTime;
  double TotalTime;

  PerformanceStats() {
    CompileTime = ConstraintBuilderTime = 0;
    ConstraintSolverTime = ArrayBoundsInferenceTime = 0;
    RewritingTime = TotalTime = 0;

    CompileTimeSt = ConstraintBuilderTimeSt = 0;
    ConstraintSolverTimeSt = ArrayBoundsInferenceTimeSt = 0;
    RewritingTimeSt = TotalTimeSt = 0;
  }

  void startCompileTime();
  void endCompileTime();

  void startConstraintBuilderTime();
  void endConstraintBuilderTime();

  void startConstraintSolverTime();
  void endConstraintSolverTime();

  void startArrayBoundsInferenceTime();
  void endArrayBoundsInferenceTime();

  void startRewritingTime();
  void endRewritingTime();

  void startTotalTime();
  void endTotalTime();

  void printPerformanceStats(raw_ostream &O);

private:
  clock_t CompileTimeSt;
  clock_t ConstraintBuilderTimeSt;
  clock_t ConstraintSolverTimeSt;
  clock_t ArrayBoundsInferenceTimeSt;
  clock_t RewritingTimeSt;
  clock_t TotalTimeSt;

<<<<<<< HEAD
=======
class PerformanceStats {
public:
  double CompileTime;
  double ConstraintBuilderTime;
  double ConstraintSolverTime;
  double ArrayBoundsInferenceTime;
  double RewritingTime;
  double TotalTime;

  PerformanceStats() {
    CompileTime = ConstraintBuilderTime = 0;
    ConstraintSolverTime = ArrayBoundsInferenceTime = 0;
    RewritingTime = TotalTime = 0;

    CompileTimeSt = ConstraintBuilderTimeSt = 0;
    ConstraintSolverTimeSt = ArrayBoundsInferenceTimeSt = 0;
    RewritingTimeSt = TotalTimeSt = 0;
  }

  void startCompileTime();
  void endCompileTime();

  void startConstraintBuilderTime();
  void endConstraintBuilderTime();

  void startConstraintSolverTime();
  void endConstraintSolverTime();

  void startArrayBoundsInferenceTime();
  void endArrayBoundsInferenceTime();

  void startRewritingTime();
  void endRewritingTime();

  void startTotalTime();
  void endTotalTime();

  void printPerformanceStats(raw_ostream &O);

private:
  clock_t CompileTimeSt;
  clock_t ConstraintBuilderTimeSt;
  clock_t ConstraintSolverTimeSt;
  clock_t ArrayBoundsInferenceTimeSt;
  clock_t RewritingTimeSt;
  clock_t TotalTimeSt;

>>>>>>> d080a806
};
class ProgramVariableAdder {
public:
  virtual void addVariable(clang::DeclaratorDecl *D,
                           clang::ASTContext *AstContext) = 0;
  void addABoundsVariable(clang::Decl *D) {
    getABoundsInfo().insertVariable(D);
  }

  virtual bool seenTypedef(PersistentSourceLoc PSL) = 0;

  virtual void addTypedef(PersistentSourceLoc PSL, bool ShouldCheck) = 0;


protected:
  virtual AVarBoundsInfo &getABoundsInfo() = 0;
};

typedef std::pair<CVarSet, BKeySet> CSetBkeyPair;

class ProgramInfo : public ProgramVariableAdder {
public:
  // This map holds similar information as the type variable map in
  // ConstraintBuilder.cpp, but it is stored in a form that is usable during
  // rewriting.
  typedef std::map<unsigned int, ConstraintVariable *> CallTypeParamBindingsT;
  typedef std::map<PersistentSourceLoc, CallTypeParamBindingsT>
      TypeParamBindingsT;

  typedef std::map<std::string, FVConstraint *> ExternalFunctionMapType;
  typedef std::map<std::string, ExternalFunctionMapType> StaticFunctionMapType;

  ProgramInfo();
  void print(llvm::raw_ostream &O) const;
  void dump() const { print(llvm::errs()); }
  void dumpJson(llvm::raw_ostream &O) const;
  void dumpStats(const std::set<std::string> &F) {
    printStats(F, llvm::errs());
  }
  void printStats(const std::set<std::string> &F, llvm::raw_ostream &O,
                  bool OnlySummary = false, bool JsonFormat = false);

  void print_aggregate_stats(const std::set<std::string> &F,
                             llvm::raw_ostream &O);

  // Populate Variables, VarDeclToStatement, RVariables, and DepthMap with
  // AST data structures that correspond do the data stored in PDMap and
  // ReversePDMap.
  void enterCompilationUnit(clang::ASTContext &Context);

  // Remove any references we maintain to AST data structure pointers.
  // After this, the Variables, VarDeclToStatement, RVariables, and DepthMap
  // should all be empty.
  void exitCompilationUnit();

  bool hasPersistentConstraints(clang::Expr *E, ASTContext *C) const;
  const CSetBkeyPair &getPersistentConstraints(clang::Expr *E, ASTContext *C) const;
  void storePersistentConstraints(clang::Expr *E, const CSetBkeyPair &Vars,
                                  ASTContext *C);
  // Get only constraint vars from the persistent contents of the
  // expression E.
  const CVarSet &getPersistentConstraintsSet(clang::Expr *E, ASTContext *C) const;
  // Store CVarSet with an empty set of BoundsKey into persistent contents.
  void storePersistentConstraints(clang::Expr *E, const CVarSet &Vars,
                                  ASTContext *C);

  // Get constraint variable for the provided Decl
  CVarOption getVariable(clang::Decl *D, clang::ASTContext *C);

  // Retrieve a function's constraints by decl, or by name; nullptr if not found
  FVConstraint *getFuncConstraint(FunctionDecl *D, ASTContext *C) const;
  FVConstraint *getExtFuncDefnConstraint(std::string FuncName) const;
  FVConstraint *getStaticFuncConstraint(std::string FuncName,
                                        std::string FileName) const;

  // Called when we are done adding constraints and visiting ASTs.
  // Links information about global symbols together and adds
  // constraints where appropriate.
  bool link();

  const VariableMap &getVarMap() const { return Variables; }
  Constraints &getConstraints() { return CS; }
  AVarBoundsInfo &getABoundsInfo() { return ArrBInfo; }

  PerformanceStats &getPerfStats() { return PerfS; }

  ConstraintsInfo &getInterimConstraintState() {
    return CState;
  }
  bool computeInterimConstraintState(const std::set<std::string> &FilePaths);

  const ExternalFunctionMapType &getExternFuncDefFVMap() const {
    return ExternalFunctionFVCons;
  }

  const StaticFunctionMapType &getStaticFuncDefFVMap() const {
    return StaticFunctionFVCons;
  }

  void setTypeParamBinding(CallExpr *CE, unsigned int TypeVarIdx,
                           ConstraintVariable *CV, ASTContext *C);
  bool hasTypeParamBindings(CallExpr *CE, ASTContext *C) const;
  const CallTypeParamBindingsT &getTypeParamBindings(CallExpr *CE,
                                                     ASTContext *C) const;

  void constrainWildIfMacro(ConstraintVariable *CV, SourceLocation Location,
                            PersistentSourceLoc *PSL = nullptr);

  void unifyIfTypedef(const clang::Type *, clang::ASTContext &,
                      clang::DeclaratorDecl *, PVConstraint *);

  std::pair<CVarSet, bool> lookupTypedef(PersistentSourceLoc PSL);

  bool seenTypedef(PersistentSourceLoc PSL);

  void addTypedef(PersistentSourceLoc PSL, bool ShouldCheck);

private:
  // List of constraint variables for declarations, indexed by their location in
  // the source. This information persists across invocations of the constraint
  // analysis from compilation unit to compilation unit.
  VariableMap Variables;

<<<<<<< HEAD
  // Map storing constraint information for typedefed types,
  // The set contains all the constraint variables that also use this typedef.
  // TODO this could be replaced w/ a single CVar.
  // The bool informs the rewriter whether or not this typedef should be
  // rewritten. It will be false for typedefs we don't support rewritting,
  // such as typedefs that are pointers to anonymous structs.
  std::map<PersistentSourceLoc, std::pair<CVarSet, bool>> TypedefVars;

  // Map with the same purpose as the Variables map, this stores constraint
  // variables for non-declaration expressions.
  std::map<PersistentSourceLoc, CVarSet> ExprConstraintVars;
=======
  // Map with the similar purpose as the Variables map, this stores constraint
  // variables and set of bounds key for non-declaration expressions.
  std::map<PersistentSourceLoc, CSetBkeyPair> ExprConstraintVars;

  //Performance stats
  PerformanceStats PerfS;
>>>>>>> d080a806

  // Implicit casts do not physically exist in the source code, so their source
  // location can collide with the source location of another expression. Since
  // we need to look up constraint variables for implicit casts for the cast
  // placement, the variables are stored in this separate map.
  std::map<PersistentSourceLoc, CVarSet> ImplicitCastConstraintVars;

  //Performance stats
  PerformanceStats PerfS;

  // Constraint system.
  Constraints CS;
  // Is the ProgramInfo persisted? Only tested in asserts. Starts at true.
  bool Persisted;

  // Map of global decls for which we don't have a definition, the keys are
  // names of external vars, the value is whether the def
  // has been seen before.
  std::map<std::string, bool> ExternGVars;

  // Maps for global/static functions, global variables.
  ExternalFunctionMapType ExternalFunctionFVCons;
  StaticFunctionMapType StaticFunctionFVCons;
  std::map<std::string, std::set<PVConstraint *>> GlobalVariableSymbols;

  // Object that contains all the bounds information of various array variables.
  AVarBoundsInfo ArrBInfo;
  // Constraints state.
  ConstraintsInfo CState;

  // For each call to a generic function, remember how the type parameters were
  // instantiated so they can be inserted during rewriting.
  TypeParamBindingsT TypeParamBindings;
  
  // Special-case handling for decl introductions. For the moment this covers:
  //  * void-typed variables
  //  * va_list-typed variables
  void specialCaseVarIntros(ValueDecl *D, ASTContext *Context);

  // Inserts the given FVConstraint set into the extern or static function map.
  // Returns the merged version if it was a redeclaration, or the constraint
  // parameter if it was new.
  FunctionVariableConstraint *
  insertNewFVConstraint(FunctionDecl *FD, FVConstraint *FVCon, ASTContext *C);

  // Retrieves a FVConstraint* from a Decl (which could be static, or global)
  FVConstraint *getFuncFVConstraint(FunctionDecl *FD, ASTContext *C);

  void insertIntoPtrSourceMap(const PersistentSourceLoc *PSL,
                              ConstraintVariable *CV);

  void computePtrLevelStats();

  void insertCVAtoms(ConstraintVariable *CV,
                     std::map<ConstraintKey, ConstraintVariable *> &AtomMap);

  // For each pointer type in the declaration of D, add a variable to the
  // constraint system for that pointer type.
  void addVariable(clang::DeclaratorDecl *D, clang::ASTContext *AstContext);

};

#endif<|MERGE_RESOLUTION|>--- conflicted
+++ resolved
@@ -70,56 +70,6 @@
   clock_t RewritingTimeSt;
   clock_t TotalTimeSt;
 
-<<<<<<< HEAD
-=======
-class PerformanceStats {
-public:
-  double CompileTime;
-  double ConstraintBuilderTime;
-  double ConstraintSolverTime;
-  double ArrayBoundsInferenceTime;
-  double RewritingTime;
-  double TotalTime;
-
-  PerformanceStats() {
-    CompileTime = ConstraintBuilderTime = 0;
-    ConstraintSolverTime = ArrayBoundsInferenceTime = 0;
-    RewritingTime = TotalTime = 0;
-
-    CompileTimeSt = ConstraintBuilderTimeSt = 0;
-    ConstraintSolverTimeSt = ArrayBoundsInferenceTimeSt = 0;
-    RewritingTimeSt = TotalTimeSt = 0;
-  }
-
-  void startCompileTime();
-  void endCompileTime();
-
-  void startConstraintBuilderTime();
-  void endConstraintBuilderTime();
-
-  void startConstraintSolverTime();
-  void endConstraintSolverTime();
-
-  void startArrayBoundsInferenceTime();
-  void endArrayBoundsInferenceTime();
-
-  void startRewritingTime();
-  void endRewritingTime();
-
-  void startTotalTime();
-  void endTotalTime();
-
-  void printPerformanceStats(raw_ostream &O);
-
-private:
-  clock_t CompileTimeSt;
-  clock_t ConstraintBuilderTimeSt;
-  clock_t ConstraintSolverTimeSt;
-  clock_t ArrayBoundsInferenceTimeSt;
-  clock_t RewritingTimeSt;
-  clock_t TotalTimeSt;
-
->>>>>>> d080a806
 };
 class ProgramVariableAdder {
 public:
@@ -243,7 +193,6 @@
   // analysis from compilation unit to compilation unit.
   VariableMap Variables;
 
-<<<<<<< HEAD
   // Map storing constraint information for typedefed types,
   // The set contains all the constraint variables that also use this typedef.
   // TODO this could be replaced w/ a single CVar.
@@ -252,23 +201,15 @@
   // such as typedefs that are pointers to anonymous structs.
   std::map<PersistentSourceLoc, std::pair<CVarSet, bool>> TypedefVars;
 
-  // Map with the same purpose as the Variables map, this stores constraint
-  // variables for non-declaration expressions.
-  std::map<PersistentSourceLoc, CVarSet> ExprConstraintVars;
-=======
   // Map with the similar purpose as the Variables map, this stores constraint
   // variables and set of bounds key for non-declaration expressions.
   std::map<PersistentSourceLoc, CSetBkeyPair> ExprConstraintVars;
-
-  //Performance stats
-  PerformanceStats PerfS;
->>>>>>> d080a806
 
   // Implicit casts do not physically exist in the source code, so their source
   // location can collide with the source location of another expression. Since
   // we need to look up constraint variables for implicit casts for the cast
   // placement, the variables are stored in this separate map.
-  std::map<PersistentSourceLoc, CVarSet> ImplicitCastConstraintVars;
+  std::map<PersistentSourceLoc, CSetBkeyPair> ImplicitCastConstraintVars;
 
   //Performance stats
   PerformanceStats PerfS;
