//=--ProgramInfo.h------------------------------------------------*- C++-*-===//
//
// Part of the LLVM Project, under the Apache License v2.0 with LLVM Exceptions.
// See https://llvm.org/LICENSE.txt for license information.
// SPDX-License-Identifier: Apache-2.0 WITH LLVM-exception
//
//===----------------------------------------------------------------------===//
// This class represents all the information about a source file
// collected by the converter.
//===----------------------------------------------------------------------===//

#ifndef LLVM_CLANG_3C_PROGRAMINFO_H
#define LLVM_CLANG_3C_PROGRAMINFO_H

#include "3CInteractiveData.h"
#include "AVarBoundsInfo.h"
#include "ConstraintVariables.h"
#include "PersistentSourceLoc.h"
#include "Utils.h"
#include "clang/AST/ASTConsumer.h"
#include "clang/AST/RecursiveASTVisitor.h"
#include "clang/Frontend/CompilerInstance.h"
#include "clang/Frontend/FrontendAction.h"
#include "clang/Tooling/Tooling.h"

<<<<<<< HEAD
=======
#include "AVarBoundsInfo.h"
#include "ConstraintVariables.h"
#include "Utils.h"
#include "PersistentSourceLoc.h"
#include "3CInteractiveData.h"


class PerformanceStats {
public:
  double CompileTime;
  double ConstraintBuilderTime;
  double ConstraintSolverTime;
  double ArrayBoundsInferenceTime;
  double RewritingTime;
  double TotalTime;

  PerformanceStats() {
    CompileTime = ConstraintBuilderTime = 0;
    ConstraintSolverTime = ArrayBoundsInferenceTime = 0;
    RewritingTime = TotalTime = 0;

    CompileTimeSt = ConstraintBuilderTimeSt = 0;
    ConstraintSolverTimeSt = ArrayBoundsInferenceTimeSt = 0;
    RewritingTimeSt = TotalTimeSt = 0;
  }

  void startCompileTime();
  void endCompileTime();

  void startConstraintBuilderTime();
  void endConstraintBuilderTime();

  void startConstraintSolverTime();
  void endConstraintSolverTime();

  void startArrayBoundsInferenceTime();
  void endArrayBoundsInferenceTime();

  void startRewritingTime();
  void endRewritingTime();

  void startTotalTime();
  void endTotalTime();

  void printPerformanceStats(raw_ostream &O);

private:
  clock_t CompileTimeSt;
  clock_t ConstraintBuilderTimeSt;
  clock_t ConstraintSolverTimeSt;
  clock_t ArrayBoundsInferenceTimeSt;
  clock_t RewritingTimeSt;
  clock_t TotalTimeSt;

};
>>>>>>> d080a806
class ProgramVariableAdder {
public:
  virtual void addVariable(clang::DeclaratorDecl *D,
                           clang::ASTContext *AstContext) = 0;
  void addABoundsVariable(clang::Decl *D) {
    getABoundsInfo().insertVariable(D);
  }

protected:
  virtual AVarBoundsInfo &getABoundsInfo() = 0;
};

typedef std::pair<CVarSet, BKeySet> CSetBkeyPair;

class ProgramInfo : public ProgramVariableAdder {
public:
  // This map holds similar information as the type variable map in
  // ConstraintBuilder.cpp, but it is stored in a form that is usable during
  // rewriting.
  typedef std::map<unsigned int, ConstraintVariable *> CallTypeParamBindingsT;
  typedef std::map<PersistentSourceLoc, CallTypeParamBindingsT>
      TypeParamBindingsT;

  typedef std::map<std::string, FVConstraint *> ExternalFunctionMapType;
  typedef std::map<std::string, ExternalFunctionMapType> StaticFunctionMapType;

  ProgramInfo();
  void print(llvm::raw_ostream &O) const;
  void dump() const { print(llvm::errs()); }
  void dumpJson(llvm::raw_ostream &O) const;
  void dumpStats(const std::set<std::string> &F) {
    printStats(F, llvm::errs());
  }
  void printStats(const std::set<std::string> &F, llvm::raw_ostream &O,
                  bool OnlySummary = false, bool JsonFormat = false);

  void print_aggregate_stats(const std::set<std::string> &F,
                             llvm::raw_ostream &O);

  // Populate Variables, VarDeclToStatement, RVariables, and DepthMap with
  // AST data structures that correspond do the data stored in PDMap and
  // ReversePDMap.
  void enterCompilationUnit(clang::ASTContext &Context);

  // Remove any references we maintain to AST data structure pointers.
  // After this, the Variables, VarDeclToStatement, RVariables, and DepthMap
  // should all be empty.
  void exitCompilationUnit();

  bool hasPersistentConstraints(clang::Expr *E, ASTContext *C) const;
  const CSetBkeyPair &getPersistentConstraints(clang::Expr *E, ASTContext *C) const;
  void storePersistentConstraints(clang::Expr *E, const CSetBkeyPair &Vars,
                                  ASTContext *C);
  // Get only constraint vars from the persistent contents of the
  // expression E.
  const CVarSet &getPersistentConstraintsSet(clang::Expr *E, ASTContext *C) const;
  // Store CVarSet with an empty set of BoundsKey into persistent contents.
  void storePersistentConstraints(clang::Expr *E, const CVarSet &Vars,
                                  ASTContext *C);

  // Get constraint variable for the provided Decl
  CVarOption getVariable(clang::Decl *D, clang::ASTContext *C);

  // Retrieve a function's constraints by decl, or by name; nullptr if not found
  FVConstraint *getFuncConstraint(FunctionDecl *D, ASTContext *C) const;
  FVConstraint *getExtFuncDefnConstraint(std::string FuncName) const;
  FVConstraint *getStaticFuncConstraint(std::string FuncName,
                                        std::string FileName) const;

  // Called when we are done adding constraints and visiting ASTs.
  // Links information about global symbols together and adds
  // constraints where appropriate.
  bool link();

  const VariableMap &getVarMap() const { return Variables; }
  Constraints &getConstraints() { return CS; }
  AVarBoundsInfo &getABoundsInfo() { return ArrBInfo; }

<<<<<<< HEAD
  ConstraintsInfo &getInterimConstraintState() { return CState; }
=======
  PerformanceStats &getPerfStats() { return PerfS; }

  ConstraintsInfo &getInterimConstraintState() {
    return CState;
  }
>>>>>>> d080a806
  bool computeInterimConstraintState(const std::set<std::string> &FilePaths);

  const ExternalFunctionMapType &getExternFuncDefFVMap() const {
    return ExternalFunctionFVCons;
  }

  const StaticFunctionMapType &getStaticFuncDefFVMap() const {
    return StaticFunctionFVCons;
  }

  void setTypeParamBinding(CallExpr *CE, unsigned int TypeVarIdx,
                           ConstraintVariable *CV, ASTContext *C);
  bool hasTypeParamBindings(CallExpr *CE, ASTContext *C) const;
  const CallTypeParamBindingsT &getTypeParamBindings(CallExpr *CE,
                                                     ASTContext *C) const;

  void constrainWildIfMacro(ConstraintVariable *CV, SourceLocation Location,
                            PersistentSourceLoc *PSL = nullptr);


  void unifyIfTypedef(const clang::Type*, clang::ASTContext&,
                      clang::DeclaratorDecl*, PVConstraint*);

  std::pair<CVarSet, bool> lookupTypedef(PersistentSourceLoc PSL);

  bool seenTypedef(PersistentSourceLoc PSL);

  void addTypedef(PersistentSourceLoc PSL, bool ShouldCheck);

private:
  // List of constraint variables for declarations, indexed by their location in
  // the source. This information persists across invocations of the constraint
  // analysis from compilation unit to compilation unit.
  VariableMap Variables;

<<<<<<< HEAD
  // Map storing constraint information for typedefed types
  // The set contains all the constraint variables that also use this tyepdef
  // TODO this could be replaced w/ a signle CVar
  // The bool informs the rewriter whether or not this typedef should be
  // rewritten. It will be false for typedefs we don't support rewritting,
  // such as typedefs that are pointers to anonymous structs
  std::map<PersistentSourceLoc, std::pair<CVarSet, bool>> typedefVars;

  // Map with the same purpose as the Variables map, this stores constraint
  // variables for non-declaration expressions.
  std::map<PersistentSourceLoc, CVarSet> ExprConstraintVars;
=======
  // Map with the similar purpose as the Variables map, this stores constraint
  // variables and set of bounds key for non-declaration expressions.
  std::map<PersistentSourceLoc, CSetBkeyPair> ExprConstraintVars;

  //Performance stats
  PerformanceStats PerfS;
>>>>>>> d080a806

  // Implicit casts do not physically exist in the source code, so their source
  // location can collide with the source location of another expression. Since
  // we need to look up constraint variables for implicit casts for the cast
  // placement, the variables are stored in this separate map.
  std::map<PersistentSourceLoc, CVarSet> ImplicitCastConstraintVars;

  // Constraint system.
  Constraints CS;
  // Is the ProgramInfo persisted? Only tested in asserts. Starts at true.
  bool Persisted;

  // Map of global decls for which we don't have a definition, the keys are
  // names of external vars, the value is whether the def
  // has been seen before.
  std::map<std::string, bool> ExternGVars;

  // Maps for global/static functions, global variables
  ExternalFunctionMapType ExternalFunctionFVCons;
  StaticFunctionMapType StaticFunctionFVCons;
  std::map<std::string, std::set<PVConstraint *>> GlobalVariableSymbols;

  // Object that contains all the bounds information of various array variables.
  AVarBoundsInfo ArrBInfo;
  // Constraints state.
  ConstraintsInfo CState;

  // For each call to a generic function, remember how the type parameters were
  // instantiated so they can be inserted during rewriting.
  TypeParamBindingsT TypeParamBindings;

  // Insert the given FVConstraint* set into the provided Map.
  void insertIntoExternalFunctionMap(ExternalFunctionMapType &Map,
                                     const std::string &FuncName,
                                     FVConstraint *NewC, FunctionDecl *FD,
                                     ASTContext *C);

  // Inserts the given FVConstraint* set into the provided static map.
  void insertIntoStaticFunctionMap(StaticFunctionMapType &Map,
                                   const std::string &FuncName,
                                   const std::string &FileName,
                                   FVConstraint *ToIns, FunctionDecl *FD,
                                   ASTContext *C);

  // Special-case handling for decl introductions. For the moment this covers:
  //  * void-typed variables
  //  * va_list-typed variables
  void specialCaseVarIntros(ValueDecl *D, ASTContext *Context);

  // Inserts the given FVConstraint set into the extern or static function map.
  // Note: This can trigger a brainTransplant from an existing FVConstraint into
  // the argument FVConstraint. The brainTransplant copies the atoms of the
  // existing FVConstraint into the argument. This effectively throws out any
  // constraints that may been applied to the argument FVConstraint, so do not
  // call this function any time other than immediately after constructing an
  // FVConstraint.
  void insertNewFVConstraint(FunctionDecl *FD, FVConstraint *FVCon,
                             ASTContext *C);

  // Retrieves a FVConstraint* from a Decl (which could be static, or global)
  FVConstraint *getFuncFVConstraint(FunctionDecl *FD, ASTContext *C);

  // For each pointer type in the declaration of D, add a variable to the
  // constraint system for that pointer type.
  void addVariable(clang::DeclaratorDecl *D, clang::ASTContext *AstContext);

  void insertIntoPtrSourceMap(const PersistentSourceLoc *PSL,
                              ConstraintVariable *CV);

  void computePtrLevelStats();

  void insertCVAtoms(ConstraintVariable *CV,
                     std::map<ConstraintKey, ConstraintVariable *> &AtomMap);
};

#endif<|MERGE_RESOLUTION|>--- conflicted
+++ resolved
@@ -23,15 +23,6 @@
 #include "clang/Frontend/FrontendAction.h"
 #include "clang/Tooling/Tooling.h"
 
-<<<<<<< HEAD
-=======
-#include "AVarBoundsInfo.h"
-#include "ConstraintVariables.h"
-#include "Utils.h"
-#include "PersistentSourceLoc.h"
-#include "3CInteractiveData.h"
-
-
 class PerformanceStats {
 public:
   double CompileTime;
@@ -80,7 +71,7 @@
   clock_t TotalTimeSt;
 
 };
->>>>>>> d080a806
+
 class ProgramVariableAdder {
 public:
   virtual void addVariable(clang::DeclaratorDecl *D,
@@ -159,15 +150,11 @@
   Constraints &getConstraints() { return CS; }
   AVarBoundsInfo &getABoundsInfo() { return ArrBInfo; }
 
-<<<<<<< HEAD
-  ConstraintsInfo &getInterimConstraintState() { return CState; }
-=======
   PerformanceStats &getPerfStats() { return PerfS; }
 
   ConstraintsInfo &getInterimConstraintState() {
     return CState;
   }
->>>>>>> d080a806
   bool computeInterimConstraintState(const std::set<std::string> &FilePaths);
 
   const ExternalFunctionMapType &getExternFuncDefFVMap() const {
@@ -203,7 +190,6 @@
   // analysis from compilation unit to compilation unit.
   VariableMap Variables;
 
-<<<<<<< HEAD
   // Map storing constraint information for typedefed types
   // The set contains all the constraint variables that also use this tyepdef
   // TODO this could be replaced w/ a signle CVar
@@ -214,21 +200,16 @@
 
   // Map with the same purpose as the Variables map, this stores constraint
   // variables for non-declaration expressions.
-  std::map<PersistentSourceLoc, CVarSet> ExprConstraintVars;
-=======
-  // Map with the similar purpose as the Variables map, this stores constraint
-  // variables and set of bounds key for non-declaration expressions.
   std::map<PersistentSourceLoc, CSetBkeyPair> ExprConstraintVars;
 
   //Performance stats
   PerformanceStats PerfS;
->>>>>>> d080a806
 
   // Implicit casts do not physically exist in the source code, so their source
   // location can collide with the source location of another expression. Since
   // we need to look up constraint variables for implicit casts for the cast
   // placement, the variables are stored in this separate map.
-  std::map<PersistentSourceLoc, CVarSet> ImplicitCastConstraintVars;
+  std::map<PersistentSourceLoc, CSetBkeyPair> ImplicitCastConstraintVars;
 
   // Constraint system.
   Constraints CS;
