--- conflicted
+++ resolved
@@ -30,12 +30,6 @@
   void constraintCVarToWild(CVarOption CVar, const std::string &Rsn,
                             Expr *AtExpr = nullptr);
 
-<<<<<<< HEAD
-  // Returns a set of ConstraintVariables which represent the result of
-  // evaluating the expression E. Will explore E recursively, but will
-  // ignore parts of it that do not contribute to the final result.
-  CVarSet getExprConstraintVars(Expr *E);
-=======
   // Returns a pair of set of ConstraintVariables and set of BoundsKey
   // (for context sensitive array bounds inference) which represent the
   // result of evaluating the expression E. Will explore E recursively,
@@ -45,7 +39,6 @@
   // This function calls getExprConstraintVars and just return the
   // set of ConstraintVariables (i.e., the first element of the pair).
   CVarSet getExprConstraintVarsSet(Expr *E);
->>>>>>> d080a806
 
   CVarSet getCalleeConstraintVars(CallExpr *CE);
 
