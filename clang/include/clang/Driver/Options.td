--- conflicted
+++ resolved
@@ -835,28 +835,17 @@
     Group<f_Group>, Flags<[CC1Option, CoreOption]>,
     HelpText<"Generate instrumented code to collect order file into default.profraw file (overridden by '=' form of option or LLVM_PROFILE_FILE env var)">;
 
-<<<<<<< HEAD
 defm addrsig : OptInFFlag<"addrsig", "Emit", "Don't emit", " an address-significance table", [CoreOption]>;
 defm blocks : OptInFFlag<"blocks", "Enable the 'blocks' language feature", "", "", [CoreOption]>;
-=======
 def f3c_tool : Flag<["-"], "f3c-tool">, Group<f_Group>, Flags<[CC1Option]>,
   HelpText<"Enable 3C tool mode (supposed to be run by tools that needs only AST)">;
-def faddrsig : Flag<["-"], "faddrsig">, Group<f_Group>, Flags<[CoreOption, CC1Option]>,
-  HelpText<"Emit an address-significance table">;
-def fno_addrsig : Flag<["-"], "fno-addrsig">, Group<f_Group>, Flags<[CoreOption]>,
-  HelpText<"Don't emit an address-significance table">;
-def fblocks : Flag<["-"], "fblocks">, Group<f_Group>, Flags<[CoreOption, CC1Option]>,
-  HelpText<"Enable the 'blocks' language feature">;
->>>>>>> 5b343589
 def fbootclasspath_EQ : Joined<["-"], "fbootclasspath=">, Group<f_Group>;
 def fborland_extensions : Flag<["-"], "fborland-extensions">, Group<f_Group>, Flags<[CC1Option]>,
   HelpText<"Accept non-standard constructs supported by the Borland compiler">;
 def fbuiltin : Flag<["-"], "fbuiltin">, Group<f_Group>, Flags<[CoreOption]>;
 def fbuiltin_module_map : Flag <["-"], "fbuiltin-module-map">, Group<f_Group>,
   Flags<[DriverOption]>, HelpText<"Load the clang builtins module map file.">;
-<<<<<<< HEAD
 defm caret_diagnostics : OptOutFFlag<"caret-diagnostics", "", "">;
-=======
 def fcheckedc_extension : Flag<["-"], "fcheckedc-extension">, Group<f_Group>, Flags<[CC1Option]>,
   HelpText<"Accept Checked C extension">;
 def fno_checkedc_extension : Flag<["-"], "fno-checkedc-extension">, Group<f_Group>, Flags<[CC1Option]>,
@@ -875,8 +864,6 @@
   HelpText<"Injects calls to VERIFIER_assume and VERIFIER_error in the bitcode">;
 def funchecked_pointers_dynamic_check : Flag<["-"], "funchecked-pointers-dynamic-check">, Group<f_Group>, Flags<[CC1Option]>,
   HelpText<"Adds dynamic checks for unchecked pointers">;
-def fcaret_diagnostics : Flag<["-"], "fcaret-diagnostics">, Group<f_Group>;
->>>>>>> 5b343589
 def fclang_abi_compat_EQ : Joined<["-"], "fclang-abi-compat=">, Group<f_clang_Group>,
   Flags<[CC1Option]>, MetaVarName<"<version>">, Values<"<major>.<minor>,latest">,
   HelpText<"Attempt to match the ABI of Clang <version>">;
@@ -2920,7 +2907,6 @@
   MetaVarName<"<language>">;
 def y : Joined<["-"], "y">;
 
-<<<<<<< HEAD
 defm integrated_as : OptOutFFlag<"integrated-as", "Enable the integrated assembler", "Disable the integrated assembler">;
 
 def fintegrated_cc1 : Flag<["-"], "fintegrated-cc1">,
@@ -2929,12 +2915,6 @@
 def fno_integrated_cc1 : Flag<["-"], "fno-integrated-cc1">,
                          Flags<[CoreOption, DriverOption]>, Group<f_Group>,
                          HelpText<"Spawn a separate process for each cc1">;
-=======
-def fintegrated_as : Flag<["-"], "fintegrated-as">, Flags<[DriverOption]>,
-                     Group<f_Group>, HelpText<"Enable the integrated assembler">;
-def fno_integrated_as : Flag<["-"], "fno-integrated-as">,
-                        Flags<[CC1Option, DriverOption]>, Group<f_Group>,
-                        HelpText<"Disable the integrated assembler">;
 
 def fcheckedc_null_ptr_arith : Flag<["-"], "fcheckedc-null-ptr-arith">,
   Group<f_Group>, Flags<[CC1Option]>,
@@ -2942,7 +2922,6 @@
 def fno_checkedc_null_ptr_arith : Flag<["-"], "fno-checkedc-null-ptr-arith">,
   Group<f_Group>, Flags<[CC1Option]>,
   HelpText<"Disable runtime null pointer arithmetic checks">;
->>>>>>> 5b343589
 
 def : Flag<["-"], "integrated-as">, Alias<fintegrated_as>, Flags<[DriverOption]>;
 def : Flag<["-"], "no-integrated-as">, Alias<fno_integrated_as>,
